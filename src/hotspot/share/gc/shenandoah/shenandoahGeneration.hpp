/*
 * Copyright Amazon.com Inc. or its affiliates. All Rights Reserved.
 * DO NOT ALTER OR REMOVE COPYRIGHT NOTICES OR THIS FILE HEADER.
 *
 * This code is free software; you can redistribute it and/or modify it
 * under the terms of the GNU General Public License version 2 only, as
 * published by the Free Software Foundation.
 *
 * This code is distributed in the hope that it will be useful, but WITHOUT
 * ANY WARRANTY; without even the implied warranty of MERCHANTABILITY or
 * FITNESS FOR A PARTICULAR PURPOSE.  See the GNU General Public License
 * version 2 for more details (a copy is included in the LICENSE file that
 * accompanied this code).
 *
 * You should have received a copy of the GNU General Public License version
 * 2 along with this work; if not, write to the Free Software Foundation,
 * Inc., 51 Franklin St, Fifth Floor, Boston, MA 02110-1301 USA.
 *
 * Please contact Oracle, 500 Oracle Parkway, Redwood Shores, CA 94065 USA
 * or visit www.oracle.com if you need additional information or have any
 * questions.
 *
 */

#ifndef SHARE_VM_GC_SHENANDOAH_SHENANDOAHGENERATION_HPP
#define SHARE_VM_GC_SHENANDOAH_SHENANDOAHGENERATION_HPP

#include "memory/allocation.hpp"
#include "gc/shenandoah/heuristics/shenandoahOldHeuristics.hpp"
#include "gc/shenandoah/shenandoahGenerationType.hpp"
#include "gc/shenandoah/shenandoahLock.hpp"
#include "gc/shenandoah/shenandoahMarkingContext.hpp"

class ShenandoahHeapRegion;
class ShenandoahHeapRegionClosure;
class ShenandoahReferenceProcessor;
class ShenandoahHeap;
class ShenandoahMode;

class ShenandoahGeneration : public CHeapObj<mtGC> {
private:
  ShenandoahGenerationType const _type;

  // Marking task queues and completeness
  ShenandoahObjToScanQueueSet* _task_queues;
  ShenandoahSharedFlag _is_marking_complete;

  ShenandoahReferenceProcessor* const _ref_processor;

  double _collection_thread_time_s;

protected:
  // Usage
  size_t _affiliated_region_count;
  volatile size_t _used;
  volatile size_t _bytes_allocated_since_gc_start;
  size_t _max_capacity;
  size_t _soft_max_capacity;

  size_t _adjusted_capacity;

  ShenandoahHeuristics* _heuristics;

private:
  // Compute evacuation budgets prior to choosing collection set.
  void compute_evacuation_budgets(ShenandoahHeap* heap,
                                  bool* preselected_regions,
                                  ShenandoahCollectionSet* collection_set,
                                  size_t& consumed_by_advance_promotion);

  // Adjust evacuation budgets after choosing collection set.
  void adjust_evacuation_budgets(ShenandoahHeap* heap,
                                 ShenandoahCollectionSet* collection_set,
                                 size_t consumed_by_advance_promotion);

 public:
<<<<<<< HEAD
  ShenandoahGeneration(GenerationMode generation_mode,
                       uint max_workers,
                       size_t max_capacity,
                       size_t soft_max_capacity);
=======
  ShenandoahGeneration(ShenandoahGenerationType type, uint max_workers, size_t max_capacity, size_t soft_max_capacity);
>>>>>>> 461f0831
  ~ShenandoahGeneration();

  bool is_young() const  { return _type == YOUNG; }
  bool is_old() const    { return _type == OLD; }
  bool is_global() const { return _type == GLOBAL; }

  inline ShenandoahGenerationType type() const { return _type; }

  inline ShenandoahHeuristics* heuristics() const { return _heuristics; }

  ShenandoahReferenceProcessor* ref_processor() { return _ref_processor; }

  virtual const char* name() const = 0;

  virtual ShenandoahHeuristics* initialize_heuristics(ShenandoahMode* gc_mode);

  virtual size_t soft_max_capacity() const { return _soft_max_capacity; }
  virtual size_t max_capacity() const      { return _max_capacity; }
  virtual size_t used_regions() const;
  virtual size_t used_regions_size() const;
  virtual size_t free_unaffiliated_regions() const;
  virtual size_t used() const { return _used; }
  virtual size_t available() const;

  // During evacuation and update-refs, some memory may be shifted between generations.  In particular, memory
  // may be loaned by old-gen to young-gen based on the promise the loan will be promptly repaid from the memory reclaimed
  // when the current collection set is recycled.  The capacity adjustment also takes into consideration memory that is
  // set aside within each generation to hold the results of evacuation, but not promotion, into that region.  Promotions
  // into old-gen are bounded by adjusted_available() whereas evacuations into old-gen are pre-committed.
  virtual size_t adjusted_available() const;
  virtual size_t adjusted_capacity() const;

  // This is the number of FREE regions that are eligible to be affiliated with this generation according to the current
  // adjusted capacity.
  virtual size_t adjusted_unaffiliated_regions() const;

  // Both of following return new value of available
  virtual size_t adjust_available(intptr_t adjustment);
  virtual size_t unadjust_available();

  size_t bytes_allocated_since_gc_start();
  void reset_bytes_allocated_since_gc_start();
  void increase_allocated(size_t bytes);

  // These methods change the capacity of the region by adding or subtracting the given number of bytes from the current
  // capacity.
  void increase_capacity(size_t increment);
  void decrease_capacity(size_t decrement);

  void set_soft_max_capacity(size_t soft_max_capacity) {
    _soft_max_capacity = soft_max_capacity;
  }

  void log_status(const char* msg) const;

  // Used directly by FullGC
  void reset_mark_bitmap();

  // Used by concurrent and degenerated GC to reset remembered set.
  void swap_remembered_set();

  // Update the read cards with the state of the write table (write table is not cleared).
  void merge_write_table();

  // Called before init mark, expected to prepare regions for marking.
  virtual void prepare_gc();

  // Called during final mark, chooses collection set, rebuilds free set.
  virtual void prepare_regions_and_collection_set(bool concurrent);

  // Cancel marking (used by Full collect and when cancelling cycle).
  virtual void cancel_marking();

  // Return true if this region is affiliated with this generation.
  virtual bool contains(ShenandoahHeapRegion* region) const = 0;

  // Return true if this object is affiliated with this generation.
  virtual bool contains(oop obj) const = 0;

  // Apply closure to all regions affiliated with this generation.
  virtual void parallel_heap_region_iterate(ShenandoahHeapRegionClosure* cl) = 0;

  // Apply closure to all regions affiliated with this generation (single threaded).
  virtual void heap_region_iterate(ShenandoahHeapRegionClosure* cl) = 0;

  // This is public to support cancellation of marking when a Full cycle is started.
  virtual void set_concurrent_mark_in_progress(bool in_progress) = 0;

  // Check the bitmap only for regions belong to this generation.
  bool is_bitmap_clear();

  // We need to track the status of marking for different generations.
  bool is_mark_complete();
  void set_mark_complete();
  void set_mark_incomplete();

  ShenandoahMarkingContext* complete_marking_context();

  // Task queues
  ShenandoahObjToScanQueueSet* task_queues() const { return _task_queues; }
  virtual void reserve_task_queues(uint workers);
  virtual ShenandoahObjToScanQueueSet* old_gen_task_queues() const;

  // Scan remembered set at start of concurrent young-gen marking.
  void scan_remembered_set(bool is_concurrent);

  // Return the updated value of affiliated_region_count
  size_t increment_affiliated_region_count();

  // Return the updated value of affiliated_region_count
  size_t decrement_affiliated_region_count();

  void establish_usage(size_t num_regions, size_t num_bytes, size_t humongous_waste);

  void clear_used();
  void increase_used(size_t bytes);
  void decrease_used(size_t bytes);

  virtual bool is_concurrent_mark_in_progress() = 0;
  void confirm_heuristics_mode();

  virtual void record_success_concurrent(bool abbreviated);
  virtual void record_success_degenerated();

  // Record the total on-cpu time a thread has spent collecting this
  // generation. This is only called by the control thread (at the start
  // of a collection) and by the VM thread at the end of the collection,
  // so there are no locking concerns.
  virtual void add_collection_time(double time_seconds);

  // This returns the accumulated collection time and resets it to zero.
  // This is used to decide which generation should be resized.
  double reset_collection_time();
};

#endif // SHARE_VM_GC_SHENANDOAH_SHENANDOAHGENERATION_HPP<|MERGE_RESOLUTION|>--- conflicted
+++ resolved
@@ -74,14 +74,10 @@
                                  size_t consumed_by_advance_promotion);
 
  public:
-<<<<<<< HEAD
-  ShenandoahGeneration(GenerationMode generation_mode,
+  ShenandoahGeneration(ShenandoahGenerationType type,
                        uint max_workers,
                        size_t max_capacity,
                        size_t soft_max_capacity);
-=======
-  ShenandoahGeneration(ShenandoahGenerationType type, uint max_workers, size_t max_capacity, size_t soft_max_capacity);
->>>>>>> 461f0831
   ~ShenandoahGeneration();
 
   bool is_young() const  { return _type == YOUNG; }

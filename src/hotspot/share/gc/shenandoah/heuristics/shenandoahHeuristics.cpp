--- conflicted
+++ resolved
@@ -194,150 +194,9 @@
     }
     // else, this is global collection and doesn't need to prime_collection_set
 
-<<<<<<< HEAD
-    ShenandoahYoungGeneration* young_generation = heap->young_generation();
-    size_t young_evacuation_reserve = (young_generation->soft_max_capacity() * ShenandoahEvacReserve) / 100;
-
-    // At this point, young_generation->available() does not know about recently discovered immediate garbage.
-    // What memory it does think to be available is not entirely trustworthy because any available memory associated
-    // with a region that is placed into the collection set becomes unavailable when the region is chosen
-    // for the collection set.  We'll compute an approximation of young available.  If young_available is zero,
-    // we'll need to borrow from old-gen in order to evacuate.  If there's nothing to borrow, we're going to
-    // degenerate to full GC.
-
-    // TODO: young_available can include available (between top() and end()) within each young region that is not
-    // part of the collection set.  Making this memory available to the young_evacuation_reserve allows a larger
-    // young collection set to be chosen when available memory is under extreme pressure.  Implementing this "improvement"
-    // is tricky, because the incremental construction of the collection set actually changes the amount of memory
-    // available to hold evacuated young-gen objects.  As currently implemented, the memory that is available within
-    // non-empty regions that are not selected as part of the collection set can be allocated by the mutator while
-    // GC is evacuating and updating references.
-
-    size_t region_size_bytes = ShenandoahHeapRegion::region_size_bytes();
-    size_t free_affiliated_regions = immediate_regions + free_regions;
-    size_t young_available = (free_affiliated_regions + young_generation->free_unaffiliated_regions()) * region_size_bytes;
-
-    size_t regions_available_to_loan = 0;
-
-    if (heap->mode()->is_generational()) {
-      //  Now that we've primed the collection set, we can figure out how much memory to reserve for evacuation
-      //  of young-gen objects.
-      //
-      //  YoungEvacuationReserve for young generation: how much memory are we reserving to hold the results
-      //     of evacuating young collection set regions?  This is typically smaller than the total amount
-      //     of available memory, and is also smaller than the total amount of marked live memory within
-      //     young-gen.  This value is the minimum of:
-      //       1. young_gen->available() + (old_gen->available - (OldEvacuationReserve + PromotionReserve))
-      //       2. young_gen->capacity() * ShenandoahEvacReserve
-      //
-      //     Note that any region added to the collection set will be completely evacuated and its memory will
-      //     be completely recycled at the end of GC.  The recycled memory will be at least as great as the
-      //     memory borrowed from old-gen.  Enforce that the amount borrowed from old-gen for YoungEvacuationReserve
-      //     is an integral number of entire heap regions.
-      //
-      young_evacuation_reserve -= heap->get_old_evac_reserve();
-
-      // Though we cannot know the evacuation_supplement until after we have computed the collection set, we do
-      // know that every young-gen region added to the collection set will have a net positive impact on available
-      // memory within young-gen, since each contributes a positive amount of garbage to available.  Thus, even
-      // without knowing the exact composition of the collection set, we can allow young_evacuation_reserve to
-      // exceed young_available if there are empty regions available within old-gen to hold the results of evacuation.
-
-      ShenandoahGeneration* old_generation = heap->old_generation();
-
-      // Not all of what is currently available within young-gen can be reserved to hold the results of young-gen
-      // evacuation.  This is because memory available within any heap region that is placed into the collection set
-      // is not available to be allocated during evacuation.  To be safe, we assure that all memory required for evacuation
-      // is available within "virgin" heap regions.
-
-      const size_t available_young_regions = free_regions + immediate_regions + young_generation->free_unaffiliated_regions();
-      const size_t available_old_regions = old_generation->free_unaffiliated_regions();
-      size_t already_reserved_old_bytes = heap->get_old_evac_reserve() + heap->get_promotion_reserve();
-      size_t regions_reserved_for_evac_and_promotion = (already_reserved_old_bytes + region_size_bytes - 1) / region_size_bytes;
-      regions_available_to_loan = available_old_regions - regions_reserved_for_evac_and_promotion;
-
-      if (available_young_regions * region_size_bytes < young_evacuation_reserve) {
-        // Try to borrow old-gen regions in order to avoid shrinking young_evacuation_reserve
-        size_t loan_request = young_evacuation_reserve - available_young_regions * region_size_bytes;
-        size_t loaned_region_request = (loan_request + region_size_bytes - 1) / region_size_bytes;
-        if (loaned_region_request > regions_available_to_loan) {
-          // Scale back young_evacuation_reserve to consume all available young and old regions.  After the
-          // collection set is chosen, we may get some of this memory back for pacing allocations during evacuation
-          // and update refs.
-          loaned_region_request = regions_available_to_loan;
-          young_evacuation_reserve = (available_young_regions + loaned_region_request) * region_size_bytes;
-        } else {
-          // No need to scale back young_evacuation_reserve.
-        }
-      } else {
-        // No need scale back young_evacuation_reserve and no need to borrow from old-gen.  We may even have some
-        // available_young_regions to support allocation pacing.
-      }
-
-    } else if (young_evacuation_reserve > young_available) {
-      // In non-generational mode, there's no old-gen memory to borrow from
-      young_evacuation_reserve = young_available;
-    }
-
-    heap->set_young_evac_reserve(young_evacuation_reserve);
-
     // Add young-gen regions into the collection set.  This is a virtual call, implemented differently by each
     // of the heuristics subclasses.
     choose_collection_set_from_regiondata(collection_set, candidates, cand_idx, immediate_garbage + free);
-
-    // Now compute the evacuation supplement, which is extra memory borrowed from old-gen that can be allocated
-    // by mutators while GC is working on evacuation and update-refs.
-
-    // During evacuation and update refs, we will be able to allocate any memory that is currently available
-    // plus any memory that can be borrowed on the collateral of the current collection set, reserving a certain
-    // percentage of the anticipated replenishment from collection set memory to be allocated during the subsequent
-    // concurrent marking effort.  This is how much I can repay.
-    size_t potential_supplement_regions = collection_set->get_young_region_count();
-
-    // Though I can repay potential_supplement_regions, I can't borrow them unless they are available in old-gen.
-    if (potential_supplement_regions > regions_available_to_loan) {
-      potential_supplement_regions = regions_available_to_loan;
-    }
-
-    size_t potential_evac_supplement;
-
-    // How much of the potential_supplement_regions will be consumed by young_evacuation_reserve: borrowed_evac_regions.
-    const size_t available_unaffiliated_young_regions = young_generation->free_unaffiliated_regions();
-    const size_t available_affiliated_regions = free_regions + immediate_regions;
-    const size_t available_young_regions = available_unaffiliated_young_regions + available_affiliated_regions;
-    size_t young_evac_regions = (young_evacuation_reserve + region_size_bytes - 1) / region_size_bytes;
-    size_t borrowed_evac_regions = (young_evac_regions > available_young_regions)? young_evac_regions - available_young_regions: 0;
-
-    potential_supplement_regions -= borrowed_evac_regions;
-    potential_evac_supplement = potential_supplement_regions * region_size_bytes;
-
-    // Leave some allocation runway for subsequent concurrent mark phase.
-    potential_evac_supplement = (potential_evac_supplement * ShenandoahBorrowPercent) / 100;
-
-    heap->set_alloc_supplement_reserve(potential_evac_supplement);
-
-    size_t promotion_budget = heap->get_promotion_reserve();
-    size_t old_evac_budget = heap->get_old_evac_reserve();
-    size_t alloc_budget_evac_and_update = potential_evac_supplement + young_available;
-
-    // TODO: young_available, which feeds into alloc_budget_evac_and_update is lacking memory available within
-    // existing young-gen regions that were not selected for the collection set.  Add this in and adjust the
-    // log message (where it says "empty-region allocation budget").
-
-    log_info(gc, ergo)("Memory reserved for evacuation and update-refs includes promotion budget: " SIZE_FORMAT
-                       "%s, young evacuation budget: " SIZE_FORMAT "%s, old evacuation budget: " SIZE_FORMAT
-                       "%s, empty-region allocation budget: " SIZE_FORMAT "%s, including supplement: " SIZE_FORMAT "%s",
-                       byte_size_in_proper_unit(promotion_budget), proper_unit_for_byte_size(promotion_budget),
-                       byte_size_in_proper_unit(young_evacuation_reserve), proper_unit_for_byte_size(young_evacuation_reserve),
-                       byte_size_in_proper_unit(old_evac_budget), proper_unit_for_byte_size(old_evac_budget),
-                       byte_size_in_proper_unit(alloc_budget_evac_and_update),
-                       proper_unit_for_byte_size(alloc_budget_evac_and_update),
-                       byte_size_in_proper_unit(potential_evac_supplement), proper_unit_for_byte_size(potential_evac_supplement));
-=======
-    // Add young-gen regions into the collection set.  This is a virtual call, implemented differently by each
-    // of the heuristics subclasses.
-    choose_collection_set_from_regiondata(collection_set, candidates, cand_idx, immediate_garbage + free);
->>>>>>> 35f930c8
   }
   // else, we're going to skip evacuation and update refs because we reclaimed sufficient amounts of immediate garbage.
 

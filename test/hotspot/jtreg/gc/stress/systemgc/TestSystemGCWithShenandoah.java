--- conflicted
+++ resolved
@@ -41,7 +41,6 @@
  *      -XX:+UseShenandoahGC
  *      gc.stress.systemgc.TestSystemGCWithShenandoah 270
  */
-<<<<<<< HEAD
 
 /*
  * @test id=generational
@@ -59,22 +58,6 @@
  *      -XX:+UseShenandoahGC -XX:ShenandoahGCMode=generational
  *      gc.stress.systemgc.TestSystemGCWithShenandoah 270
  */
-
-/*
- * @test id=iu
- * @key stress
- * @library /
- * @requires vm.gc.Shenandoah
- * @summary Stress the Shenandoah GC full GC by allocating objects of different lifetimes concurrently with System.gc().
- *
- * @run main/othervm/timeout=300 -Xlog:gc*=info -Xmx512m -XX:+UnlockExperimentalVMOptions -XX:+UnlockDiagnosticVMOptions
- *      -XX:+UseShenandoahGC -XX:ShenandoahGCMode=iu
- *      -XX:+ShenandoahVerify
- *      gc.stress.systemgc.TestSystemGCWithShenandoah 270
- *
- */
-=======
->>>>>>> bd36b6ae
 public class TestSystemGCWithShenandoah {
     public static void main(String[] args) throws Exception {
         TestSystemGC.main(args);

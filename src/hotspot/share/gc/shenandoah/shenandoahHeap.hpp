--- conflicted
+++ resolved
@@ -598,12 +598,9 @@
 public:
   bool is_maximal_no_gc() const override shenandoah_not_implemented_return(false);
 
-<<<<<<< HEAD
   // Check the pointer is in active part of Java heap.
   // Use is_in_reserved to check if object is within heap bounds.
   bool is_in(const void* p) const override;
-=======
-  inline bool is_in(const void* p) const override;
 
   inline bool is_in_active_generation(oop obj) const;
   inline bool is_in_young(const void* p) const;
@@ -614,7 +611,6 @@
   inline void set_affiliation(ShenandoahHeapRegion* r, ShenandoahAffiliation new_affiliation);
 
   inline ShenandoahAffiliation region_affiliation(size_t index);
->>>>>>> 07c540d9
 
   bool requires_barriers(stackChunkOop obj) const override;
 

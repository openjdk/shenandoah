/*
 * Copyright (c) 2023, 2024, Oracle and/or its affiliates. All rights reserved.
 * Copyright (c) 2013, 2022, Red Hat, Inc. All rights reserved.
 * Copyright Amazon.com Inc. or its affiliates. All Rights Reserved.
 * DO NOT ALTER OR REMOVE COPYRIGHT NOTICES OR THIS FILE HEADER.
 *
 * This code is free software; you can redistribute it and/or modify it
 * under the terms of the GNU General Public License version 2 only, as
 * published by the Free Software Foundation.
 *
 * This code is distributed in the hope that it will be useful, but WITHOUT
 * ANY WARRANTY; without even the implied warranty of MERCHANTABILITY or
 * FITNESS FOR A PARTICULAR PURPOSE.  See the GNU General Public License
 * version 2 for more details (a copy is included in the LICENSE file that
 * accompanied this code).
 *
 * You should have received a copy of the GNU General Public License version
 * 2 along with this work; if not, write to the Free Software Foundation,
 * Inc., 51 Franklin St, Fifth Floor, Boston, MA 02110-1301 USA.
 *
 * Please contact Oracle, 500 Oracle Parkway, Redwood Shores, CA 94065 USA
 * or visit www.oracle.com if you need additional information or have any
 * questions.
 *
 */

#include "precompiled.hpp"
#include "memory/allocation.hpp"
#include "memory/universe.hpp"

#include "gc/shared/classUnloadingContext.hpp"
#include "gc/shared/gcArguments.hpp"
#include "gc/shared/gcTimer.hpp"
#include "gc/shared/gcTraceTime.inline.hpp"
#include "gc/shared/locationPrinter.inline.hpp"
#include "gc/shared/memAllocator.hpp"
#include "gc/shared/plab.hpp"
#include "gc/shared/tlab_globals.hpp"

#include "gc/shenandoah/heuristics/shenandoahOldHeuristics.hpp"
#include "gc/shenandoah/heuristics/shenandoahYoungHeuristics.hpp"
#include "gc/shenandoah/shenandoahAllocRequest.hpp"
#include "gc/shenandoah/shenandoahBarrierSet.hpp"
#include "gc/shenandoah/shenandoahClosures.inline.hpp"
#include "gc/shenandoah/shenandoahCollectionSet.hpp"
#include "gc/shenandoah/shenandoahCollectorPolicy.hpp"
#include "gc/shenandoah/shenandoahConcurrentMark.hpp"
#include "gc/shenandoah/shenandoahMarkingContext.inline.hpp"
#include "gc/shenandoah/shenandoahControlThread.hpp"
#include "gc/shenandoah/shenandoahFreeSet.hpp"
#include "gc/shenandoah/shenandoahGenerationalEvacuationTask.hpp"
#include "gc/shenandoah/shenandoahGenerationalHeap.hpp"
#include "gc/shenandoah/shenandoahGlobalGeneration.hpp"
#include "gc/shenandoah/shenandoahPhaseTimings.hpp"
#include "gc/shenandoah/shenandoahHeap.inline.hpp"
#include "gc/shenandoah/shenandoahHeapRegion.inline.hpp"
#include "gc/shenandoah/shenandoahHeapRegionSet.hpp"
#include "gc/shenandoah/shenandoahInitLogger.hpp"
#include "gc/shenandoah/shenandoahMarkingContext.inline.hpp"
#include "gc/shenandoah/shenandoahMemoryPool.hpp"
#include "gc/shenandoah/shenandoahMonitoringSupport.hpp"
#include "gc/shenandoah/shenandoahOldGeneration.hpp"
#include "gc/shenandoah/shenandoahOopClosures.inline.hpp"
#include "gc/shenandoah/shenandoahPacer.inline.hpp"
#include "gc/shenandoah/shenandoahPadding.hpp"
#include "gc/shenandoah/shenandoahParallelCleaning.inline.hpp"
#include "gc/shenandoah/shenandoahReferenceProcessor.hpp"
#include "gc/shenandoah/shenandoahRootProcessor.inline.hpp"
#include "gc/shenandoah/shenandoahScanRemembered.inline.hpp"
#include "gc/shenandoah/shenandoahSTWMark.hpp"
#include "gc/shenandoah/shenandoahUtils.hpp"
#include "gc/shenandoah/shenandoahVerifier.hpp"
#include "gc/shenandoah/shenandoahCodeRoots.hpp"
#include "gc/shenandoah/shenandoahVMOperations.hpp"
#include "gc/shenandoah/shenandoahWorkGroup.hpp"
#include "gc/shenandoah/shenandoahWorkerPolicy.hpp"
#include "gc/shenandoah/shenandoahYoungGeneration.hpp"
#include "gc/shenandoah/mode/shenandoahGenerationalMode.hpp"
#include "gc/shenandoah/mode/shenandoahIUMode.hpp"
#include "gc/shenandoah/mode/shenandoahPassiveMode.hpp"
#include "gc/shenandoah/mode/shenandoahSATBMode.hpp"
#include "utilities/globalDefinitions.hpp"

#if INCLUDE_JFR
#include "gc/shenandoah/shenandoahJfrSupport.hpp"
#endif

#include "classfile/systemDictionary.hpp"
#include "code/codeCache.hpp"
#include "memory/classLoaderMetaspace.hpp"
#include "memory/metaspaceUtils.hpp"
#include "nmt/mallocTracker.hpp"
#include "nmt/memTracker.hpp"
#include "oops/compressedOops.inline.hpp"
#include "prims/jvmtiTagMap.hpp"
#include "runtime/atomic.hpp"
#include "runtime/globals.hpp"
#include "runtime/interfaceSupport.inline.hpp"
#include "runtime/java.hpp"
#include "runtime/orderAccess.hpp"
#include "runtime/safepointMechanism.hpp"
#include "runtime/stackWatermarkSet.hpp"
#include "runtime/vmThread.hpp"
#include "utilities/events.hpp"
#include "utilities/powerOfTwo.hpp"

class ShenandoahPretouchHeapTask : public WorkerTask {
private:
  ShenandoahRegionIterator _regions;
  const size_t _page_size;
public:
  ShenandoahPretouchHeapTask(size_t page_size) :
    WorkerTask("Shenandoah Pretouch Heap"),
    _page_size(page_size) {}

  virtual void work(uint worker_id) {
    ShenandoahHeapRegion* r = _regions.next();
    while (r != nullptr) {
      if (r->is_committed()) {
        os::pretouch_memory(r->bottom(), r->end(), _page_size);
      }
      r = _regions.next();
    }
  }
};

class ShenandoahPretouchBitmapTask : public WorkerTask {
private:
  ShenandoahRegionIterator _regions;
  char* _bitmap_base;
  const size_t _bitmap_size;
  const size_t _page_size;
public:
  ShenandoahPretouchBitmapTask(char* bitmap_base, size_t bitmap_size, size_t page_size) :
    WorkerTask("Shenandoah Pretouch Bitmap"),
    _bitmap_base(bitmap_base),
    _bitmap_size(bitmap_size),
    _page_size(page_size) {}

  virtual void work(uint worker_id) {
    ShenandoahHeapRegion* r = _regions.next();
    while (r != nullptr) {
      size_t start = r->index()       * ShenandoahHeapRegion::region_size_bytes() / MarkBitMap::heap_map_factor();
      size_t end   = (r->index() + 1) * ShenandoahHeapRegion::region_size_bytes() / MarkBitMap::heap_map_factor();
      assert (end <= _bitmap_size, "end is sane: " SIZE_FORMAT " < " SIZE_FORMAT, end, _bitmap_size);

      if (r->is_committed()) {
        os::pretouch_memory(_bitmap_base + start, _bitmap_base + end, _page_size);
      }

      r = _regions.next();
    }
  }
};

jint ShenandoahHeap::initialize() {
  //
  // Figure out heap sizing
  //

  size_t init_byte_size = InitialHeapSize;
  size_t min_byte_size  = MinHeapSize;
  size_t max_byte_size  = MaxHeapSize;
  size_t heap_alignment = HeapAlignment;

  size_t reg_size_bytes = ShenandoahHeapRegion::region_size_bytes();

  Universe::check_alignment(max_byte_size,  reg_size_bytes, "Shenandoah heap");
  Universe::check_alignment(init_byte_size, reg_size_bytes, "Shenandoah heap");

  _num_regions = ShenandoahHeapRegion::region_count();
  assert(_num_regions == (max_byte_size / reg_size_bytes),
         "Regions should cover entire heap exactly: " SIZE_FORMAT " != " SIZE_FORMAT "/" SIZE_FORMAT,
         _num_regions, max_byte_size, reg_size_bytes);

  size_t num_committed_regions = init_byte_size / reg_size_bytes;
  num_committed_regions = MIN2(num_committed_regions, _num_regions);
  assert(num_committed_regions <= _num_regions, "sanity");
  _initial_size = num_committed_regions * reg_size_bytes;

  size_t num_min_regions = min_byte_size / reg_size_bytes;
  num_min_regions = MIN2(num_min_regions, _num_regions);
  assert(num_min_regions <= _num_regions, "sanity");
  _minimum_size = num_min_regions * reg_size_bytes;

  // Default to max heap size.
  _soft_max_size = _num_regions * reg_size_bytes;

  _committed = _initial_size;

  size_t heap_page_size   = UseLargePages ? os::large_page_size() : os::vm_page_size();
  size_t bitmap_page_size = UseLargePages ? os::large_page_size() : os::vm_page_size();
  size_t region_page_size = UseLargePages ? os::large_page_size() : os::vm_page_size();

  //
  // Reserve and commit memory for heap
  //

  ReservedHeapSpace heap_rs = Universe::reserve_heap(max_byte_size, heap_alignment);
  initialize_reserved_region(heap_rs);
  _heap_region = MemRegion((HeapWord*)heap_rs.base(), heap_rs.size() / HeapWordSize);
  _heap_region_special = heap_rs.special();

  assert((((size_t) base()) & ShenandoahHeapRegion::region_size_bytes_mask()) == 0,
         "Misaligned heap: " PTR_FORMAT, p2i(base()));
  os::trace_page_sizes_for_requested_size("Heap",
                                          max_byte_size, heap_alignment,
                                          heap_rs.base(),
                                          heap_rs.size(), heap_rs.page_size());

#if SHENANDOAH_OPTIMIZED_MARKTASK
  // The optimized ShenandoahMarkTask takes some bits away from the full object bits.
  // Fail if we ever attempt to address more than we can.
  if ((uintptr_t)heap_rs.end() >= ShenandoahMarkTask::max_addressable()) {
    FormatBuffer<512> buf("Shenandoah reserved [" PTR_FORMAT ", " PTR_FORMAT") for the heap, \n"
                          "but max object address is " PTR_FORMAT ". Try to reduce heap size, or try other \n"
                          "VM options that allocate heap at lower addresses (HeapBaseMinAddress, AllocateHeapAt, etc).",
                p2i(heap_rs.base()), p2i(heap_rs.end()), ShenandoahMarkTask::max_addressable());
    vm_exit_during_initialization("Fatal Error", buf);
  }
#endif

  ReservedSpace sh_rs = heap_rs.first_part(max_byte_size);
  if (!_heap_region_special) {
    os::commit_memory_or_exit(sh_rs.base(), _initial_size, heap_alignment, false,
                              "Cannot commit heap memory");
  }

  BarrierSet::set_barrier_set(new ShenandoahBarrierSet(this, _heap_region));

  // Now we know the number of regions and heap sizes, initialize the heuristics.
  initialize_heuristics();

  assert(_heap_region.byte_size() == heap_rs.size(), "Need to know reserved size for card table");

  //
  // Worker threads must be initialized after the barrier is configured
  //
  _workers = new ShenandoahWorkerThreads("Shenandoah GC Threads", _max_workers);
  if (_workers == nullptr) {
    vm_exit_during_initialization("Failed necessary allocation.");
  } else {
    _workers->initialize_workers();
  }

  if (ParallelGCThreads > 1) {
    _safepoint_workers = new ShenandoahWorkerThreads("Safepoint Cleanup Thread", ParallelGCThreads);
    _safepoint_workers->initialize_workers();
  }

  //
  // Reserve and commit memory for bitmap(s)
  //

  size_t bitmap_size_orig = ShenandoahMarkBitMap::compute_size(heap_rs.size());
  _bitmap_size = align_up(bitmap_size_orig, bitmap_page_size);

  size_t bitmap_bytes_per_region = reg_size_bytes / ShenandoahMarkBitMap::heap_map_factor();

  guarantee(bitmap_bytes_per_region != 0,
            "Bitmap bytes per region should not be zero");
  guarantee(is_power_of_2(bitmap_bytes_per_region),
            "Bitmap bytes per region should be power of two: " SIZE_FORMAT, bitmap_bytes_per_region);

  if (bitmap_page_size > bitmap_bytes_per_region) {
    _bitmap_regions_per_slice = bitmap_page_size / bitmap_bytes_per_region;
    _bitmap_bytes_per_slice = bitmap_page_size;
  } else {
    _bitmap_regions_per_slice = 1;
    _bitmap_bytes_per_slice = bitmap_bytes_per_region;
  }

  guarantee(_bitmap_regions_per_slice >= 1,
            "Should have at least one region per slice: " SIZE_FORMAT,
            _bitmap_regions_per_slice);

  guarantee(((_bitmap_bytes_per_slice) % bitmap_page_size) == 0,
            "Bitmap slices should be page-granular: bps = " SIZE_FORMAT ", page size = " SIZE_FORMAT,
            _bitmap_bytes_per_slice, bitmap_page_size);

  ReservedSpace bitmap(_bitmap_size, bitmap_page_size);
  os::trace_page_sizes_for_requested_size("Mark Bitmap",
                                          bitmap_size_orig, bitmap_page_size,
                                          bitmap.base(),
                                          bitmap.size(), bitmap.page_size());
  MemTracker::record_virtual_memory_type(bitmap.base(), mtGC);
  _bitmap_region = MemRegion((HeapWord*) bitmap.base(), bitmap.size() / HeapWordSize);
  _bitmap_region_special = bitmap.special();

  size_t bitmap_init_commit = _bitmap_bytes_per_slice *
    align_up(num_committed_regions, _bitmap_regions_per_slice) / _bitmap_regions_per_slice;
  bitmap_init_commit = MIN2(_bitmap_size, bitmap_init_commit);
  if (!_bitmap_region_special) {
    os::commit_memory_or_exit((char *) _bitmap_region.start(), bitmap_init_commit, bitmap_page_size, false,
                              "Cannot commit bitmap memory");
  }

  _marking_context = new ShenandoahMarkingContext(_heap_region, _bitmap_region, _num_regions);

  if (ShenandoahVerify) {
    ReservedSpace verify_bitmap(_bitmap_size, bitmap_page_size);
    os::trace_page_sizes_for_requested_size("Verify Bitmap",
                                            bitmap_size_orig, bitmap_page_size,
                                            verify_bitmap.base(),
                                            verify_bitmap.size(), verify_bitmap.page_size());
    if (!verify_bitmap.special()) {
      os::commit_memory_or_exit(verify_bitmap.base(), verify_bitmap.size(), bitmap_page_size, false,
                                "Cannot commit verification bitmap memory");
    }
    MemTracker::record_virtual_memory_type(verify_bitmap.base(), mtGC);
    MemRegion verify_bitmap_region = MemRegion((HeapWord *) verify_bitmap.base(), verify_bitmap.size() / HeapWordSize);
    _verification_bit_map.initialize(_heap_region, verify_bitmap_region);
    _verifier = new ShenandoahVerifier(this, &_verification_bit_map);
  }

  // Reserve aux bitmap for use in object_iterate(). We don't commit it here.
  size_t aux_bitmap_page_size = bitmap_page_size;
#ifdef LINUX
  // In THP "advise" mode, we refrain from advising the system to use large pages
  // since we know these commits will be short lived, and there is no reason to trash
  // the THP area with this bitmap.
  if (UseTransparentHugePages) {
    aux_bitmap_page_size = os::vm_page_size();
  }
#endif
  ReservedSpace aux_bitmap(_bitmap_size, aux_bitmap_page_size);
  os::trace_page_sizes_for_requested_size("Aux Bitmap",
                                          bitmap_size_orig, aux_bitmap_page_size,
                                          aux_bitmap.base(),
                                          aux_bitmap.size(), aux_bitmap.page_size());
  MemTracker::record_virtual_memory_type(aux_bitmap.base(), mtGC);
  _aux_bitmap_region = MemRegion((HeapWord*) aux_bitmap.base(), aux_bitmap.size() / HeapWordSize);
  _aux_bitmap_region_special = aux_bitmap.special();
  _aux_bit_map.initialize(_heap_region, _aux_bitmap_region);

  //
  // Create regions and region sets
  //
  size_t region_align = align_up(sizeof(ShenandoahHeapRegion), SHENANDOAH_CACHE_LINE_SIZE);
  size_t region_storage_size_orig = region_align * _num_regions;
  size_t region_storage_size = align_up(region_storage_size_orig,
                                        MAX2(region_page_size, os::vm_allocation_granularity()));

  ReservedSpace region_storage(region_storage_size, region_page_size);
  os::trace_page_sizes_for_requested_size("Region Storage",
                                          region_storage_size_orig, region_page_size,
                                          region_storage.base(),
                                          region_storage.size(), region_storage.page_size());
  MemTracker::record_virtual_memory_type(region_storage.base(), mtGC);
  if (!region_storage.special()) {
    os::commit_memory_or_exit(region_storage.base(), region_storage_size, region_page_size, false,
                              "Cannot commit region memory");
  }

  // Try to fit the collection set bitmap at lower addresses. This optimizes code generation for cset checks.
  // Go up until a sensible limit (subject to encoding constraints) and try to reserve the space there.
  // If not successful, bite a bullet and allocate at whatever address.
  {
    const size_t cset_align = MAX2<size_t>(os::vm_page_size(), os::vm_allocation_granularity());
    const size_t cset_size = align_up(((size_t) sh_rs.base() + sh_rs.size()) >> ShenandoahHeapRegion::region_size_bytes_shift(), cset_align);
    const size_t cset_page_size = os::vm_page_size();

    uintptr_t min = round_up_power_of_2(cset_align);
    uintptr_t max = (1u << 30u);
    ReservedSpace cset_rs;

    for (uintptr_t addr = min; addr <= max; addr <<= 1u) {
      char* req_addr = (char*)addr;
      assert(is_aligned(req_addr, cset_align), "Should be aligned");
      cset_rs = ReservedSpace(cset_size, cset_align, cset_page_size, req_addr);
      if (cset_rs.is_reserved()) {
        assert(cset_rs.base() == req_addr, "Allocated where requested: " PTR_FORMAT ", " PTR_FORMAT, p2i(cset_rs.base()), addr);
        _collection_set = new ShenandoahCollectionSet(this, cset_rs, sh_rs.base());
        break;
      }
    }

    if (_collection_set == nullptr) {
      cset_rs = ReservedSpace(cset_size, cset_align, os::vm_page_size());
      _collection_set = new ShenandoahCollectionSet(this, cset_rs, sh_rs.base());
    }
    os::trace_page_sizes_for_requested_size("Collection Set",
                                            cset_size, cset_page_size,
                                            cset_rs.base(),
                                            cset_rs.size(), cset_rs.page_size());
  }

  _regions = NEW_C_HEAP_ARRAY(ShenandoahHeapRegion*, _num_regions, mtGC);
  _affiliations = NEW_C_HEAP_ARRAY(uint8_t, _num_regions, mtGC);
  _free_set = new ShenandoahFreeSet(this, _num_regions);

  {
    ShenandoahHeapLocker locker(lock());


    for (size_t i = 0; i < _num_regions; i++) {
      HeapWord* start = (HeapWord*)sh_rs.base() + ShenandoahHeapRegion::region_size_words() * i;
      bool is_committed = i < num_committed_regions;
      void* loc = region_storage.base() + i * region_align;

      ShenandoahHeapRegion* r = new (loc) ShenandoahHeapRegion(start, i, is_committed);
      assert(is_aligned(r, SHENANDOAH_CACHE_LINE_SIZE), "Sanity");

      _marking_context->initialize_top_at_mark_start(r);
      _regions[i] = r;
      assert(!collection_set()->is_in(i), "New region should not be in collection set");

      _affiliations[i] = ShenandoahAffiliation::FREE;
    }

    // Initialize to complete
    _marking_context->mark_complete();
    size_t young_cset_regions, old_cset_regions;

    // We are initializing free set.  We ignore cset region tallies.
    size_t first_old, last_old, num_old;
    _free_set->prepare_to_rebuild(young_cset_regions, old_cset_regions, first_old, last_old, num_old);
    _free_set->finish_rebuild(young_cset_regions, old_cset_regions, num_old);
  }

  if (AlwaysPreTouch) {
    // For NUMA, it is important to pre-touch the storage under bitmaps with worker threads,
    // before initialize() below zeroes it with initializing thread. For any given region,
    // we touch the region and the corresponding bitmaps from the same thread.
    ShenandoahPushWorkerScope scope(workers(), _max_workers, false);

    _pretouch_heap_page_size = heap_page_size;
    _pretouch_bitmap_page_size = bitmap_page_size;

#ifdef LINUX
    // UseTransparentHugePages would madvise that backing memory can be coalesced into huge
    // pages. But, the kernel needs to know that every small page is used, in order to coalesce
    // them into huge one. Therefore, we need to pretouch with smaller pages.
    if (UseTransparentHugePages) {
      _pretouch_heap_page_size = (size_t)os::vm_page_size();
      _pretouch_bitmap_page_size = (size_t)os::vm_page_size();
    }
#endif

    // OS memory managers may want to coalesce back-to-back pages. Make their jobs
    // simpler by pre-touching continuous spaces (heap and bitmap) separately.

    ShenandoahPretouchBitmapTask bcl(bitmap.base(), _bitmap_size, _pretouch_bitmap_page_size);
    _workers->run_task(&bcl);

    ShenandoahPretouchHeapTask hcl(_pretouch_heap_page_size);
    _workers->run_task(&hcl);
  }

  //
  // Initialize the rest of GC subsystems
  //

  _liveness_cache = NEW_C_HEAP_ARRAY(ShenandoahLiveData*, _max_workers, mtGC);
  for (uint worker = 0; worker < _max_workers; worker++) {
    _liveness_cache[worker] = NEW_C_HEAP_ARRAY(ShenandoahLiveData, _num_regions, mtGC);
    Copy::fill_to_bytes(_liveness_cache[worker], _num_regions * sizeof(ShenandoahLiveData));
  }

  // There should probably be Shenandoah-specific options for these,
  // just as there are G1-specific options.
  {
    ShenandoahSATBMarkQueueSet& satbqs = ShenandoahBarrierSet::satb_mark_queue_set();
    satbqs.set_process_completed_buffers_threshold(20); // G1SATBProcessCompletedThreshold
    satbqs.set_buffer_enqueue_threshold_percentage(60); // G1SATBBufferEnqueueingThresholdPercent
  }

  _monitoring_support = new ShenandoahMonitoringSupport(this);
  _phase_timings = new ShenandoahPhaseTimings(max_workers());
  ShenandoahCodeRoots::initialize();

  if (ShenandoahPacing) {
    _pacer = new ShenandoahPacer(this);
    _pacer->setup_for_idle();
  }

  initialize_controller();

  print_init_logger();

  return JNI_OK;
}

void ShenandoahHeap::initialize_controller() {
  _control_thread = new ShenandoahControlThread();
}

void ShenandoahHeap::print_init_logger() const {
  ShenandoahInitLogger::print();
}

void ShenandoahHeap::initialize_mode() {
  if (ShenandoahGCMode != nullptr) {
    if (strcmp(ShenandoahGCMode, "satb") == 0) {
      _gc_mode = new ShenandoahSATBMode();
    } else if (strcmp(ShenandoahGCMode, "iu") == 0) {
      _gc_mode = new ShenandoahIUMode();
    } else if (strcmp(ShenandoahGCMode, "passive") == 0) {
      _gc_mode = new ShenandoahPassiveMode();
    } else if (strcmp(ShenandoahGCMode, "generational") == 0) {
      _gc_mode = new ShenandoahGenerationalMode();
    } else {
      vm_exit_during_initialization("Unknown -XX:ShenandoahGCMode option");
    }
  } else {
    vm_exit_during_initialization("Unknown -XX:ShenandoahGCMode option (null)");
  }
  _gc_mode->initialize_flags();
  if (_gc_mode->is_diagnostic() && !UnlockDiagnosticVMOptions) {
    vm_exit_during_initialization(
            err_msg("GC mode \"%s\" is diagnostic, and must be enabled via -XX:+UnlockDiagnosticVMOptions.",
                    _gc_mode->name()));
  }
  if (_gc_mode->is_experimental() && !UnlockExperimentalVMOptions) {
    vm_exit_during_initialization(
            err_msg("GC mode \"%s\" is experimental, and must be enabled via -XX:+UnlockExperimentalVMOptions.",
                    _gc_mode->name()));
  }
}

void ShenandoahHeap::initialize_heuristics() {
  _global_generation = new ShenandoahGlobalGeneration(mode()->is_generational(), max_workers(), max_capacity(), max_capacity());
  _global_generation->initialize_heuristics(mode());
  _evac_tracker = new ShenandoahEvacuationTracker(mode()->is_generational());
}

#ifdef _MSC_VER
#pragma warning( push )
#pragma warning( disable:4355 ) // 'this' : used in base member initializer list
#endif

ShenandoahHeap::ShenandoahHeap(ShenandoahCollectorPolicy* policy) :
  CollectedHeap(),
  _gc_generation(nullptr),
  _active_generation(nullptr),
  _initial_size(0),
  _committed(0),
  _max_workers(MAX3(ConcGCThreads, ParallelGCThreads, 1U)),
  _workers(nullptr),
  _safepoint_workers(nullptr),
  _heap_region_special(false),
  _num_regions(0),
  _regions(nullptr),
  _affiliations(nullptr),
  _gc_state_changed(false),
  _gc_no_progress_count(0),
  _cancel_requested_time(0),
  _update_refs_iterator(this),
  _global_generation(nullptr),
  _control_thread(nullptr),
  _young_generation(nullptr),
  _old_generation(nullptr),
  _shenandoah_policy(policy),
  _gc_mode(nullptr),
  _free_set(nullptr),
  _pacer(nullptr),
  _verifier(nullptr),
  _phase_timings(nullptr),
  _evac_tracker(nullptr),
  _mmu_tracker(),
  _monitoring_support(nullptr),
  _memory_pool(nullptr),
  _stw_memory_manager("Shenandoah Pauses"),
  _cycle_memory_manager("Shenandoah Cycles"),
  _gc_timer(new ConcurrentGCTimer()),
  _log_min_obj_alignment_in_bytes(LogMinObjAlignmentInBytes),
  _marking_context(nullptr),
  _bitmap_size(0),
  _bitmap_regions_per_slice(0),
  _bitmap_bytes_per_slice(0),
  _bitmap_region_special(false),
  _aux_bitmap_region_special(false),
  _liveness_cache(nullptr),
  _collection_set(nullptr)
{
  // Initialize GC mode early, many subsequent initialization procedures depend on it
  initialize_mode();
}

#ifdef _MSC_VER
#pragma warning( pop )
#endif

void ShenandoahHeap::print_on(outputStream* st) const {
  st->print_cr("Shenandoah Heap");
  st->print_cr(" " SIZE_FORMAT "%s max, " SIZE_FORMAT "%s soft max, " SIZE_FORMAT "%s committed, " SIZE_FORMAT "%s used",
               byte_size_in_proper_unit(max_capacity()), proper_unit_for_byte_size(max_capacity()),
               byte_size_in_proper_unit(soft_max_capacity()), proper_unit_for_byte_size(soft_max_capacity()),
               byte_size_in_proper_unit(committed()),    proper_unit_for_byte_size(committed()),
               byte_size_in_proper_unit(used()),         proper_unit_for_byte_size(used()));
  st->print_cr(" " SIZE_FORMAT " x " SIZE_FORMAT"%s regions",
               num_regions(),
               byte_size_in_proper_unit(ShenandoahHeapRegion::region_size_bytes()),
               proper_unit_for_byte_size(ShenandoahHeapRegion::region_size_bytes()));

  st->print("Status: ");
  if (has_forwarded_objects())                 st->print("has forwarded objects, ");
  if (is_concurrent_old_mark_in_progress())    st->print("old marking, ");
  if (is_concurrent_young_mark_in_progress())  st->print("young marking, ");
  if (is_evacuation_in_progress())             st->print("evacuating, ");
  if (is_update_refs_in_progress())            st->print("updating refs, ");
  if (is_degenerated_gc_in_progress())         st->print("degenerated gc, ");
  if (is_full_gc_in_progress())                st->print("full gc, ");
  if (is_full_gc_move_in_progress())           st->print("full gc move, ");
  if (is_concurrent_weak_root_in_progress())   st->print("concurrent weak roots, ");
  if (is_concurrent_strong_root_in_progress() &&
      !is_concurrent_weak_root_in_progress())  st->print("concurrent strong roots, ");

  if (cancelled_gc()) {
    st->print("cancelled");
  } else {
    st->print("not cancelled");
  }
  st->cr();

  st->print_cr("Reserved region:");
  st->print_cr(" - [" PTR_FORMAT ", " PTR_FORMAT ") ",
               p2i(reserved_region().start()),
               p2i(reserved_region().end()));

  ShenandoahCollectionSet* cset = collection_set();
  st->print_cr("Collection set:");
  if (cset != nullptr) {
    st->print_cr(" - map (vanilla): " PTR_FORMAT, p2i(cset->map_address()));
    st->print_cr(" - map (biased):  " PTR_FORMAT, p2i(cset->biased_map_address()));
  } else {
    st->print_cr(" (null)");
  }

  st->cr();
  MetaspaceUtils::print_on(st);

  if (Verbose) {
    st->cr();
    print_heap_regions_on(st);
  }
}

class ShenandoahInitWorkerGCLABClosure : public ThreadClosure {
public:
  void do_thread(Thread* thread) {
    assert(thread != nullptr, "Sanity");
    assert(thread->is_Worker_thread(), "Only worker thread expected");
    ShenandoahThreadLocalData::initialize_gclab(thread);
  }
};

void ShenandoahHeap::post_initialize() {
  CollectedHeap::post_initialize();
  _mmu_tracker.initialize();

  MutexLocker ml(Threads_lock);

  ShenandoahInitWorkerGCLABClosure init_gclabs;
  _workers->threads_do(&init_gclabs);

  // gclab can not be initialized early during VM startup, as it can not determinate its max_size.
  // Now, we will let WorkerThreads to initialize gclab when new worker is created.
  _workers->set_initialize_gclab();
  if (_safepoint_workers != nullptr) {
    _safepoint_workers->threads_do(&init_gclabs);
    _safepoint_workers->set_initialize_gclab();
  }

  JFR_ONLY(ShenandoahJFRSupport::register_jfr_type_serializers();)
}

ShenandoahHeuristics* ShenandoahHeap::heuristics() {
  return _global_generation->heuristics();
}

size_t ShenandoahHeap::used() const {
  return global_generation()->used();
}

size_t ShenandoahHeap::committed() const {
  return Atomic::load(&_committed);
}

void ShenandoahHeap::increase_committed(size_t bytes) {
  shenandoah_assert_heaplocked_or_safepoint();
  _committed += bytes;
}

void ShenandoahHeap::decrease_committed(size_t bytes) {
  shenandoah_assert_heaplocked_or_safepoint();
  _committed -= bytes;
}

// For tracking usage based on allocations, it should be the case that:
// * The sum of regions::used == heap::used
// * The sum of a generation's regions::used == generation::used
// * The sum of a generation's humongous regions::free == generation::humongous_waste
// These invariants are checked by the verifier on GC safepoints.
//
// Additional notes:
// * When a mutator's allocation request causes a region to be retired, the
//   free memory left in that region is considered waste. It does not contribute
//   to the usage, but it _does_ contribute to allocation rate.
// * The bottom of a PLAB must be aligned on card size. In some cases this will
//   require padding in front of the PLAB (a filler object). Because this padding
//   is included in the region's used memory we include the padding in the usage
//   accounting as waste.
// * Mutator allocations are used to compute an allocation rate. They are also
//   sent to the Pacer for those purposes.
// * There are three sources of waste:
//  1. The padding used to align a PLAB on card size
//  2. Region's free is less than minimum TLAB size and is retired
//  3. The unused portion of memory in the last region of a humongous object
void ShenandoahHeap::increase_used(const ShenandoahAllocRequest& req) {
  size_t actual_bytes = req.actual_size() * HeapWordSize;
  size_t wasted_bytes = req.waste() * HeapWordSize;
  ShenandoahGeneration* generation = generation_for(req.affiliation());

  if (req.is_gc_alloc()) {
    assert(wasted_bytes == 0 || req.type() == ShenandoahAllocRequest::_alloc_plab, "Only PLABs have waste");
    increase_used(generation, actual_bytes + wasted_bytes);
  } else {
    assert(req.is_mutator_alloc(), "Expected mutator alloc here");
    // padding and actual size both count towards allocation counter
    generation->increase_allocated(actual_bytes + wasted_bytes);

    // only actual size counts toward usage for mutator allocations
    increase_used(generation, actual_bytes);

    // notify pacer of both actual size and waste
    notify_mutator_alloc_words(req.actual_size(), req.waste());

    if (wasted_bytes > 0 && req.actual_size() > ShenandoahHeapRegion::humongous_threshold_words()) {
      increase_humongous_waste(generation,wasted_bytes);
    }
  }
}

void ShenandoahHeap::increase_humongous_waste(ShenandoahGeneration* generation, size_t bytes) {
  generation->increase_humongous_waste(bytes);
  if (!generation->is_global()) {
    global_generation()->increase_humongous_waste(bytes);
  }
}

void ShenandoahHeap::decrease_humongous_waste(ShenandoahGeneration* generation, size_t bytes) {
  generation->decrease_humongous_waste(bytes);
  if (!generation->is_global()) {
    global_generation()->decrease_humongous_waste(bytes);
  }
}

void ShenandoahHeap::increase_used(ShenandoahGeneration* generation, size_t bytes) {
  generation->increase_used(bytes);
  if (!generation->is_global()) {
    global_generation()->increase_used(bytes);
  }
}

void ShenandoahHeap::decrease_used(ShenandoahGeneration* generation, size_t bytes) {
  generation->decrease_used(bytes);
  if (!generation->is_global()) {
    global_generation()->decrease_used(bytes);
  }
}

void ShenandoahHeap::notify_mutator_alloc_words(size_t words, size_t waste) {
  if (ShenandoahPacing) {
    control_thread()->pacing_notify_alloc(words);
    if (waste > 0) {
      pacer()->claim_for_alloc(waste, true);
    }
  }
}

size_t ShenandoahHeap::capacity() const {
  return committed();
}

size_t ShenandoahHeap::max_capacity() const {
  return _num_regions * ShenandoahHeapRegion::region_size_bytes();
}

size_t ShenandoahHeap::soft_max_capacity() const {
  size_t v = Atomic::load(&_soft_max_size);
  assert(min_capacity() <= v && v <= max_capacity(),
         "Should be in bounds: " SIZE_FORMAT " <= " SIZE_FORMAT " <= " SIZE_FORMAT,
         min_capacity(), v, max_capacity());
  return v;
}

void ShenandoahHeap::set_soft_max_capacity(size_t v) {
  assert(min_capacity() <= v && v <= max_capacity(),
         "Should be in bounds: " SIZE_FORMAT " <= " SIZE_FORMAT " <= " SIZE_FORMAT,
         min_capacity(), v, max_capacity());
  Atomic::store(&_soft_max_size, v);
}

size_t ShenandoahHeap::min_capacity() const {
  return _minimum_size;
}

size_t ShenandoahHeap::initial_capacity() const {
  return _initial_size;
}

void ShenandoahHeap::maybe_uncommit(double shrink_before, size_t shrink_until) {
  assert (ShenandoahUncommit, "should be enabled");

  // Determine if there is work to do. This avoids taking heap lock if there is
  // no work available, avoids spamming logs with superfluous logging messages,
  // and minimises the amount of work while locks are taken.

  if (committed() <= shrink_until) return;

  bool has_work = false;
  for (size_t i = 0; i < num_regions(); i++) {
    ShenandoahHeapRegion* r = get_region(i);
    if (r->is_empty_committed() && (r->empty_time() < shrink_before)) {
      has_work = true;
      break;
    }
  }

  if (has_work) {
    static const char* msg = "Concurrent uncommit";
    ShenandoahConcurrentPhase gcPhase(msg, ShenandoahPhaseTimings::conc_uncommit, true /* log_heap_usage */);
    EventMark em("%s", msg);

    op_uncommit(shrink_before, shrink_until);
  }
}

void ShenandoahHeap::op_uncommit(double shrink_before, size_t shrink_until) {
  assert (ShenandoahUncommit, "should be enabled");

  // Application allocates from the beginning of the heap, and GC allocates at
  // the end of it. It is more efficient to uncommit from the end, so that applications
  // could enjoy the near committed regions. GC allocations are much less frequent,
  // and therefore can accept the committing costs.

  size_t count = 0;
  for (size_t i = num_regions(); i > 0; i--) { // care about size_t underflow
    ShenandoahHeapRegion* r = get_region(i - 1);
    if (r->is_empty_committed() && (r->empty_time() < shrink_before)) {
      ShenandoahHeapLocker locker(lock());
      if (r->is_empty_committed()) {
        if (committed() < shrink_until + ShenandoahHeapRegion::region_size_bytes()) {
          break;
        }

        r->make_uncommitted();
        count++;
      }
    }
    SpinPause(); // allow allocators to take the lock
  }

  if (count > 0) {
    notify_heap_changed();
  }
}

bool ShenandoahHeap::check_soft_max_changed() {
  size_t new_soft_max = Atomic::load(&SoftMaxHeapSize);
  size_t old_soft_max = soft_max_capacity();
  if (new_soft_max != old_soft_max) {
    new_soft_max = MAX2(min_capacity(), new_soft_max);
    new_soft_max = MIN2(max_capacity(), new_soft_max);
    if (new_soft_max != old_soft_max) {
      log_info(gc)("Soft Max Heap Size: " SIZE_FORMAT "%s -> " SIZE_FORMAT "%s",
                   byte_size_in_proper_unit(old_soft_max), proper_unit_for_byte_size(old_soft_max),
                   byte_size_in_proper_unit(new_soft_max), proper_unit_for_byte_size(new_soft_max)
      );
      set_soft_max_capacity(new_soft_max);
      return true;
    }
  }
  return false;
}

void ShenandoahHeap::notify_heap_changed() {
  // Update monitoring counters when we took a new region. This amortizes the
  // update costs on slow path.
  monitoring_support()->notify_heap_changed();
  _heap_changed.set();
}

void ShenandoahHeap::set_forced_counters_update(bool value) {
  monitoring_support()->set_forced_counters_update(value);
}

void ShenandoahHeap::handle_force_counters_update() {
  monitoring_support()->handle_force_counters_update();
}

HeapWord* ShenandoahHeap::allocate_from_gclab_slow(Thread* thread, size_t size) {
  // New object should fit the GCLAB size
  size_t min_size = MAX2(size, PLAB::min_size());

  // Figure out size of new GCLAB, looking back at heuristics. Expand aggressively.
  size_t new_size = ShenandoahThreadLocalData::gclab_size(thread) * 2;

  new_size = MIN2(new_size, PLAB::max_size());
  new_size = MAX2(new_size, PLAB::min_size());

  // Record new heuristic value even if we take any shortcut. This captures
  // the case when moderately-sized objects always take a shortcut. At some point,
  // heuristics should catch up with them.
  log_debug(gc, free)("Set new GCLAB size: " SIZE_FORMAT, new_size);
  ShenandoahThreadLocalData::set_gclab_size(thread, new_size);

  if (new_size < size) {
    // New size still does not fit the object. Fall back to shared allocation.
    // This avoids retiring perfectly good GCLABs, when we encounter a large object.
    log_debug(gc, free)("New gclab size (" SIZE_FORMAT ") is too small for " SIZE_FORMAT, new_size, size);
    return nullptr;
  }

  // Retire current GCLAB, and allocate a new one.
  PLAB* gclab = ShenandoahThreadLocalData::gclab(thread);
  gclab->retire();

  size_t actual_size = 0;
  HeapWord* gclab_buf = allocate_new_gclab(min_size, new_size, &actual_size);
  if (gclab_buf == nullptr) {
    return nullptr;
  }

  assert (size <= actual_size, "allocation should fit");

  // ...and clear or zap just allocated TLAB, if needed.
  if (ZeroTLAB) {
    Copy::zero_to_words(gclab_buf, actual_size);
  } else if (ZapTLAB) {
    // Skip mangling the space corresponding to the object header to
    // ensure that the returned space is not considered parsable by
    // any concurrent GC thread.
    size_t hdr_size = oopDesc::header_size();
    Copy::fill_to_words(gclab_buf + hdr_size, actual_size - hdr_size, badHeapWordVal);
  }
  gclab->set_buf(gclab_buf, actual_size);
  return gclab->allocate(size);
}

// Called from stubs in JIT code or interpreter
HeapWord* ShenandoahHeap::allocate_new_tlab(size_t min_size,
                                            size_t requested_size,
                                            size_t* actual_size) {
  ShenandoahAllocRequest req = ShenandoahAllocRequest::for_tlab(min_size, requested_size);
  HeapWord* res = allocate_memory(req);
  if (res != nullptr) {
    *actual_size = req.actual_size();
  } else {
    *actual_size = 0;
  }
  return res;
}

HeapWord* ShenandoahHeap::allocate_new_gclab(size_t min_size,
                                             size_t word_size,
                                             size_t* actual_size) {
  ShenandoahAllocRequest req = ShenandoahAllocRequest::for_gclab(min_size, word_size);
  HeapWord* res = allocate_memory(req);
  if (res != nullptr) {
    *actual_size = req.actual_size();
  } else {
    *actual_size = 0;
  }
  return res;
}

HeapWord* ShenandoahHeap::allocate_memory(ShenandoahAllocRequest& req) {
  intptr_t pacer_epoch = 0;
  bool in_new_region = false;
  HeapWord* result = nullptr;

  if (req.is_mutator_alloc()) {
    if (ShenandoahPacing) {
      pacer()->pace_for_alloc(req.size());
      pacer_epoch = pacer()->epoch();
    }

    if (!ShenandoahAllocFailureALot || !should_inject_alloc_failure()) {
      result = allocate_memory_under_lock(req, in_new_region);
    }

    // Check that gc overhead is not exceeded.
    //
    // Shenandoah will grind along for quite a while allocating one
    // object at a time using shared (non-tlab) allocations. This check
    // is testing that the GC overhead limit has not been exceeded.
    // This will notify the collector to start a cycle, but will raise
    // an OOME to the mutator if the last Full GCs have not made progress.
    // gc_no_progress_count is incremented following each degen or full GC that fails to achieve is_good_progress().
    if ((result == nullptr) && !req.is_lab_alloc() && (get_gc_no_progress_count() > ShenandoahNoProgressThreshold)) {
      control_thread()->handle_alloc_failure(req, false);
      req.set_actual_size(0);
      return nullptr;
    }

<<<<<<< HEAD
    // Block until control thread reacted, then retry allocation.
    //
    // It might happen that one of the threads requesting allocation would unblock
    // way later after GC happened, only to fail the second allocation, because
    // other threads have already depleted the free storage. In this case, a better
    // strategy is to try again, as long as GC makes progress (or until at least
    // one full GC has completed).

    size_t original_count = shenandoah_policy()->full_gc_count();

    // Stop retrying and return nullptr to cause OOMError exception if our allocation failed even after:
    //   a) We experienced a GC that had good progress, or
    //   b) We experienced at least one Full GC (whether or not it had good progress)
    //
    // TODO: Rather than require a Full GC before throwing OOMError, it might be more appropriate for handle_alloc_failure()
    //       to trigger a concurrent GLOBAL GC, and throw OOMError if we cannot allocate even after GLOBAL GC has finished.
    //       There is no "perfect" solution here:
    //
    //        1. As currently implemented, there may be a race between multiple allocating threads, both attempting
    //           to allocate very large objects.  The first thread to retry its allocation might succeed and the second
    //           thread to retry its allocation might fail (because the first thread consumed the newly available memory).
    //           So the second thread experiences OOMError even through another GC would have reclaimed the memory it wanted
    //           to allocate.
    //        2. A GLOBAL GC won't necessarily reclaim all garbage.  Following a concurrent Generational GLOBAL GC, we may
    //           need to perform multiple concurrent mixed evacuations in order to reclaim all of the dead memory identified
    //           by the GLOBAL GC mark.  However, the first evacuation performed by the GLOBAL GC will normally reclaim
    //           a significant amount of garbage (as guided by garbage first heuristic).  If this is not enough memory
    //           to satisfy the pending allocation request, we are in "dire straits", and a fail-fast OOMError is probably
    //           the better remediation than repeated attempts to allocate following repeated GC cycles.

    if (result == nullptr) {
=======
    if (result == nullptr) {
      // Block until control thread reacted, then retry allocation.
      //
      // It might happen that one of the threads requesting allocation would unblock
      // way later after GC happened, only to fail the second allocation, because
      // other threads have already depleted the free storage. In this case, a better
      // strategy is to try again, until at least one full GC has completed.
      //
      // Stop retrying and return nullptr to cause OOMError exception if our allocation failed even after:
      //   a) We experienced a GC that had good progress, or
      //   b) We experienced at least one Full GC (whether or not it had good progress)
      //
      // TODO: Consider GLOBAL GC rather than Full GC to remediate OOM condition: https://bugs.openjdk.org/browse/JDK-8335910

      size_t original_count = shenandoah_policy()->full_gc_count();
>>>>>>> b363de8c
      while ((result == nullptr) && (original_count == shenandoah_policy()->full_gc_count())) {
        control_thread()->handle_alloc_failure(req, true);
        result = allocate_memory_under_lock(req, in_new_region);
      }
<<<<<<< HEAD
      if ((result != nullptr) && mode()->is_generational()) {
        notify_gc_progress();
      }
    }
    if (log_is_enabled(Debug, gc, alloc)) {
      ResourceMark rm;
      log_debug(gc, alloc)("Thread: %s, Result: " PTR_FORMAT ", Request: %s, Size: " SIZE_FORMAT ", Original: " SIZE_FORMAT ", Latest: " SIZE_FORMAT,
                           Thread::current()->name(), p2i(result), req.type_string(), req.size(), original_count, get_gc_no_progress_count());
=======
      if (result != nullptr) {
        // If our allocation request has been satisifed after it initially failed, we count this as good gc progress
        notify_gc_progress();
      }
      if (log_is_enabled(Debug, gc, alloc)) {
        ResourceMark rm;
        log_debug(gc, alloc)("Thread: %s, Result: " PTR_FORMAT ", Request: %s, Size: " SIZE_FORMAT
                             ", Original: " SIZE_FORMAT ", Latest: " SIZE_FORMAT,
                             Thread::current()->name(), p2i(result), req.type_string(), req.size(),
                             original_count, get_gc_no_progress_count());
      }
>>>>>>> b363de8c
    }
  } else {
    assert(req.is_gc_alloc(), "Can only accept GC allocs here");
    result = allocate_memory_under_lock(req, in_new_region);
    // Do not call handle_alloc_failure() here, because we cannot block.
    // The allocation failure would be handled by the LRB slowpath with handle_alloc_failure_evac().
  }

  if (in_new_region) {
    notify_heap_changed();
  }

  if (result == nullptr) {
    req.set_actual_size(0);
  }

  // This is called regardless of the outcome of the allocation to account
  // for any waste created by retiring regions with this request.
  increase_used(req);

  if (result != nullptr) {
    size_t requested = req.size();
    size_t actual = req.actual_size();

    assert (req.is_lab_alloc() || (requested == actual),
            "Only LAB allocations are elastic: %s, requested = " SIZE_FORMAT ", actual = " SIZE_FORMAT,
            ShenandoahAllocRequest::alloc_type_to_string(req.type()), requested, actual);

    if (req.is_mutator_alloc()) {
      // If we requested more than we were granted, give the rest back to pacer.
      // This only matters if we are in the same pacing epoch: do not try to unpace
      // over the budget for the other phase.
      if (ShenandoahPacing && (pacer_epoch > 0) && (requested > actual)) {
        pacer()->unpace_for_alloc(pacer_epoch, requested - actual);
      }
    }
  }

  return result;
}

HeapWord* ShenandoahHeap::allocate_memory_under_lock(ShenandoahAllocRequest& req, bool& in_new_region) {
  // If we are dealing with mutator allocation, then we may need to block for safepoint.
  // We cannot block for safepoint for GC allocations, because there is a high chance
  // we are already running at safepoint or from stack watermark machinery, and we cannot
  // block again.
  ShenandoahHeapLocker locker(lock(), req.is_mutator_alloc());

  // Make sure the old generation has room for either evacuations or promotions before trying to allocate.
  if (req.is_old() && !old_generation()->can_allocate(req)) {
    return nullptr;
  }

  // If TLAB request size is greater than available, allocate() will attempt to downsize request to fit within available
  // memory.
  HeapWord* result = _free_set->allocate(req, in_new_region);

  // Record the plab configuration for this result and register the object.
  if (result != nullptr && req.is_old()) {
    old_generation()->configure_plab_for_current_thread(req);
    if (req.type() == ShenandoahAllocRequest::_alloc_shared_gc) {
      // Register the newly allocated object while we're holding the global lock since there's no synchronization
      // built in to the implementation of register_object().  There are potential races when multiple independent
      // threads are allocating objects, some of which might span the same card region.  For example, consider
      // a card table's memory region within which three objects are being allocated by three different threads:
      //
      // objects being "concurrently" allocated:
      //    [-----a------][-----b-----][--------------c------------------]
      //            [---- card table memory range --------------]
      //
      // Before any objects are allocated, this card's memory range holds no objects.  Note that allocation of object a
      // wants to set the starts-object, first-start, and last-start attributes of the preceding card region.
      // Allocation of object b wants to set the starts-object, first-start, and last-start attributes of this card region.
      // Allocation of object c also wants to set the starts-object, first-start, and last-start attributes of this
      // card region.
      //
      // The thread allocating b and the thread allocating c can "race" in various ways, resulting in confusion, such as
      // last-start representing object b while first-start represents object c.  This is why we need to require all
      // register_object() invocations to be "mutually exclusive" with respect to each card's memory range.
      old_generation()->card_scan()->register_object(result);
    }
  }

  return result;
}

HeapWord* ShenandoahHeap::mem_allocate(size_t size,
                                        bool*  gc_overhead_limit_was_exceeded) {
  ShenandoahAllocRequest req = ShenandoahAllocRequest::for_shared(size);
  return allocate_memory(req);
}

MetaWord* ShenandoahHeap::satisfy_failed_metadata_allocation(ClassLoaderData* loader_data,
                                                             size_t size,
                                                             Metaspace::MetadataType mdtype) {
  MetaWord* result;

  // Inform metaspace OOM to GC heuristics if class unloading is possible.
  ShenandoahHeuristics* h = global_generation()->heuristics();
  if (h->can_unload_classes()) {
    h->record_metaspace_oom();
  }

  // Expand and retry allocation
  result = loader_data->metaspace_non_null()->expand_and_allocate(size, mdtype);
  if (result != nullptr) {
    return result;
  }

  // Start full GC
  collect(GCCause::_metadata_GC_clear_soft_refs);

  // Retry allocation
  result = loader_data->metaspace_non_null()->allocate(size, mdtype);
  if (result != nullptr) {
    return result;
  }

  // Expand and retry allocation
  result = loader_data->metaspace_non_null()->expand_and_allocate(size, mdtype);
  if (result != nullptr) {
    return result;
  }

  // Out of memory
  return nullptr;
}

class ShenandoahConcurrentEvacuateRegionObjectClosure : public ObjectClosure {
private:
  ShenandoahHeap* const _heap;
  Thread* const _thread;
public:
  ShenandoahConcurrentEvacuateRegionObjectClosure(ShenandoahHeap* heap) :
    _heap(heap), _thread(Thread::current()) {}

  void do_object(oop p) {
    shenandoah_assert_marked(nullptr, p);
    if (!p->is_forwarded()) {
      _heap->evacuate_object(p, _thread);
    }
  }
};

class ShenandoahEvacuationTask : public WorkerTask {
private:
  ShenandoahHeap* const _sh;
  ShenandoahCollectionSet* const _cs;
  bool _concurrent;
public:
  ShenandoahEvacuationTask(ShenandoahHeap* sh,
                           ShenandoahCollectionSet* cs,
                           bool concurrent) :
    WorkerTask("Shenandoah Evacuation"),
    _sh(sh),
    _cs(cs),
    _concurrent(concurrent)
  {}

  void work(uint worker_id) {
    if (_concurrent) {
      ShenandoahConcurrentWorkerSession worker_session(worker_id);
      ShenandoahSuspendibleThreadSetJoiner stsj;
      ShenandoahEvacOOMScope oom_evac_scope;
      do_work();
    } else {
      ShenandoahParallelWorkerSession worker_session(worker_id);
      ShenandoahEvacOOMScope oom_evac_scope;
      do_work();
    }
  }

private:
  void do_work() {
    ShenandoahConcurrentEvacuateRegionObjectClosure cl(_sh);
    ShenandoahHeapRegion* r;
    while ((r =_cs->claim_next()) != nullptr) {
      assert(r->has_live(), "Region " SIZE_FORMAT " should have been reclaimed early", r->index());
      _sh->marked_object_iterate(r, &cl);

      if (ShenandoahPacing) {
        _sh->pacer()->report_evac(r->used() >> LogHeapWordSize);
      }

      if (_sh->check_cancelled_gc_and_yield(_concurrent)) {
        break;
      }
    }
  }
};

void ShenandoahHeap::evacuate_collection_set(bool concurrent) {
  if (mode()->is_generational()) {
    ShenandoahRegionIterator regions;
    ShenandoahGenerationalEvacuationTask task(ShenandoahGenerationalHeap::heap(), &regions, concurrent);
    workers()->run_task(&task);
  } else {
    ShenandoahEvacuationTask task(this, _collection_set, concurrent);
    workers()->run_task(&task);
  }
}

oop ShenandoahHeap::evacuate_object(oop p, Thread* thread) {
  assert(thread == Thread::current(), "Expected thread parameter to be current thread.");
  if (ShenandoahThreadLocalData::is_oom_during_evac(thread)) {
    // This thread went through the OOM during evac protocol. It is safe to return
    // the forward pointer. It must not attempt to evacuate any other objects.
    return ShenandoahBarrierSet::resolve_forwarded(p);
  }

  assert(ShenandoahThreadLocalData::is_evac_allowed(thread), "must be enclosed in oom-evac scope");

  ShenandoahHeapRegion* r = heap_region_containing(p);
  assert(!r->is_humongous(), "never evacuate humongous objects");

  ShenandoahAffiliation target_gen = r->affiliation();
  return try_evacuate_object(p, thread, r, target_gen);
}

oop ShenandoahHeap::try_evacuate_object(oop p, Thread* thread, ShenandoahHeapRegion* from_region,
                                               ShenandoahAffiliation target_gen) {
  assert(target_gen == YOUNG_GENERATION, "Only expect evacuations to young in this mode");
  assert(from_region->is_young(), "Only expect evacuations from young in this mode");
  bool alloc_from_lab = true;
  HeapWord* copy = nullptr;
  size_t size = p->size();

#ifdef ASSERT
  if (ShenandoahOOMDuringEvacALot &&
      (os::random() & 1) == 0) { // Simulate OOM every ~2nd slow-path call
    copy = nullptr;
  } else {
#endif
    if (UseTLAB) {
      copy = allocate_from_gclab(thread, size);
      if ((copy == nullptr) && (size < ShenandoahThreadLocalData::gclab_size(thread))) {
        // GCLAB allocation failed because we are bumping up against the limit on young evacuation reserve.  Try resetting
        // the desired GCLAB size and retry GCLAB allocation to avoid cascading of shared memory allocations.
        // TODO: is this right? using PLAB::min_size() here for gc lab size?
        ShenandoahThreadLocalData::set_gclab_size(thread, PLAB::min_size());
        copy = allocate_from_gclab(thread, size);
        // If we still get nullptr, we'll try a shared allocation below.
      }
    }

    if (copy == nullptr) {
      // If we failed to allocate in LAB, we'll try a shared allocation.
      ShenandoahAllocRequest req = ShenandoahAllocRequest::for_shared_gc(size, target_gen);
      copy = allocate_memory(req);
      alloc_from_lab = false;
    }
#ifdef ASSERT
  }
#endif

  if (copy == nullptr) {
    control_thread()->handle_alloc_failure_evac(size);

    _oom_evac_handler.handle_out_of_memory_during_evacuation();

    return ShenandoahBarrierSet::resolve_forwarded(p);
  }

  // Copy the object:
  _evac_tracker->begin_evacuation(thread, size * HeapWordSize);
  Copy::aligned_disjoint_words(cast_from_oop<HeapWord*>(p), copy, size);

  oop copy_val = cast_to_oop(copy);

  // Try to install the new forwarding pointer.
  ContinuationGCSupport::relativize_stack_chunk(copy_val);

  oop result = ShenandoahForwarding::try_update_forwardee(p, copy_val);
  if (result == copy_val) {
    // Successfully evacuated. Our copy is now the public one!
    _evac_tracker->end_evacuation(thread, size * HeapWordSize);
    shenandoah_assert_correct(nullptr, copy_val);
    return copy_val;
  }  else {
    // Failed to evacuate. We need to deal with the object that is left behind. Since this
    // new allocation is certainly after TAMS, it will be considered live in the next cycle.
    // But if it happens to contain references to evacuated regions, those references would
    // not get updated for this stale copy during this cycle, and we will crash while scanning
    // it the next cycle.
    if (alloc_from_lab) {
      // For LAB allocations, it is enough to rollback the allocation ptr. Either the next
      // object will overwrite this stale copy, or the filler object on LAB retirement will
      // do this.
      ShenandoahThreadLocalData::gclab(thread)->undo_allocation(copy, size);
    } else {
      // For non-LAB allocations, we have no way to retract the allocation, and
      // have to explicitly overwrite the copy with the filler object. With that overwrite,
      // we have to keep the fwdptr initialized and pointing to our (stale) copy.
      assert(size >= ShenandoahHeap::min_fill_size(), "previously allocated object known to be larger than min_size");
      fill_with_object(copy, size);
      shenandoah_assert_correct(nullptr, copy_val);
      // For non-LAB allocations, the object has already been registered
    }
    shenandoah_assert_correct(nullptr, result);
    return result;
  }
}

void ShenandoahHeap::trash_cset_regions() {
  ShenandoahHeapLocker locker(lock());

  ShenandoahCollectionSet* set = collection_set();
  ShenandoahHeapRegion* r;
  set->clear_current_index();
  while ((r = set->next()) != nullptr) {
    r->make_trash();
  }
  collection_set()->clear();
}

void ShenandoahHeap::print_heap_regions_on(outputStream* st) const {
  st->print_cr("Heap Regions:");
  st->print_cr("Region state: EU=empty-uncommitted, EC=empty-committed, R=regular, H=humongous start, HP=pinned humongous start");
  st->print_cr("              HC=humongous continuation, CS=collection set, TR=trash, P=pinned, CSP=pinned collection set");
  st->print_cr("BTE=bottom/top/end, TAMS=top-at-mark-start");
  st->print_cr("UWM=update watermark, U=used");
  st->print_cr("T=TLAB allocs, G=GCLAB allocs");
  st->print_cr("S=shared allocs, L=live data");
  st->print_cr("CP=critical pins");

  for (size_t i = 0; i < num_regions(); i++) {
    get_region(i)->print_on(st);
  }
}

size_t ShenandoahHeap::trash_humongous_region_at(ShenandoahHeapRegion* start) {
  assert(start->is_humongous_start(), "reclaim regions starting with the first one");

  oop humongous_obj = cast_to_oop(start->bottom());
  size_t size = humongous_obj->size();
  size_t required_regions = ShenandoahHeapRegion::required_regions(size * HeapWordSize);
  size_t index = start->index() + required_regions - 1;

  assert(!start->has_live(), "liveness must be zero");

  for(size_t i = 0; i < required_regions; i++) {
    // Reclaim from tail. Otherwise, assertion fails when printing region to trace log,
    // as it expects that every region belongs to a humongous region starting with a humongous start region.
    ShenandoahHeapRegion* region = get_region(index --);

    assert(region->is_humongous(), "expect correct humongous start or continuation");
    assert(!region->is_cset(), "Humongous region should not be in collection set");

    region->make_trash_immediate();
  }
  return required_regions;
}

class ShenandoahCheckCleanGCLABClosure : public ThreadClosure {
public:
  ShenandoahCheckCleanGCLABClosure() {}
  void do_thread(Thread* thread) {
    PLAB* gclab = ShenandoahThreadLocalData::gclab(thread);
    assert(gclab != nullptr, "GCLAB should be initialized for %s", thread->name());
    assert(gclab->words_remaining() == 0, "GCLAB should not need retirement");

    if (ShenandoahHeap::heap()->mode()->is_generational()) {
      PLAB* plab = ShenandoahThreadLocalData::plab(thread);
      assert(plab != nullptr, "PLAB should be initialized for %s", thread->name());
      assert(plab->words_remaining() == 0, "PLAB should not need retirement");
    }
  }
};

class ShenandoahRetireGCLABClosure : public ThreadClosure {
private:
  bool const _resize;
public:
  ShenandoahRetireGCLABClosure(bool resize) : _resize(resize) {}
  void do_thread(Thread* thread) {
    PLAB* gclab = ShenandoahThreadLocalData::gclab(thread);
    assert(gclab != nullptr, "GCLAB should be initialized for %s", thread->name());
    gclab->retire();
    if (_resize && ShenandoahThreadLocalData::gclab_size(thread) > 0) {
      ShenandoahThreadLocalData::set_gclab_size(thread, 0);
    }

    if (ShenandoahHeap::heap()->mode()->is_generational()) {
      PLAB* plab = ShenandoahThreadLocalData::plab(thread);
      assert(plab != nullptr, "PLAB should be initialized for %s", thread->name());

      // There are two reasons to retire all plabs between old-gen evacuation passes.
      //  1. We need to make the plab memory parsable by remembered-set scanning.
      //  2. We need to establish a trustworthy UpdateWaterMark value within each old-gen heap region
      ShenandoahGenerationalHeap::heap()->retire_plab(plab, thread);
      if (_resize && ShenandoahThreadLocalData::plab_size(thread) > 0) {
        ShenandoahThreadLocalData::set_plab_size(thread, 0);
      }
    }
  }
};

void ShenandoahHeap::labs_make_parsable() {
  assert(UseTLAB, "Only call with UseTLAB");

  ShenandoahRetireGCLABClosure cl(false);

  for (JavaThreadIteratorWithHandle jtiwh; JavaThread *t = jtiwh.next(); ) {
    ThreadLocalAllocBuffer& tlab = t->tlab();
    tlab.make_parsable();
    cl.do_thread(t);
  }

  workers()->threads_do(&cl);
}

void ShenandoahHeap::tlabs_retire(bool resize) {
  assert(UseTLAB, "Only call with UseTLAB");
  assert(!resize || ResizeTLAB, "Only call for resize when ResizeTLAB is enabled");

  ThreadLocalAllocStats stats;

  for (JavaThreadIteratorWithHandle jtiwh; JavaThread *t = jtiwh.next(); ) {
    ThreadLocalAllocBuffer& tlab = t->tlab();
    tlab.retire(&stats);
    if (resize) {
      tlab.resize();
    }
  }

  stats.publish();

#ifdef ASSERT
  ShenandoahCheckCleanGCLABClosure cl;
  for (JavaThreadIteratorWithHandle jtiwh; JavaThread *t = jtiwh.next(); ) {
    cl.do_thread(t);
  }
  workers()->threads_do(&cl);
#endif
}

void ShenandoahHeap::gclabs_retire(bool resize) {
  assert(UseTLAB, "Only call with UseTLAB");
  assert(!resize || ResizeTLAB, "Only call for resize when ResizeTLAB is enabled");

  ShenandoahRetireGCLABClosure cl(resize);
  for (JavaThreadIteratorWithHandle jtiwh; JavaThread *t = jtiwh.next(); ) {
    cl.do_thread(t);
  }
  workers()->threads_do(&cl);

  if (safepoint_workers() != nullptr) {
    safepoint_workers()->threads_do(&cl);
  }
}

// Returns size in bytes
size_t ShenandoahHeap::unsafe_max_tlab_alloc(Thread *thread) const {
  // Return the max allowed size, and let the allocation path
  // figure out the safe size for current allocation.
  return ShenandoahHeapRegion::max_tlab_size_bytes();
}

size_t ShenandoahHeap::max_tlab_size() const {
  // Returns size in words
  return ShenandoahHeapRegion::max_tlab_size_words();
}

void ShenandoahHeap::collect(GCCause::Cause cause) {
  control_thread()->request_gc(cause);
}

void ShenandoahHeap::do_full_collection(bool clear_all_soft_refs) {
  //assert(false, "Shouldn't need to do full collections");
}

HeapWord* ShenandoahHeap::block_start(const void* addr) const {
  ShenandoahHeapRegion* r = heap_region_containing(addr);
  if (r != nullptr) {
    return r->block_start(addr);
  }
  return nullptr;
}

bool ShenandoahHeap::block_is_obj(const HeapWord* addr) const {
  ShenandoahHeapRegion* r = heap_region_containing(addr);
  return r->block_is_obj(addr);
}

bool ShenandoahHeap::print_location(outputStream* st, void* addr) const {
  return BlockLocationPrinter<ShenandoahHeap>::print_location(st, addr);
}

void ShenandoahHeap::prepare_for_verify() {
  if (SafepointSynchronize::is_at_safepoint() && UseTLAB) {
    labs_make_parsable();
  }
}

void ShenandoahHeap::gc_threads_do(ThreadClosure* tcl) const {
  if (_shenandoah_policy->is_at_shutdown()) {
    return;
  }

  if (_control_thread != nullptr) {
    tcl->do_thread(_control_thread);
  }

  workers()->threads_do(tcl);
  if (_safepoint_workers != nullptr) {
    _safepoint_workers->threads_do(tcl);
  }
}

void ShenandoahHeap::print_tracing_info() const {
  LogTarget(Info, gc, stats) lt;
  if (lt.is_enabled()) {
    ResourceMark rm;
    LogStream ls(lt);

    phase_timings()->print_global_on(&ls);

    ls.cr();
    ls.cr();

    shenandoah_policy()->print_gc_stats(&ls);

    ls.cr();

    evac_tracker()->print_global_on(&ls);

    ls.cr();
    ls.cr();
  }
}

void ShenandoahHeap::set_gc_generation(ShenandoahGeneration* generation) {
  shenandoah_assert_control_or_vm_thread_at_safepoint();
  _gc_generation = generation;
}

// Active generation may only be set by the VM thread at a safepoint.
void ShenandoahHeap::set_active_generation() {
  assert(Thread::current()->is_VM_thread(), "Only the VM Thread");
  assert(SafepointSynchronize::is_at_safepoint(), "Only at a safepoint!");
  assert(_gc_generation != nullptr, "Will set _active_generation to nullptr");
  _active_generation = _gc_generation;
}

void ShenandoahHeap::on_cycle_start(GCCause::Cause cause, ShenandoahGeneration* generation) {
  shenandoah_policy()->record_collection_cause(cause);

  assert(gc_cause()  == GCCause::_no_gc, "Over-writing cause");
  assert(_gc_generation == nullptr, "Over-writing _gc_generation");

  set_gc_cause(cause);
  set_gc_generation(generation);

  generation->heuristics()->record_cycle_start();
}

void ShenandoahHeap::on_cycle_end(ShenandoahGeneration* generation) {
  assert(gc_cause() != GCCause::_no_gc, "cause wasn't set");
  assert(_gc_generation != nullptr, "_gc_generation wasn't set");

  generation->heuristics()->record_cycle_end();
  if (mode()->is_generational() && generation->is_global()) {
    // If we just completed a GLOBAL GC, claim credit for completion of young-gen and old-gen GC as well
    young_generation()->heuristics()->record_cycle_end();
    old_generation()->heuristics()->record_cycle_end();
  }

  set_gc_generation(nullptr);
  set_gc_cause(GCCause::_no_gc);
}

void ShenandoahHeap::verify(VerifyOption vo) {
  if (ShenandoahSafepoint::is_at_shenandoah_safepoint()) {
    if (ShenandoahVerify) {
      verifier()->verify_generic(vo);
    } else {
      // TODO: Consider allocating verification bitmaps on demand,
      // and turn this on unconditionally.
    }
  }
}
size_t ShenandoahHeap::tlab_capacity(Thread *thr) const {
  return _free_set->capacity();
}

class ObjectIterateScanRootClosure : public BasicOopIterateClosure {
private:
  MarkBitMap* _bitmap;
  ShenandoahScanObjectStack* _oop_stack;
  ShenandoahHeap* const _heap;
  ShenandoahMarkingContext* const _marking_context;

  template <class T>
  void do_oop_work(T* p) {
    T o = RawAccess<>::oop_load(p);
    if (!CompressedOops::is_null(o)) {
      oop obj = CompressedOops::decode_not_null(o);
      if (_heap->is_concurrent_weak_root_in_progress() && !_marking_context->is_marked(obj)) {
        // There may be dead oops in weak roots in concurrent root phase, do not touch them.
        return;
      }
      obj = ShenandoahBarrierSet::barrier_set()->load_reference_barrier(obj);

      assert(oopDesc::is_oop(obj), "must be a valid oop");
      if (!_bitmap->is_marked(obj)) {
        _bitmap->mark(obj);
        _oop_stack->push(obj);
      }
    }
  }
public:
  ObjectIterateScanRootClosure(MarkBitMap* bitmap, ShenandoahScanObjectStack* oop_stack) :
    _bitmap(bitmap), _oop_stack(oop_stack), _heap(ShenandoahHeap::heap()),
    _marking_context(_heap->marking_context()) {}
  void do_oop(oop* p)       { do_oop_work(p); }
  void do_oop(narrowOop* p) { do_oop_work(p); }
};

/*
 * This is public API, used in preparation of object_iterate().
 * Since we don't do linear scan of heap in object_iterate() (see comment below), we don't
 * need to make the heap parsable. For Shenandoah-internal linear heap scans that we can
 * control, we call SH::tlabs_retire, SH::gclabs_retire.
 */
void ShenandoahHeap::ensure_parsability(bool retire_tlabs) {
  // No-op.
}

/*
 * Iterates objects in the heap. This is public API, used for, e.g., heap dumping.
 *
 * We cannot safely iterate objects by doing a linear scan at random points in time. Linear
 * scanning needs to deal with dead objects, which may have dead Klass* pointers (e.g.
 * calling oopDesc::size() would crash) or dangling reference fields (crashes) etc. Linear
 * scanning therefore depends on having a valid marking bitmap to support it. However, we only
 * have a valid marking bitmap after successful marking. In particular, we *don't* have a valid
 * marking bitmap during marking, after aborted marking or during/after cleanup (when we just
 * wiped the bitmap in preparation for next marking).
 *
 * For all those reasons, we implement object iteration as a single marking traversal, reporting
 * objects as we mark+traverse through the heap, starting from GC roots. JVMTI IterateThroughHeap
 * is allowed to report dead objects, but is not required to do so.
 */
void ShenandoahHeap::object_iterate(ObjectClosure* cl) {
  // Reset bitmap
  if (!prepare_aux_bitmap_for_iteration())
    return;

  ShenandoahScanObjectStack oop_stack;
  ObjectIterateScanRootClosure oops(&_aux_bit_map, &oop_stack);
  // Seed the stack with root scan
  scan_roots_for_iteration(&oop_stack, &oops);

  // Work through the oop stack to traverse heap
  while (! oop_stack.is_empty()) {
    oop obj = oop_stack.pop();
    assert(oopDesc::is_oop(obj), "must be a valid oop");
    cl->do_object(obj);
    obj->oop_iterate(&oops);
  }

  assert(oop_stack.is_empty(), "should be empty");
  // Reclaim bitmap
  reclaim_aux_bitmap_for_iteration();
}

bool ShenandoahHeap::prepare_aux_bitmap_for_iteration() {
  assert(SafepointSynchronize::is_at_safepoint(), "safe iteration is only available during safepoints");

  if (!_aux_bitmap_region_special && !os::commit_memory((char*)_aux_bitmap_region.start(), _aux_bitmap_region.byte_size(), false)) {
    log_warning(gc)("Could not commit native memory for auxiliary marking bitmap for heap iteration");
    return false;
  }
  // Reset bitmap
  _aux_bit_map.clear();
  return true;
}

void ShenandoahHeap::scan_roots_for_iteration(ShenandoahScanObjectStack* oop_stack, ObjectIterateScanRootClosure* oops) {
  // Process GC roots according to current GC cycle
  // This populates the work stack with initial objects
  // It is important to relinquish the associated locks before diving
  // into heap dumper
  uint n_workers = safepoint_workers() != nullptr ? safepoint_workers()->active_workers() : 1;
  ShenandoahHeapIterationRootScanner rp(n_workers);
  rp.roots_do(oops);
}

void ShenandoahHeap::reclaim_aux_bitmap_for_iteration() {
  if (!_aux_bitmap_region_special && !os::uncommit_memory((char*)_aux_bitmap_region.start(), _aux_bitmap_region.byte_size())) {
    log_warning(gc)("Could not uncommit native memory for auxiliary marking bitmap for heap iteration");
  }
}

// Closure for parallelly iterate objects
class ShenandoahObjectIterateParScanClosure : public BasicOopIterateClosure {
private:
  MarkBitMap* _bitmap;
  ShenandoahObjToScanQueue* _queue;
  ShenandoahHeap* const _heap;
  ShenandoahMarkingContext* const _marking_context;

  template <class T>
  void do_oop_work(T* p) {
    T o = RawAccess<>::oop_load(p);
    if (!CompressedOops::is_null(o)) {
      oop obj = CompressedOops::decode_not_null(o);
      if (_heap->is_concurrent_weak_root_in_progress() && !_marking_context->is_marked(obj)) {
        // There may be dead oops in weak roots in concurrent root phase, do not touch them.
        return;
      }
      obj = ShenandoahBarrierSet::barrier_set()->load_reference_barrier(obj);

      assert(oopDesc::is_oop(obj), "Must be a valid oop");
      if (_bitmap->par_mark(obj)) {
        _queue->push(ShenandoahMarkTask(obj));
      }
    }
  }
public:
  ShenandoahObjectIterateParScanClosure(MarkBitMap* bitmap, ShenandoahObjToScanQueue* q) :
    _bitmap(bitmap), _queue(q), _heap(ShenandoahHeap::heap()),
    _marking_context(_heap->marking_context()) {}
  void do_oop(oop* p)       { do_oop_work(p); }
  void do_oop(narrowOop* p) { do_oop_work(p); }
};

// Object iterator for parallel heap iteraion.
// The root scanning phase happenes in construction as a preparation of
// parallel marking queues.
// Every worker processes it's own marking queue. work-stealing is used
// to balance workload.
class ShenandoahParallelObjectIterator : public ParallelObjectIteratorImpl {
private:
  uint                         _num_workers;
  bool                         _init_ready;
  MarkBitMap*                  _aux_bit_map;
  ShenandoahHeap*              _heap;
  ShenandoahScanObjectStack    _roots_stack; // global roots stack
  ShenandoahObjToScanQueueSet* _task_queues;
public:
  ShenandoahParallelObjectIterator(uint num_workers, MarkBitMap* bitmap) :
        _num_workers(num_workers),
        _init_ready(false),
        _aux_bit_map(bitmap),
        _heap(ShenandoahHeap::heap()) {
    // Initialize bitmap
    _init_ready = _heap->prepare_aux_bitmap_for_iteration();
    if (!_init_ready) {
      return;
    }

    ObjectIterateScanRootClosure oops(_aux_bit_map, &_roots_stack);
    _heap->scan_roots_for_iteration(&_roots_stack, &oops);

    _init_ready = prepare_worker_queues();
  }

  ~ShenandoahParallelObjectIterator() {
    // Reclaim bitmap
    _heap->reclaim_aux_bitmap_for_iteration();
    // Reclaim queue for workers
    if (_task_queues!= nullptr) {
      for (uint i = 0; i < _num_workers; ++i) {
        ShenandoahObjToScanQueue* q = _task_queues->queue(i);
        if (q != nullptr) {
          delete q;
          _task_queues->register_queue(i, nullptr);
        }
      }
      delete _task_queues;
      _task_queues = nullptr;
    }
  }

  virtual void object_iterate(ObjectClosure* cl, uint worker_id) {
    if (_init_ready) {
      object_iterate_parallel(cl, worker_id, _task_queues);
    }
  }

private:
  // Divide global root_stack into worker queues
  bool prepare_worker_queues() {
    _task_queues = new ShenandoahObjToScanQueueSet((int) _num_workers);
    // Initialize queues for every workers
    for (uint i = 0; i < _num_workers; ++i) {
      ShenandoahObjToScanQueue* task_queue = new ShenandoahObjToScanQueue();
      _task_queues->register_queue(i, task_queue);
    }
    // Divide roots among the workers. Assume that object referencing distribution
    // is related with root kind, use round-robin to make every worker have same chance
    // to process every kind of roots
    size_t roots_num = _roots_stack.size();
    if (roots_num == 0) {
      // No work to do
      return false;
    }

    for (uint j = 0; j < roots_num; j++) {
      uint stack_id = j % _num_workers;
      oop obj = _roots_stack.pop();
      _task_queues->queue(stack_id)->push(ShenandoahMarkTask(obj));
    }
    return true;
  }

  void object_iterate_parallel(ObjectClosure* cl,
                               uint worker_id,
                               ShenandoahObjToScanQueueSet* queue_set) {
    assert(SafepointSynchronize::is_at_safepoint(), "safe iteration is only available during safepoints");
    assert(queue_set != nullptr, "task queue must not be null");

    ShenandoahObjToScanQueue* q = queue_set->queue(worker_id);
    assert(q != nullptr, "object iterate queue must not be null");

    ShenandoahMarkTask t;
    ShenandoahObjectIterateParScanClosure oops(_aux_bit_map, q);

    // Work through the queue to traverse heap.
    // Steal when there is no task in queue.
    while (q->pop(t) || queue_set->steal(worker_id, t)) {
      oop obj = t.obj();
      assert(oopDesc::is_oop(obj), "must be a valid oop");
      cl->do_object(obj);
      obj->oop_iterate(&oops);
    }
    assert(q->is_empty(), "should be empty");
  }
};

ParallelObjectIteratorImpl* ShenandoahHeap::parallel_object_iterator(uint workers) {
  return new ShenandoahParallelObjectIterator(workers, &_aux_bit_map);
}

// Keep alive an object that was loaded with AS_NO_KEEPALIVE.
void ShenandoahHeap::keep_alive(oop obj) {
  if (is_concurrent_mark_in_progress() && (obj != nullptr)) {
    ShenandoahBarrierSet::barrier_set()->enqueue(obj);
  }
}

void ShenandoahHeap::heap_region_iterate(ShenandoahHeapRegionClosure* blk) const {
  for (size_t i = 0; i < num_regions(); i++) {
    ShenandoahHeapRegion* current = get_region(i);
    blk->heap_region_do(current);
  }
}

class ShenandoahParallelHeapRegionTask : public WorkerTask {
private:
  ShenandoahHeap* const _heap;
  ShenandoahHeapRegionClosure* const _blk;

  shenandoah_padding(0);
  volatile size_t _index;
  shenandoah_padding(1);

public:
  ShenandoahParallelHeapRegionTask(ShenandoahHeapRegionClosure* blk) :
          WorkerTask("Shenandoah Parallel Region Operation"),
          _heap(ShenandoahHeap::heap()), _blk(blk), _index(0) {}

  void work(uint worker_id) {
    ShenandoahParallelWorkerSession worker_session(worker_id);
    size_t stride = ShenandoahParallelRegionStride;

    size_t max = _heap->num_regions();
    while (Atomic::load(&_index) < max) {
      size_t cur = Atomic::fetch_then_add(&_index, stride, memory_order_relaxed);
      size_t start = cur;
      size_t end = MIN2(cur + stride, max);
      if (start >= max) break;

      for (size_t i = cur; i < end; i++) {
        ShenandoahHeapRegion* current = _heap->get_region(i);
        _blk->heap_region_do(current);
      }
    }
  }
};

void ShenandoahHeap::parallel_heap_region_iterate(ShenandoahHeapRegionClosure* blk) const {
  assert(blk->is_thread_safe(), "Only thread-safe closures here");
  if (num_regions() > ShenandoahParallelRegionStride) {
    ShenandoahParallelHeapRegionTask task(blk);
    workers()->run_task(&task);
  } else {
    heap_region_iterate(blk);
  }
}

class ShenandoahRendezvousClosure : public HandshakeClosure {
public:
  inline ShenandoahRendezvousClosure() : HandshakeClosure("ShenandoahRendezvous") {}
  inline void do_thread(Thread* thread) {}
};

void ShenandoahHeap::rendezvous_threads() {
  ShenandoahRendezvousClosure cl;
  Handshake::execute(&cl);
}

void ShenandoahHeap::recycle_trash() {
  free_set()->recycle_trash();
}

void ShenandoahHeap::do_class_unloading() {
  _unloader.unload();
  if (mode()->is_generational()) {
    old_generation()->set_parseable(false);
  }
}

void ShenandoahHeap::stw_weak_refs(bool full_gc) {
  // Weak refs processing
  ShenandoahPhaseTimings::Phase phase = full_gc ? ShenandoahPhaseTimings::full_gc_weakrefs
                                                : ShenandoahPhaseTimings::degen_gc_weakrefs;
  ShenandoahTimingsTracker t(phase);
  ShenandoahGCWorkerPhase worker_phase(phase);
  shenandoah_assert_generations_reconciled();
  gc_generation()->ref_processor()->process_references(phase, workers(), false /* concurrent */);
}

void ShenandoahHeap::prepare_update_heap_references(bool concurrent) {
  assert(ShenandoahSafepoint::is_at_shenandoah_safepoint(), "must be at safepoint");

  // Evacuation is over, no GCLABs are needed anymore. GCLABs are under URWM, so we need to
  // make them parsable for update code to work correctly. Plus, we can compute new sizes
  // for future GCLABs here.
  if (UseTLAB) {
    ShenandoahGCPhase phase(concurrent ?
                            ShenandoahPhaseTimings::init_update_refs_manage_gclabs :
                            ShenandoahPhaseTimings::degen_gc_init_update_refs_manage_gclabs);
    gclabs_retire(ResizeTLAB);
  }

  _update_refs_iterator.reset();
}

void ShenandoahHeap::propagate_gc_state_to_java_threads() {
  assert(ShenandoahSafepoint::is_at_shenandoah_safepoint(), "Must be at Shenandoah safepoint");
  if (_gc_state_changed) {
    _gc_state_changed = false;
    char state = gc_state();
    for (JavaThreadIteratorWithHandle jtiwh; JavaThread *t = jtiwh.next(); ) {
      ShenandoahThreadLocalData::set_gc_state(t, state);
    }
  }
}

void ShenandoahHeap::set_gc_state(uint mask, bool value) {
  assert(ShenandoahSafepoint::is_at_shenandoah_safepoint(), "Must be at Shenandoah safepoint");
  _gc_state.set_cond(mask, value);
  _gc_state_changed = true;
  // Check that if concurrent weak root is set then active_gen isn't null
  assert(!is_concurrent_weak_root_in_progress() || active_generation() != nullptr, "Error");
  shenandoah_assert_generations_reconciled();
}

void ShenandoahHeap::set_concurrent_young_mark_in_progress(bool in_progress) {
  uint mask;
  assert(!has_forwarded_objects(), "Young marking is not concurrent with evacuation");
  if (!in_progress && is_concurrent_old_mark_in_progress()) {
    assert(mode()->is_generational(), "Only generational GC has old marking");
    assert(_gc_state.is_set(MARKING), "concurrent_old_marking_in_progress implies MARKING");
    // If old-marking is in progress when we turn off YOUNG_MARKING, leave MARKING (and OLD_MARKING) on
    mask = YOUNG_MARKING;
  } else {
    mask = MARKING | YOUNG_MARKING;
  }
  set_gc_state(mask, in_progress);
  manage_satb_barrier(in_progress);
}

void ShenandoahHeap::set_concurrent_old_mark_in_progress(bool in_progress) {
#ifdef ASSERT
  // has_forwarded_objects() iff UPDATEREFS or EVACUATION
  bool has_forwarded = has_forwarded_objects();
  bool updating_or_evacuating = _gc_state.is_set(UPDATEREFS | EVACUATION);
  bool evacuating = _gc_state.is_set(EVACUATION);
  assert ((has_forwarded == updating_or_evacuating) || (evacuating && !has_forwarded && collection_set()->is_empty()),
          "Updating or evacuating iff has forwarded objects, or if evacuation phase is promoting in place without forwarding");
#endif
  if (!in_progress && is_concurrent_young_mark_in_progress()) {
    // If young-marking is in progress when we turn off OLD_MARKING, leave MARKING (and YOUNG_MARKING) on
    assert(_gc_state.is_set(MARKING), "concurrent_young_marking_in_progress implies MARKING");
    set_gc_state(OLD_MARKING, in_progress);
  } else {
    set_gc_state(MARKING | OLD_MARKING, in_progress);
  }
  manage_satb_barrier(in_progress);
}

bool ShenandoahHeap::is_prepare_for_old_mark_in_progress() const {
  return old_generation()->is_preparing_for_mark();
}

void ShenandoahHeap::manage_satb_barrier(bool active) {
  if (is_concurrent_mark_in_progress()) {
    // Ignore request to deactivate barrier while concurrent mark is in progress.
    // Do not attempt to re-activate the barrier if it is already active.
    if (active && !ShenandoahBarrierSet::satb_mark_queue_set().is_active()) {
      ShenandoahBarrierSet::satb_mark_queue_set().set_active_all_threads(active, !active);
    }
  } else {
    // No concurrent marking is in progress so honor request to deactivate,
    // but only if the barrier is already active.
    if (!active && ShenandoahBarrierSet::satb_mark_queue_set().is_active()) {
      ShenandoahBarrierSet::satb_mark_queue_set().set_active_all_threads(active, !active);
    }
  }
}

void ShenandoahHeap::set_evacuation_in_progress(bool in_progress) {
  assert(ShenandoahSafepoint::is_at_shenandoah_safepoint(), "Only call this at safepoint");
  set_gc_state(EVACUATION, in_progress);
}

void ShenandoahHeap::set_concurrent_strong_root_in_progress(bool in_progress) {
  if (in_progress) {
    _concurrent_strong_root_in_progress.set();
  } else {
    _concurrent_strong_root_in_progress.unset();
  }
}

void ShenandoahHeap::set_concurrent_weak_root_in_progress(bool cond) {
  set_gc_state(WEAK_ROOTS, cond);
}

GCTracer* ShenandoahHeap::tracer() {
  return shenandoah_policy()->tracer();
}

size_t ShenandoahHeap::tlab_used(Thread* thread) const {
  return _free_set->used();
}

bool ShenandoahHeap::try_cancel_gc() {
  jbyte prev = _cancelled_gc.cmpxchg(CANCELLED, CANCELLABLE);
  return prev == CANCELLABLE;
}

void ShenandoahHeap::cancel_concurrent_mark() {
  if (mode()->is_generational()) {
    young_generation()->cancel_marking();
    old_generation()->cancel_marking();
  }

  global_generation()->cancel_marking();

  ShenandoahBarrierSet::satb_mark_queue_set().abandon_partial_marking();
}

void ShenandoahHeap::cancel_gc(GCCause::Cause cause) {
  if (try_cancel_gc()) {
    FormatBuffer<> msg("Cancelling GC: %s", GCCause::to_string(cause));
    log_info(gc)("%s", msg.buffer());
    Events::log(Thread::current(), "%s", msg.buffer());
    _cancel_requested_time = os::elapsedTime();
  }
}

uint ShenandoahHeap::max_workers() {
  return _max_workers;
}

void ShenandoahHeap::stop() {
  // The shutdown sequence should be able to terminate when GC is running.

  // Step 0. Notify policy to disable event recording and prevent visiting gc threads during shutdown
  _shenandoah_policy->record_shutdown();

  // Step 1. Notify control thread that we are in shutdown.
  // Note that we cannot do that with stop(), because stop() is blocking and waits for the actual shutdown.
  // Doing stop() here would wait for the normal GC cycle to complete, never falling through to cancel below.
  control_thread()->prepare_for_graceful_shutdown();

  // Step 2. Notify GC workers that we are cancelling GC.
  cancel_gc(GCCause::_shenandoah_stop_vm);

  // Step 3. Wait until GC worker exits normally.
  control_thread()->stop();
}

void ShenandoahHeap::stw_unload_classes(bool full_gc) {
  if (!unload_classes()) return;
  ClassUnloadingContext ctx(_workers->active_workers(),
                            true /* unregister_nmethods_during_purge */,
                            false /* lock_nmethod_free_separately */);

  // Unload classes and purge SystemDictionary.
  {
    ShenandoahPhaseTimings::Phase phase = full_gc ?
                                          ShenandoahPhaseTimings::full_gc_purge_class_unload :
                                          ShenandoahPhaseTimings::degen_gc_purge_class_unload;
    ShenandoahIsAliveSelector is_alive;
    {
      CodeCache::UnlinkingScope scope(is_alive.is_alive_closure());
      ShenandoahGCPhase gc_phase(phase);
      ShenandoahGCWorkerPhase worker_phase(phase);
      bool unloading_occurred = SystemDictionary::do_unloading(gc_timer());

      uint num_workers = _workers->active_workers();
      ShenandoahClassUnloadingTask unlink_task(phase, num_workers, unloading_occurred);
      _workers->run_task(&unlink_task);
    }
    // Release unloaded nmethods's memory.
    ClassUnloadingContext::context()->purge_and_free_nmethods();
  }

  {
    ShenandoahGCPhase phase(full_gc ?
                            ShenandoahPhaseTimings::full_gc_purge_cldg :
                            ShenandoahPhaseTimings::degen_gc_purge_cldg);
    ClassLoaderDataGraph::purge(true /* at_safepoint */);
  }
  // Resize and verify metaspace
  MetaspaceGC::compute_new_size();
  DEBUG_ONLY(MetaspaceUtils::verify();)
}

// Weak roots are either pre-evacuated (final mark) or updated (final updaterefs),
// so they should not have forwarded oops.
// However, we do need to "null" dead oops in the roots, if can not be done
// in concurrent cycles.
void ShenandoahHeap::stw_process_weak_roots(bool full_gc) {
  uint num_workers = _workers->active_workers();
  ShenandoahPhaseTimings::Phase timing_phase = full_gc ?
                                               ShenandoahPhaseTimings::full_gc_purge_weak_par :
                                               ShenandoahPhaseTimings::degen_gc_purge_weak_par;
  ShenandoahGCPhase phase(timing_phase);
  ShenandoahGCWorkerPhase worker_phase(timing_phase);
  // Cleanup weak roots
  if (has_forwarded_objects()) {
    ShenandoahForwardedIsAliveClosure is_alive;
    ShenandoahUpdateRefsClosure keep_alive;
    ShenandoahParallelWeakRootsCleaningTask<ShenandoahForwardedIsAliveClosure, ShenandoahUpdateRefsClosure>
      cleaning_task(timing_phase, &is_alive, &keep_alive, num_workers);
    _workers->run_task(&cleaning_task);
  } else {
    ShenandoahIsAliveClosure is_alive;
#ifdef ASSERT
    ShenandoahAssertNotForwardedClosure verify_cl;
    ShenandoahParallelWeakRootsCleaningTask<ShenandoahIsAliveClosure, ShenandoahAssertNotForwardedClosure>
      cleaning_task(timing_phase, &is_alive, &verify_cl, num_workers);
#else
    ShenandoahParallelWeakRootsCleaningTask<ShenandoahIsAliveClosure, DoNothingClosure>
      cleaning_task(timing_phase, &is_alive, &do_nothing_cl, num_workers);
#endif
    _workers->run_task(&cleaning_task);
  }
}

void ShenandoahHeap::parallel_cleaning(bool full_gc) {
  assert(SafepointSynchronize::is_at_safepoint(), "Must be at a safepoint");
  assert(is_stw_gc_in_progress(), "Only for Degenerated and Full GC");
  ShenandoahGCPhase phase(full_gc ?
                          ShenandoahPhaseTimings::full_gc_purge :
                          ShenandoahPhaseTimings::degen_gc_purge);
  stw_weak_refs(full_gc);
  stw_process_weak_roots(full_gc);
  stw_unload_classes(full_gc);
}

void ShenandoahHeap::set_has_forwarded_objects(bool cond) {
  set_gc_state(HAS_FORWARDED, cond);
}

void ShenandoahHeap::set_unload_classes(bool uc) {
  _unload_classes.set_cond(uc);
}

bool ShenandoahHeap::unload_classes() const {
  return _unload_classes.is_set();
}

address ShenandoahHeap::in_cset_fast_test_addr() {
  ShenandoahHeap* heap = ShenandoahHeap::heap();
  assert(heap->collection_set() != nullptr, "Sanity");
  return (address) heap->collection_set()->biased_map_address();
}

void ShenandoahHeap::reset_bytes_allocated_since_gc_start() {
  if (mode()->is_generational()) {
    young_generation()->reset_bytes_allocated_since_gc_start();
    old_generation()->reset_bytes_allocated_since_gc_start();
  }

  global_generation()->reset_bytes_allocated_since_gc_start();
}

void ShenandoahHeap::set_degenerated_gc_in_progress(bool in_progress) {
  _degenerated_gc_in_progress.set_cond(in_progress);
}

void ShenandoahHeap::set_full_gc_in_progress(bool in_progress) {
  _full_gc_in_progress.set_cond(in_progress);
}

void ShenandoahHeap::set_full_gc_move_in_progress(bool in_progress) {
  assert (is_full_gc_in_progress(), "should be");
  _full_gc_move_in_progress.set_cond(in_progress);
}

void ShenandoahHeap::set_update_refs_in_progress(bool in_progress) {
  set_gc_state(UPDATEREFS, in_progress);
}

void ShenandoahHeap::register_nmethod(nmethod* nm) {
  ShenandoahCodeRoots::register_nmethod(nm);
}

void ShenandoahHeap::unregister_nmethod(nmethod* nm) {
  ShenandoahCodeRoots::unregister_nmethod(nm);
}

void ShenandoahHeap::pin_object(JavaThread* thr, oop o) {
  heap_region_containing(o)->record_pin();
}

void ShenandoahHeap::unpin_object(JavaThread* thr, oop o) {
  ShenandoahHeapRegion* r = heap_region_containing(o);
  assert(r != nullptr, "Sanity");
  assert(r->pin_count() > 0, "Region " SIZE_FORMAT " should have non-zero pins", r->index());
  r->record_unpin();
}

void ShenandoahHeap::sync_pinned_region_status() {
  ShenandoahHeapLocker locker(lock());

  for (size_t i = 0; i < num_regions(); i++) {
    ShenandoahHeapRegion *r = get_region(i);
    if (r->is_active()) {
      if (r->is_pinned()) {
        if (r->pin_count() == 0) {
          r->make_unpinned();
        }
      } else {
        if (r->pin_count() > 0) {
          r->make_pinned();
        }
      }
    }
  }

  assert_pinned_region_status();
}

#ifdef ASSERT
void ShenandoahHeap::assert_pinned_region_status() {
  for (size_t i = 0; i < num_regions(); i++) {
    ShenandoahHeapRegion* r = get_region(i);
    shenandoah_assert_generations_reconciled();
    if (gc_generation()->contains(r)) {
      assert((r->is_pinned() && r->pin_count() > 0) || (!r->is_pinned() && r->pin_count() == 0),
             "Region " SIZE_FORMAT " pinning status is inconsistent", i);
    }
  }
}
#endif

ConcurrentGCTimer* ShenandoahHeap::gc_timer() const {
  return _gc_timer;
}

void ShenandoahHeap::prepare_concurrent_roots() {
  assert(SafepointSynchronize::is_at_safepoint(), "Must be at a safepoint");
  assert(!is_stw_gc_in_progress(), "Only concurrent GC");
  set_concurrent_strong_root_in_progress(!collection_set()->is_empty());
  set_concurrent_weak_root_in_progress(true);
  if (unload_classes()) {
    _unloader.prepare();
  }
}

void ShenandoahHeap::finish_concurrent_roots() {
  assert(SafepointSynchronize::is_at_safepoint(), "Must be at a safepoint");
  assert(!is_stw_gc_in_progress(), "Only concurrent GC");
  if (unload_classes()) {
    _unloader.finish();
  }
}

#ifdef ASSERT
void ShenandoahHeap::assert_gc_workers(uint nworkers) {
  assert(nworkers > 0 && nworkers <= max_workers(), "Sanity");

  if (ShenandoahSafepoint::is_at_shenandoah_safepoint()) {
    // Use ParallelGCThreads inside safepoints
    assert(nworkers == ParallelGCThreads, "Use ParallelGCThreads (%u) within safepoint, not %u",
           ParallelGCThreads, nworkers);
  } else {
    // Use ConcGCThreads outside safepoints
    assert(nworkers == ConcGCThreads, "Use ConcGCThreads (%u) outside safepoints, %u",
           ConcGCThreads, nworkers);
  }
}
#endif

ShenandoahVerifier* ShenandoahHeap::verifier() {
  guarantee(ShenandoahVerify, "Should be enabled");
  assert (_verifier != nullptr, "sanity");
  return _verifier;
}

template<bool CONCURRENT>
class ShenandoahUpdateHeapRefsTask : public WorkerTask {
private:
  ShenandoahHeap* _heap;
  ShenandoahRegionIterator* _regions;
public:
  explicit ShenandoahUpdateHeapRefsTask(ShenandoahRegionIterator* regions) :
    WorkerTask("Shenandoah Update References"),
    _heap(ShenandoahHeap::heap()),
    _regions(regions) {
  }

  void work(uint worker_id) {
    if (CONCURRENT) {
      ShenandoahConcurrentWorkerSession worker_session(worker_id);
      ShenandoahSuspendibleThreadSetJoiner stsj;
      do_work<ShenandoahConcUpdateRefsClosure>(worker_id);
    } else {
      ShenandoahParallelWorkerSession worker_session(worker_id);
      do_work<ShenandoahSTWUpdateRefsClosure>(worker_id);
    }
  }

private:
  template<class T>
  void do_work(uint worker_id) {
    if (CONCURRENT && (worker_id == 0)) {
      // We ask the first worker to replenish the Mutator free set by moving regions previously reserved to hold the
      // results of evacuation.  These reserves are no longer necessary because evacuation has completed.
      size_t cset_regions = _heap->collection_set()->count();

      // Now that evacuation is done, we can reassign any regions that had been reserved to hold the results of evacuation
      // to the mutator free set.  At the end of GC, we will have cset_regions newly evacuated fully empty regions from
      // which we will be able to replenish the Collector free set and the OldCollector free set in preparation for the
      // next GC cycle.
      _heap->free_set()->move_regions_from_collector_to_mutator(cset_regions);
    }
    // If !CONCURRENT, there's no value in expanding Mutator free set
    T cl;
    ShenandoahHeapRegion* r = _regions->next();
    while (r != nullptr) {
      HeapWord* update_watermark = r->get_update_watermark();
      assert (update_watermark >= r->bottom(), "sanity");
      if (r->is_active() && !r->is_cset()) {
        _heap->marked_object_oop_iterate(r, &cl, update_watermark);
        if (ShenandoahPacing) {
          _heap->pacer()->report_updaterefs(pointer_delta(update_watermark, r->bottom()));
        }
      }
      if (_heap->check_cancelled_gc_and_yield(CONCURRENT)) {
        return;
      }
      r = _regions->next();
    }
  }
};

void ShenandoahHeap::update_heap_references(bool concurrent) {
  assert(!is_full_gc_in_progress(), "Only for concurrent and degenerated GC");

  if (concurrent) {
    ShenandoahUpdateHeapRefsTask<true> task(&_update_refs_iterator);
    workers()->run_task(&task);
  } else {
    ShenandoahUpdateHeapRefsTask<false> task(&_update_refs_iterator);
    workers()->run_task(&task);
  }
}

ShenandoahSynchronizePinnedRegionStates::ShenandoahSynchronizePinnedRegionStates() : _lock(ShenandoahHeap::heap()->lock()) { }

void ShenandoahSynchronizePinnedRegionStates::heap_region_do(ShenandoahHeapRegion* r) {
  // Drop "pinned" state from regions that no longer have a pinned count. Put
  // regions with a pinned count into the "pinned" state.
  if (r->is_active()) {
    if (r->is_pinned()) {
      if (r->pin_count() == 0) {
        ShenandoahHeapLocker locker(_lock);
        r->make_unpinned();
      }
    } else {
      if (r->pin_count() > 0) {
        ShenandoahHeapLocker locker(_lock);
        r->make_pinned();
      }
    }
  }
}

void ShenandoahHeap::update_heap_region_states(bool concurrent) {
  assert(SafepointSynchronize::is_at_safepoint(), "Must be at a safepoint");
  assert(!is_full_gc_in_progress(), "Only for concurrent and degenerated GC");

  {
    ShenandoahGCPhase phase(concurrent ?
                            ShenandoahPhaseTimings::final_update_refs_update_region_states :
                            ShenandoahPhaseTimings::degen_gc_final_update_refs_update_region_states);

    final_update_refs_update_region_states();

    assert_pinned_region_status();
  }

  {
    ShenandoahGCPhase phase(concurrent ?
                            ShenandoahPhaseTimings::final_update_refs_trash_cset :
                            ShenandoahPhaseTimings::degen_gc_final_update_refs_trash_cset);
    trash_cset_regions();
  }
}

void ShenandoahHeap::final_update_refs_update_region_states() {
  ShenandoahSynchronizePinnedRegionStates cl;
  parallel_heap_region_iterate(&cl);
}

void ShenandoahHeap::rebuild_free_set(bool concurrent) {
  ShenandoahGCPhase phase(concurrent ?
                          ShenandoahPhaseTimings::final_update_refs_rebuild_freeset :
                          ShenandoahPhaseTimings::degen_gc_final_update_refs_rebuild_freeset);
  ShenandoahHeapLocker locker(lock());
  size_t young_cset_regions, old_cset_regions;
  size_t first_old_region, last_old_region, old_region_count;
  _free_set->prepare_to_rebuild(young_cset_regions, old_cset_regions, first_old_region, last_old_region, old_region_count);
  // If there are no old regions, first_old_region will be greater than last_old_region
  assert((first_old_region > last_old_region) ||
         ((last_old_region + 1 - first_old_region >= old_region_count) &&
          get_region(first_old_region)->is_old() && get_region(last_old_region)->is_old()),
         "sanity: old_region_count: " SIZE_FORMAT ", first_old_region: " SIZE_FORMAT ", last_old_region: " SIZE_FORMAT,
         old_region_count, first_old_region, last_old_region);

  if (mode()->is_generational()) {
#ifdef ASSERT
    if (ShenandoahVerify) {
      verifier()->verify_before_rebuilding_free_set();
    }
#endif

    // The computation of bytes_of_allocation_runway_before_gc_trigger is quite conservative so consider all of this
    // available for transfer to old. Note that transfer of humongous regions does not impact available.
    ShenandoahGenerationalHeap* gen_heap = ShenandoahGenerationalHeap::heap();
    size_t allocation_runway = gen_heap->young_generation()->heuristics()->bytes_of_allocation_runway_before_gc_trigger(young_cset_regions);
    gen_heap->compute_old_generation_balance(allocation_runway, old_cset_regions);

    // Total old_available may have been expanded to hold anticipated promotions.  We trigger if the fragmented available
    // memory represents more than 16 regions worth of data.  Note that fragmentation may increase when we promote regular
    // regions in place when many of these regular regions have an abundant amount of available memory within them.  Fragmentation
    // will decrease as promote-by-copy consumes the available memory within these partially consumed regions.
    //
    // We consider old-gen to have excessive fragmentation if more than 12.5% of old-gen is free memory that resides
    // within partially consumed regions of memory.
  }
  // Rebuild free set based on adjusted generation sizes.
  _free_set->finish_rebuild(young_cset_regions, old_cset_regions, old_region_count);

  if (mode()->is_generational()) {
    ShenandoahGenerationalHeap* gen_heap = ShenandoahGenerationalHeap::heap();
    ShenandoahOldGeneration* old_gen = gen_heap->old_generation();
    old_gen->heuristics()->trigger_maybe(first_old_region, last_old_region, old_region_count, num_regions());
  }
}

void ShenandoahHeap::print_extended_on(outputStream *st) const {
  print_on(st);
  st->cr();
  print_heap_regions_on(st);
}

bool ShenandoahHeap::is_bitmap_slice_committed(ShenandoahHeapRegion* r, bool skip_self) {
  size_t slice = r->index() / _bitmap_regions_per_slice;

  size_t regions_from = _bitmap_regions_per_slice * slice;
  size_t regions_to   = MIN2(num_regions(), _bitmap_regions_per_slice * (slice + 1));
  for (size_t g = regions_from; g < regions_to; g++) {
    assert (g / _bitmap_regions_per_slice == slice, "same slice");
    if (skip_self && g == r->index()) continue;
    if (get_region(g)->is_committed()) {
      return true;
    }
  }
  return false;
}

bool ShenandoahHeap::commit_bitmap_slice(ShenandoahHeapRegion* r) {
  shenandoah_assert_heaplocked();

  // Bitmaps in special regions do not need commits
  if (_bitmap_region_special) {
    return true;
  }

  if (is_bitmap_slice_committed(r, true)) {
    // Some other region from the group is already committed, meaning the bitmap
    // slice is already committed, we exit right away.
    return true;
  }

  // Commit the bitmap slice:
  size_t slice = r->index() / _bitmap_regions_per_slice;
  size_t off = _bitmap_bytes_per_slice * slice;
  size_t len = _bitmap_bytes_per_slice;
  char* start = (char*) _bitmap_region.start() + off;

  if (!os::commit_memory(start, len, false)) {
    return false;
  }

  if (AlwaysPreTouch) {
    os::pretouch_memory(start, start + len, _pretouch_bitmap_page_size);
  }

  return true;
}

bool ShenandoahHeap::uncommit_bitmap_slice(ShenandoahHeapRegion *r) {
  shenandoah_assert_heaplocked();

  // Bitmaps in special regions do not need uncommits
  if (_bitmap_region_special) {
    return true;
  }

  if (is_bitmap_slice_committed(r, true)) {
    // Some other region from the group is still committed, meaning the bitmap
    // slice is should stay committed, exit right away.
    return true;
  }

  // Uncommit the bitmap slice:
  size_t slice = r->index() / _bitmap_regions_per_slice;
  size_t off = _bitmap_bytes_per_slice * slice;
  size_t len = _bitmap_bytes_per_slice;
  if (!os::uncommit_memory((char*)_bitmap_region.start() + off, len)) {
    return false;
  }
  return true;
}

void ShenandoahHeap::safepoint_synchronize_begin() {
  StackWatermarkSet::safepoint_synchronize_begin();
  SuspendibleThreadSet::synchronize();
}

void ShenandoahHeap::safepoint_synchronize_end() {
  SuspendibleThreadSet::desynchronize();
}

void ShenandoahHeap::try_inject_alloc_failure() {
  if (ShenandoahAllocFailureALot && !cancelled_gc() && ((os::random() % 1000) > 950)) {
    _inject_alloc_failure.set();
    os::naked_short_sleep(1);
    if (cancelled_gc()) {
      log_info(gc)("Allocation failure was successfully injected");
    }
  }
}

bool ShenandoahHeap::should_inject_alloc_failure() {
  return _inject_alloc_failure.is_set() && _inject_alloc_failure.try_unset();
}

void ShenandoahHeap::initialize_serviceability() {
  _memory_pool = new ShenandoahMemoryPool(this);
  _cycle_memory_manager.add_pool(_memory_pool);
  _stw_memory_manager.add_pool(_memory_pool);
}

GrowableArray<GCMemoryManager*> ShenandoahHeap::memory_managers() {
  GrowableArray<GCMemoryManager*> memory_managers(2);
  memory_managers.append(&_cycle_memory_manager);
  memory_managers.append(&_stw_memory_manager);
  return memory_managers;
}

GrowableArray<MemoryPool*> ShenandoahHeap::memory_pools() {
  GrowableArray<MemoryPool*> memory_pools(1);
  memory_pools.append(_memory_pool);
  return memory_pools;
}

MemoryUsage ShenandoahHeap::memory_usage() {
  return MemoryUsage(_initial_size, used(), committed(), max_capacity());
}

ShenandoahRegionIterator::ShenandoahRegionIterator() :
  _heap(ShenandoahHeap::heap()),
  _index(0) {}

ShenandoahRegionIterator::ShenandoahRegionIterator(ShenandoahHeap* heap) :
  _heap(heap),
  _index(0) {}

void ShenandoahRegionIterator::reset() {
  _index = 0;
}

bool ShenandoahRegionIterator::has_next() const {
  return _index < _heap->num_regions();
}

char ShenandoahHeap::gc_state() const {
  return _gc_state.raw_value();
}

ShenandoahLiveData* ShenandoahHeap::get_liveness_cache(uint worker_id) {
#ifdef ASSERT
  assert(_liveness_cache != nullptr, "sanity");
  assert(worker_id < _max_workers, "sanity");
  for (uint i = 0; i < num_regions(); i++) {
    assert(_liveness_cache[worker_id][i] == 0, "liveness cache should be empty");
  }
#endif
  return _liveness_cache[worker_id];
}

void ShenandoahHeap::flush_liveness_cache(uint worker_id) {
  assert(worker_id < _max_workers, "sanity");
  assert(_liveness_cache != nullptr, "sanity");
  ShenandoahLiveData* ld = _liveness_cache[worker_id];
  for (uint i = 0; i < num_regions(); i++) {
    ShenandoahLiveData live = ld[i];
    if (live > 0) {
      ShenandoahHeapRegion* r = get_region(i);
      r->increase_live_data_gc_words(live);
      ld[i] = 0;
    }
  }
}

bool ShenandoahHeap::requires_barriers(stackChunkOop obj) const {
  if (is_idle()) return false;

  // Objects allocated after marking start are implicitly alive, don't need any barriers during
  // marking phase.
  if (is_concurrent_mark_in_progress() &&
     !marking_context()->allocated_after_mark_start(obj)) {
    return true;
  }

  // Can not guarantee obj is deeply good.
  if (has_forwarded_objects()) {
    return true;
  }

  return false;
}

ShenandoahGeneration* ShenandoahHeap::generation_for(ShenandoahAffiliation affiliation) const {
  if (!mode()->is_generational()) {
    return global_generation();
  } else if (affiliation == YOUNG_GENERATION) {
    return young_generation();
  } else if (affiliation == OLD_GENERATION) {
    return old_generation();
  }

  ShouldNotReachHere();
  return nullptr;
}

void ShenandoahHeap::log_heap_status(const char* msg) const {
  if (mode()->is_generational()) {
    young_generation()->log_status(msg);
    old_generation()->log_status(msg);
  } else {
    global_generation()->log_status(msg);
  }
}<|MERGE_RESOLUTION|>--- conflicted
+++ resolved
@@ -989,45 +989,12 @@
     // This will notify the collector to start a cycle, but will raise
     // an OOME to the mutator if the last Full GCs have not made progress.
     // gc_no_progress_count is incremented following each degen or full GC that fails to achieve is_good_progress().
-    if ((result == nullptr) && !req.is_lab_alloc() && (get_gc_no_progress_count() > ShenandoahNoProgressThreshold)) {
+    if (result == nullptr && !req.is_lab_alloc() && get_gc_no_progress_count() > ShenandoahNoProgressThreshold) {
       control_thread()->handle_alloc_failure(req, false);
       req.set_actual_size(0);
       return nullptr;
     }
 
-<<<<<<< HEAD
-    // Block until control thread reacted, then retry allocation.
-    //
-    // It might happen that one of the threads requesting allocation would unblock
-    // way later after GC happened, only to fail the second allocation, because
-    // other threads have already depleted the free storage. In this case, a better
-    // strategy is to try again, as long as GC makes progress (or until at least
-    // one full GC has completed).
-
-    size_t original_count = shenandoah_policy()->full_gc_count();
-
-    // Stop retrying and return nullptr to cause OOMError exception if our allocation failed even after:
-    //   a) We experienced a GC that had good progress, or
-    //   b) We experienced at least one Full GC (whether or not it had good progress)
-    //
-    // TODO: Rather than require a Full GC before throwing OOMError, it might be more appropriate for handle_alloc_failure()
-    //       to trigger a concurrent GLOBAL GC, and throw OOMError if we cannot allocate even after GLOBAL GC has finished.
-    //       There is no "perfect" solution here:
-    //
-    //        1. As currently implemented, there may be a race between multiple allocating threads, both attempting
-    //           to allocate very large objects.  The first thread to retry its allocation might succeed and the second
-    //           thread to retry its allocation might fail (because the first thread consumed the newly available memory).
-    //           So the second thread experiences OOMError even through another GC would have reclaimed the memory it wanted
-    //           to allocate.
-    //        2. A GLOBAL GC won't necessarily reclaim all garbage.  Following a concurrent Generational GLOBAL GC, we may
-    //           need to perform multiple concurrent mixed evacuations in order to reclaim all of the dead memory identified
-    //           by the GLOBAL GC mark.  However, the first evacuation performed by the GLOBAL GC will normally reclaim
-    //           a significant amount of garbage (as guided by garbage first heuristic).  If this is not enough memory
-    //           to satisfy the pending allocation request, we are in "dire straits", and a fail-fast OOMError is probably
-    //           the better remediation than repeated attempts to allocate following repeated GC cycles.
-
-    if (result == nullptr) {
-=======
     if (result == nullptr) {
       // Block until control thread reacted, then retry allocation.
       //
@@ -1043,21 +1010,10 @@
       // TODO: Consider GLOBAL GC rather than Full GC to remediate OOM condition: https://bugs.openjdk.org/browse/JDK-8335910
 
       size_t original_count = shenandoah_policy()->full_gc_count();
->>>>>>> b363de8c
       while ((result == nullptr) && (original_count == shenandoah_policy()->full_gc_count())) {
         control_thread()->handle_alloc_failure(req, true);
         result = allocate_memory_under_lock(req, in_new_region);
       }
-<<<<<<< HEAD
-      if ((result != nullptr) && mode()->is_generational()) {
-        notify_gc_progress();
-      }
-    }
-    if (log_is_enabled(Debug, gc, alloc)) {
-      ResourceMark rm;
-      log_debug(gc, alloc)("Thread: %s, Result: " PTR_FORMAT ", Request: %s, Size: " SIZE_FORMAT ", Original: " SIZE_FORMAT ", Latest: " SIZE_FORMAT,
-                           Thread::current()->name(), p2i(result), req.type_string(), req.size(), original_count, get_gc_no_progress_count());
-=======
       if (result != nullptr) {
         // If our allocation request has been satisifed after it initially failed, we count this as good gc progress
         notify_gc_progress();
@@ -1069,7 +1025,6 @@
                              Thread::current()->name(), p2i(result), req.type_string(), req.size(),
                              original_count, get_gc_no_progress_count());
       }
->>>>>>> b363de8c
     }
   } else {
     assert(req.is_gc_alloc(), "Can only accept GC allocs here");

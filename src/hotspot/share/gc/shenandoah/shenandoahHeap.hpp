/*
 * Copyright (c) 2013, 2021, Red Hat, Inc. All rights reserved.
 * DO NOT ALTER OR REMOVE COPYRIGHT NOTICES OR THIS FILE HEADER.
 *
 * This code is free software; you can redistribute it and/or modify it
 * under the terms of the GNU General Public License version 2 only, as
 * published by the Free Software Foundation.
 *
 * This code is distributed in the hope that it will be useful, but WITHOUT
 * ANY WARRANTY; without even the implied warranty of MERCHANTABILITY or
 * FITNESS FOR A PARTICULAR PURPOSE.  See the GNU General Public License
 * version 2 for more details (a copy is included in the LICENSE file that
 * accompanied this code).
 *
 * You should have received a copy of the GNU General Public License version
 * 2 along with this work; if not, write to the Free Software Foundation,
 * Inc., 51 Franklin St, Fifth Floor, Boston, MA 02110-1301 USA.
 *
 * Please contact Oracle, 500 Oracle Parkway, Redwood Shores, CA 94065 USA
 * or visit www.oracle.com if you need additional information or have any
 * questions.
 *
 */

#ifndef SHARE_GC_SHENANDOAH_SHENANDOAHHEAP_HPP
#define SHARE_GC_SHENANDOAH_SHENANDOAHHEAP_HPP

#include "gc/shared/markBitMap.hpp"
#include "gc/shared/softRefPolicy.hpp"
#include "gc/shared/collectedHeap.hpp"
#include "gc/shenandoah/mode/shenandoahGenerationalMode.hpp"
#include "gc/shenandoah/shenandoahAsserts.hpp"
#include "gc/shenandoah/shenandoahAllocRequest.hpp"
#include "gc/shenandoah/shenandoahLock.hpp"
#include "gc/shenandoah/shenandoahEvacOOMHandler.hpp"
#include "gc/shenandoah/shenandoahPadding.hpp"
#include "gc/shenandoah/shenandoahSharedVariables.hpp"
#include "gc/shenandoah/shenandoahUnload.hpp"
#include "gc/shenandoah/shenandoahScanRemembered.hpp"
#include "memory/metaspace.hpp"
#include "services/memoryManager.hpp"
#include "utilities/globalDefinitions.hpp"
#include "utilities/stack.hpp"

class ConcurrentGCTimer;
class ObjectIterateScanRootClosure;
class PLAB;
class ShenandoahCollectorPolicy;
class ShenandoahControlThread;
class ShenandoahRegulatorThread;
class ShenandoahGCSession;
class ShenandoahGCStateResetter;
class ShenandoahGeneration;
class ShenandoahYoungGeneration;
class ShenandoahHeuristics;
class ShenandoahOldHeuristics;
class ShenandoahMarkingContext;
class ShenandoahPhaseTimings;
class ShenandoahHeap;
class ShenandoahHeapRegion;
class ShenandoahHeapRegionClosure;
class ShenandoahCollectionSet;
class ShenandoahFreeSet;
class ShenandoahConcurrentMark;
class ShenandoahFullGC;
class ShenandoahMonitoringSupport;
class ShenandoahPacer;
class ShenandoahReferenceProcessor;
class ShenandoahVerifier;
class ShenandoahWorkerThreads;
class VMStructs;

// Used for buffering per-region liveness data.
// Needed since ShenandoahHeapRegion uses atomics to update liveness.
// The ShenandoahHeap array has max-workers elements, each of which is an array of
// uint16_t * max_regions. The choice of uint16_t is not accidental:
// there is a tradeoff between static/dynamic footprint that translates
// into cache pressure (which is already high during marking), and
// too many atomic updates. uint32_t is too large, uint8_t is too small.
typedef uint16_t ShenandoahLiveData;
#define SHENANDOAH_LIVEDATA_MAX ((ShenandoahLiveData)-1)

class ShenandoahRegionIterator : public StackObj {
private:
  ShenandoahHeap* _heap;

  shenandoah_padding(0);
  volatile size_t _index;
  shenandoah_padding(1);

  // No implicit copying: iterators should be passed by reference to capture the state
  NONCOPYABLE(ShenandoahRegionIterator);

public:
  ShenandoahRegionIterator();
  ShenandoahRegionIterator(ShenandoahHeap* heap);

  // Reset iterator to default state
  void reset();

  // Returns next region, or NULL if there are no more regions.
  // This is multi-thread-safe.
  inline ShenandoahHeapRegion* next();

  // This is *not* MT safe. However, in the absence of multithreaded access, it
  // can be used to determine if there is more work to do.
  bool has_next() const;
};

class ShenandoahHeapRegionClosure : public StackObj {
public:
  virtual void heap_region_do(ShenandoahHeapRegion* r) = 0;
  virtual bool is_thread_safe() { return false; }
};

template<GenerationMode GENERATION>
class ShenandoahGenerationRegionClosure : public ShenandoahHeapRegionClosure {
 public:
  explicit ShenandoahGenerationRegionClosure(ShenandoahHeapRegionClosure* cl) : _cl(cl) {}
  void heap_region_do(ShenandoahHeapRegion* r);
  virtual bool is_thread_safe() { return _cl->is_thread_safe(); }
 private:
  ShenandoahHeapRegionClosure* _cl;
};

typedef ShenandoahLock    ShenandoahHeapLock;
typedef ShenandoahLocker  ShenandoahHeapLocker;
typedef Stack<oop, mtGC>  ShenandoahScanObjectStack;

// Shenandoah GC is low-pause concurrent GC that uses Brooks forwarding pointers
// to encode forwarding data. See BrooksPointer for details on forwarding data encoding.
// See ShenandoahControlThread for GC cycle structure.
//
class ShenandoahHeap : public CollectedHeap {
  friend class ShenandoahAsserts;
  friend class VMStructs;
  friend class ShenandoahGCSession;
  friend class ShenandoahGCStateResetter;
  friend class ShenandoahParallelObjectIterator;
  friend class ShenandoahSafepoint;
  // Supported GC
  friend class ShenandoahConcurrentGC;
  friend class ShenandoahOldGC;
  friend class ShenandoahDegenGC;
  friend class ShenandoahFullGC;
  friend class ShenandoahUnload;

// ---------- Locks that guard important data structures in Heap
//
private:
  ShenandoahHeapLock _lock;
  ShenandoahGeneration* _gc_generation;

  bool _prep_for_mixed_evac_in_progress; // true iff we are concurrently coalescing and filling old-gen HeapRegions

public:
  ShenandoahHeapLock* lock() {
    return &_lock;
  }

  ShenandoahGeneration* active_generation() const {
    // last or latest generation might be a better name here.
    return _gc_generation;
  }

  void set_gc_generation(ShenandoahGeneration* generation) {
    _gc_generation = generation;
  }

  ShenandoahOldHeuristics* old_heuristics();

  bool doing_mixed_evacuations();

  bool is_gc_generation_young() const;

// ---------- Initialization, termination, identification, printing routines
//
public:
  static ShenandoahHeap* heap();

  const char* name()          const { return "Shenandoah"; }
  ShenandoahHeap::Name kind() const { return CollectedHeap::Shenandoah; }

  ShenandoahHeap(ShenandoahCollectorPolicy* policy);
  jint initialize();
  void post_initialize();
  void initialize_mode();
  void initialize_heuristics();
  void initialize_generations();

  void initialize_serviceability();

  void print_on(outputStream* st)              const;
  void print_extended_on(outputStream *st)     const;
  void print_tracing_info()                    const;
  void print_heap_regions_on(outputStream* st) const;

  void stop();

  void prepare_for_verify();
  void verify(VerifyOption vo);
  void verify_rem_set_at_mark();
  void verify_rem_set_at_update_ref();
  void verify_rem_set_after_full_gc();

// WhiteBox testing support.
  bool supports_concurrent_gc_breakpoints() const {
    return true;
  }

// ---------- Heap counters and metrics
//
private:
           size_t _initial_size;
           size_t _minimum_size;
  volatile size_t _soft_max_size;
  shenandoah_padding(0);
  volatile size_t _used;
  volatile size_t _committed;
  shenandoah_padding(1);

  static size_t young_generation_capacity(size_t total_capacity);
  void help_verify_region_rem_set(ShenandoahHeapRegion* r, ShenandoahMarkingContext* ctx,
                                  HeapWord* from, HeapWord* top, HeapWord* update_watermark, const char* message);

public:
  void increase_used(size_t bytes);
  void decrease_used(size_t bytes);
  void set_used(size_t bytes);

  void increase_committed(size_t bytes);
  void decrease_committed(size_t bytes);

  void reset_bytes_allocated_since_gc_start();

  size_t min_capacity()      const;
  size_t max_capacity()      const;
  size_t soft_max_capacity() const;
  size_t initial_capacity()  const;
  size_t capacity()          const;
  size_t used()              const;
  size_t committed()         const;

  void set_soft_max_capacity(size_t v);

// ---------- Workers handling
//
private:
  uint _max_workers;
  ShenandoahWorkerThreads* _workers;
  ShenandoahWorkerThreads* _safepoint_workers;

public:
  uint max_workers();
  void assert_gc_workers(uint nworker) NOT_DEBUG_RETURN;

  WorkerThreads* workers() const;
  WorkerThreads* safepoint_workers();

  void gc_threads_do(ThreadClosure* tcl) const;

// ---------- Heap regions handling machinery
//
private:
  MemRegion _heap_region;
  bool      _heap_region_special;
  size_t    _num_regions;
  ShenandoahHeapRegion** _regions;
  ShenandoahRegionIterator _update_refs_iterator;

public:

  inline HeapWord* base() const { return _heap_region.start(); }

  inline size_t num_regions() const { return _num_regions; }
  inline bool is_heap_region_special() { return _heap_region_special; }

  inline ShenandoahHeapRegion* const heap_region_containing(const void* addr) const;
  inline size_t heap_region_index_containing(const void* addr) const;

  inline ShenandoahHeapRegion* const get_region(size_t region_idx) const;

  void heap_region_iterate(ShenandoahHeapRegionClosure* blk) const;
  void parallel_heap_region_iterate(ShenandoahHeapRegionClosure* blk) const;

// ---------- GC state machinery
//
// GC state describes the important parts of collector state, that may be
// used to make barrier selection decisions in the native and generated code.
// Multiple bits can be set at once.
//
// Important invariant: when GC state is zero, the heap is stable, and no barriers
// are required.
//
public:
  enum GCStateBitPos {
    // Heap has forwarded objects: needs LRB barriers.
    HAS_FORWARDED_BITPOS   = 0,

    // Young regions are under marking: needs SATB barriers.
    YOUNG_MARKING_BITPOS    = 1,

    // Heap is under evacuation: needs LRB barriers. (Set together with HAS_FORWARDED)
    EVACUATION_BITPOS = 2,

    // Heap is under updating: needs no additional barriers.
    UPDATEREFS_BITPOS = 3,

    // Heap is under weak-reference/roots processing: needs weak-LRB barriers.
    WEAK_ROOTS_BITPOS  = 4,

    // Old regions are under marking, still need SATB barriers.
    OLD_MARKING_BITPOS = 5
  };

  enum GCState {
    STABLE        = 0,
    HAS_FORWARDED = 1 << HAS_FORWARDED_BITPOS,
    YOUNG_MARKING = 1 << YOUNG_MARKING_BITPOS,
    EVACUATION    = 1 << EVACUATION_BITPOS,
    UPDATEREFS    = 1 << UPDATEREFS_BITPOS,
    WEAK_ROOTS    = 1 << WEAK_ROOTS_BITPOS,
    OLD_MARKING   = 1 << OLD_MARKING_BITPOS
  };

private:
  ShenandoahSharedBitmap _gc_state;
  ShenandoahSharedFlag   _degenerated_gc_in_progress;
  ShenandoahSharedFlag   _full_gc_in_progress;
  ShenandoahSharedFlag   _full_gc_move_in_progress;
  ShenandoahSharedFlag   _progress_last_gc;
  ShenandoahSharedFlag   _concurrent_strong_root_in_progress;

  // _alloc_supplement_reserve is a supplemental budget for new_memory allocations.  During evacuation and update-references,
  // mutator allocation requests are "authorized" iff young_gen->available() plus _alloc_supplement_reserve minus
  // _young_evac_reserve is greater than request size.  The values of _alloc_supplement_reserve and _young_evac_reserve
  // are zero except during evacuation and update-reference phases of GC.  Both of these values are established at
  // the start of evacuation, and they remain constant throughout the duration of these two phases of GC.  Since these
  // two values are constant throughout each GC phases, we introduce a new service into ShenandoahGeneration.  This service
  // provides adjusted_available() based on an adjusted capacity.  At the start of evacuation, we adjust young capacity by
  // adding the amount to be borrowed from old-gen and subtracting the _young_evac_reserve, we adjust old capacity by
  // subtracting the amount to be loaned to young-gen.
  //
  // We always use adjusted capacities to determine permission to allocate within young and to promote into old.  Note
  // that adjusted capacities equal traditional capacities except during evacuation and update refs.
  //
  // During evacuation, we assure that _old_evac_expended does not exceed _old_evac_reserve.
  //
  // At the end of update references, we perform the following bookkeeping activities:
  //
  // 1. Unadjust the capacity within young-gen and old-gen to undo the effects of borrowing memory from old-gen.  Note that
  //    the entirety of the collection set is now available, so allocation capacity naturally increase at this time.
<<<<<<< HEAD
  // 2. Clear (reset to zero) _alloc_supplement_reserve, _young_evac_reserve, _old_evac_reserve, and _promotion_reserve
=======
  // 2. Clear (reset to zero) _alloc_supplement_reserve, _young_evac_reserve, _old_evac_reserve, and _promoted_reserve
>>>>>>> 35f930c8
  //
  // _young_evac_reserve and _old_evac_reserve are only non-zero during evacuation and update-references.
  //
  // Allocation of old GCLABs assures that _old_evac_expended + request-size < _old_evac_reserved.  If the allocation
  //  is authorized, increment _old_evac_expended by request size.  This allocation ignores old_gen->available().
  //
  // Note that the typical total expenditure on evacuation is less than the associated evacuation reserve because we generally
  // reserve ShenandoahEvacWaste (> 1.0) times the anticipated evacuation need.  In the case that there is an excessive amount
  // of waste, it may be that one thread fails to grab a new GCLAB, this does not necessarily doom the associated evacuation
  // effort.  If this happens, the requesting thread blocks until some other thread manages to evacuate the offending object.
  // Only after "all" threads fail to evacuate an object do we consider the evacuation effort to have failed.

  intptr_t _alloc_supplement_reserve;  // Bytes reserved for young allocations during evac and update refs
  size_t _promoted_reserve;            // Bytes reserved within old-gen to hold the results of promotion
  volatile size_t _promoted_expended;  // Bytes of old-gen memory expended on promotions

  size_t _old_evac_reserve;            // Bytes reserved within old-gen to hold evacuated objects from old-gen collection set
  volatile size_t _old_evac_expended;  // Bytes of old-gen memory expended on old-gen evacuations

  size_t _young_evac_reserve;          // Bytes reserved within young-gen to hold evacuated objects from young-gen collection set

  size_t _captured_old_usage;          // What was old usage (bytes) when last captured?

  size_t _previous_promotion;          // Bytes promoted during previous evacuation

  bool _upgraded_to_full;

  void set_gc_state_all_threads(char state);
  void set_gc_state_mask(uint mask, bool value);



public:
  char gc_state() const;
  static address gc_state_addr();

  void set_concurrent_young_mark_in_progress(bool in_progress);
  void set_concurrent_old_mark_in_progress(bool in_progress);
  void set_evacuation_in_progress(bool in_progress);
  void set_update_refs_in_progress(bool in_progress);
  void set_degenerated_gc_in_progress(bool in_progress);
  void set_full_gc_in_progress(bool in_progress);
  void set_full_gc_move_in_progress(bool in_progress);
  void set_has_forwarded_objects(bool cond);
  void set_concurrent_strong_root_in_progress(bool cond);
  void set_concurrent_weak_root_in_progress(bool cond);
  void set_concurrent_prep_for_mixed_evacuation_in_progress(bool cond);
  void set_aging_cycle(bool cond);

  inline bool is_stable() const;
  inline bool is_idle() const;
  inline bool is_concurrent_mark_in_progress() const;
  inline bool is_concurrent_young_mark_in_progress() const;
  inline bool is_concurrent_old_mark_in_progress() const;
  inline bool is_update_refs_in_progress() const;
  inline bool is_evacuation_in_progress() const;
  inline bool is_degenerated_gc_in_progress() const;
  inline bool is_full_gc_in_progress() const;
  inline bool is_full_gc_move_in_progress() const;
  inline bool has_forwarded_objects() const;
  inline bool is_gc_in_progress_mask(uint mask) const;
  inline bool is_stw_gc_in_progress() const;
  inline bool is_concurrent_strong_root_in_progress() const;
  inline bool is_concurrent_weak_root_in_progress() const;
  bool is_concurrent_prep_for_mixed_evacuation_in_progress();
  inline bool is_aging_cycle() const;
  inline bool upgraded_to_full() { return _upgraded_to_full; }
  inline void start_conc_gc() { _upgraded_to_full = false; }
  inline void record_upgrade_to_full() { _upgraded_to_full = true; }

  inline size_t capture_old_usage(size_t usage);
  inline void set_previous_promotion(size_t promoted_bytes);
  inline size_t get_previous_promotion() const;

  // Returns previous value
  inline size_t set_promoted_reserve(size_t new_val);
  inline size_t get_promoted_reserve() const;

  inline void reset_promoted_expended();
  inline size_t expend_promoted(size_t increment);
  inline size_t unexpend_promoted(size_t decrement);
  inline size_t get_promoted_expended();

  // Returns previous value
  inline size_t set_old_evac_reserve(size_t new_val);
  inline size_t get_old_evac_reserve() const;

  inline void reset_old_evac_expended();
  inline size_t expend_old_evac(size_t increment);
  inline size_t get_old_evac_expended();

  // Returns previous value
  inline size_t set_young_evac_reserve(size_t new_val);
  inline size_t get_young_evac_reserve() const;

  // Returns previous value.  This is a signed value because it is the amount borrowed minus the amount reserved for
  // young-gen evacuation.  In case we cannot borrow much, this value might be negative.
  inline intptr_t set_alloc_supplement_reserve(intptr_t new_val);
  inline intptr_t get_alloc_supplement_reserve() const;

private:
  void manage_satb_barrier(bool active);

  enum CancelState {
    // Normal state. GC has not been cancelled and is open for cancellation.
    // Worker threads can suspend for safepoint.
    CANCELLABLE,

    // GC has been cancelled. Worker threads can not suspend for
    // safepoint but must finish their work as soon as possible.
    CANCELLED,

    // GC has not been cancelled and must not be cancelled. At least
    // one worker thread checks for pending safepoint and may suspend
    // if a safepoint is pending.
    NOT_CANCELLED
  };

  double _cancel_requested_time;
  ShenandoahSharedEnumFlag<CancelState> _cancelled_gc;

  // Returns true if cancel request was successfully communicated.
  // Returns false if some other thread already communicated cancel
  // request.  A true return value does not mean GC has been
  // cancelled, only that the process of cancelling GC has begun.
  bool try_cancel_gc();

public:
  inline bool cancelled_gc() const;
  inline bool check_cancelled_gc_and_yield(bool sts_active = true);

  inline void clear_cancelled_gc(bool clear_oom_handler = true);

  void cancel_concurrent_mark();
  void cancel_gc(GCCause::Cause cause);

public:
  // Elastic heap support
  void entry_uncommit(double shrink_before, size_t shrink_until);
  void op_uncommit(double shrink_before, size_t shrink_until);

private:
  // GC support
  // Evacuation
  void evacuate_collection_set(bool concurrent);
  // Concurrent root processing
  void prepare_concurrent_roots();
  void finish_concurrent_roots();
  // Concurrent class unloading support
  void do_class_unloading();
  // Reference updating
  void prepare_update_heap_references(bool concurrent);
  void update_heap_references(bool concurrent);
  // Final update region states
  void update_heap_region_states(bool concurrent);
  void rebuild_free_set(bool concurrent);

  void rendezvous_threads();
  void recycle_trash();
public:
  void notify_gc_progress()    { _progress_last_gc.set();   }
  void notify_gc_no_progress() { _progress_last_gc.unset(); }

//
// Mark support
private:
  ShenandoahYoungGeneration* _young_generation;
  ShenandoahGeneration*      _global_generation;
  ShenandoahGeneration*      _old_generation;

  ShenandoahControlThread*   _control_thread;
  ShenandoahRegulatorThread* _regulator_thread;
  ShenandoahCollectorPolicy* _shenandoah_policy;
  ShenandoahMode*            _gc_mode;
  ShenandoahFreeSet*         _free_set;
  ShenandoahPacer*           _pacer;
  ShenandoahVerifier*        _verifier;

  ShenandoahPhaseTimings*    _phase_timings;

  ShenandoahControlThread*   control_thread()          { return _control_thread;    }
  ShenandoahRegulatorThread* regulator_thread()        { return _regulator_thread;  }

public:
  ShenandoahYoungGeneration* young_generation()  const { return _young_generation;  }
  ShenandoahGeneration*      global_generation() const { return _global_generation; }
  ShenandoahGeneration*      old_generation()    const { return _old_generation;    }
  ShenandoahGeneration*      generation_for(ShenandoahRegionAffiliation affiliation) const;

  ShenandoahCollectorPolicy* shenandoah_policy() const { return _shenandoah_policy; }
  ShenandoahMode*            mode()              const { return _gc_mode;           }
  ShenandoahFreeSet*         free_set()          const { return _free_set;          }
  ShenandoahPacer*           pacer()             const { return _pacer;             }

  ShenandoahPhaseTimings*    phase_timings()     const { return _phase_timings;     }

  ShenandoahVerifier*        verifier();

// ---------- VM subsystem bindings
//
private:
  ShenandoahMonitoringSupport* _monitoring_support;
  MemoryPool*                  _memory_pool;
  MemoryPool*                  _young_gen_memory_pool;
  MemoryPool*                  _old_gen_memory_pool;

  GCMemoryManager              _stw_memory_manager;
  GCMemoryManager              _cycle_memory_manager;
  ConcurrentGCTimer*           _gc_timer;
  SoftRefPolicy                _soft_ref_policy;

  // For exporting to SA
  int                          _log_min_obj_alignment_in_bytes;
public:
  ShenandoahMonitoringSupport* monitoring_support() { return _monitoring_support;    }
  GCMemoryManager* cycle_memory_manager()           { return &_cycle_memory_manager; }
  GCMemoryManager* stw_memory_manager()             { return &_stw_memory_manager;   }
  SoftRefPolicy* soft_ref_policy()                  { return &_soft_ref_policy;      }

  GrowableArray<GCMemoryManager*> memory_managers();
  GrowableArray<MemoryPool*> memory_pools();
  MemoryUsage memory_usage();
  GCTracer* tracer();
  ConcurrentGCTimer* gc_timer() const;

// ---------- Class Unloading
//
private:
  ShenandoahSharedFlag  _is_aging_cycle;
  ShenandoahSharedFlag _unload_classes;
  ShenandoahUnload     _unloader;

public:
  void set_unload_classes(bool uc);
  bool unload_classes() const;

  // Perform STW class unloading and weak root cleaning
  void parallel_cleaning(bool full_gc);

private:
  void stw_unload_classes(bool full_gc);
  void stw_process_weak_roots(bool full_gc);
  void stw_weak_refs(bool full_gc);

  // Heap iteration support
  void scan_roots_for_iteration(ShenandoahScanObjectStack* oop_stack, ObjectIterateScanRootClosure* oops);
  bool prepare_aux_bitmap_for_iteration();
  void reclaim_aux_bitmap_for_iteration();

// ---------- Generic interface hooks
// Minor things that super-interface expects us to implement to play nice with
// the rest of runtime. Some of the things here are not required to be implemented,
// and can be stubbed out.
//
public:
  AdaptiveSizePolicy* size_policy() shenandoah_not_implemented_return(NULL);
  bool is_maximal_no_gc() const shenandoah_not_implemented_return(false);

  bool is_in(const void* p) const;

  bool is_in_active_generation(oop obj) const;
  bool is_in_young(const void* p) const;
  bool is_in_old(const void* p) const;
  inline bool is_old(oop pobj) const;

  MemRegion reserved_region() const { return _reserved; }
  bool is_in_reserved(const void* addr) const { return _reserved.contains(addr); }

  void collect(GCCause::Cause cause);
  void do_full_collection(bool clear_all_soft_refs);

  // Used for parsing heap during error printing
  HeapWord* block_start(const void* addr) const;
  bool block_is_obj(const HeapWord* addr) const;
  bool print_location(outputStream* st, void* addr) const;

  // Used for native heap walkers: heap dumpers, mostly
  void object_iterate(ObjectClosure* cl);
  // Parallel heap iteration support
  virtual ParallelObjectIteratorImpl* parallel_object_iterator(uint workers);

  // Keep alive an object that was loaded with AS_NO_KEEPALIVE.
  void keep_alive(oop obj);

// ---------- Safepoint interface hooks
//
public:
  void safepoint_synchronize_begin();
  void safepoint_synchronize_end();

// ---------- Code roots handling hooks
//
public:
  void register_nmethod(nmethod* nm);
  void unregister_nmethod(nmethod* nm);
  void flush_nmethod(nmethod* nm);
  void verify_nmethod(nmethod* nm) {}

// ---------- Pinning hooks
//
public:
  // Shenandoah supports per-object (per-region) pinning
  bool supports_object_pinning() const { return true; }

  oop pin_object(JavaThread* thread, oop obj);
  void unpin_object(JavaThread* thread, oop obj);

  void sync_pinned_region_status();
  void assert_pinned_region_status() NOT_DEBUG_RETURN;

// ---------- Concurrent Stack Processing support
//
public:
  bool uses_stack_watermark_barrier() const { return true; }

// ---------- Allocation support
//
private:
  HeapWord* allocate_memory_under_lock(ShenandoahAllocRequest& request, bool& in_new_region, bool is_promotion);

  inline HeapWord* allocate_from_gclab(Thread* thread, size_t size);
  HeapWord* allocate_from_gclab_slow(Thread* thread, size_t size);
  HeapWord* allocate_new_gclab(size_t min_size, size_t word_size, size_t* actual_size);

  inline HeapWord* allocate_from_plab(Thread* thread, size_t size, bool is_promotion);
  HeapWord* allocate_from_plab_slow(Thread* thread, size_t size, bool is_promotion);
  HeapWord* allocate_new_plab(size_t min_size, size_t word_size, size_t* actual_size);

public:
  HeapWord* allocate_memory(ShenandoahAllocRequest& request, bool is_promotion);
  HeapWord* mem_allocate(size_t size, bool* what);
  MetaWord* satisfy_failed_metadata_allocation(ClassLoaderData* loader_data,
                                               size_t size,
                                               Metaspace::MetadataType mdtype);

  void notify_mutator_alloc_words(size_t words, bool waste);

  HeapWord* allocate_new_tlab(size_t min_size, size_t requested_size, size_t* actual_size);
  size_t tlab_capacity(Thread *thr) const;
  size_t unsafe_max_tlab_alloc(Thread *thread) const;
  size_t max_tlab_size() const;
  size_t tlab_used(Thread* ignored) const;

  void ensure_parsability(bool retire_labs);

  void labs_make_parsable();
  void tlabs_retire(bool resize);
  void gclabs_retire(bool resize);

  void set_young_lab_region_flags();

// ---------- Marking support
//
private:
  ShenandoahMarkingContext* _marking_context;
  MemRegion  _bitmap_region;
  MemRegion  _aux_bitmap_region;
  MarkBitMap _verification_bit_map;
  MarkBitMap _aux_bit_map;

  size_t _bitmap_size;
  size_t _bitmap_regions_per_slice;
  size_t _bitmap_bytes_per_slice;

  size_t _pretouch_heap_page_size;
  size_t _pretouch_bitmap_page_size;

  bool _bitmap_region_special;
  bool _aux_bitmap_region_special;

  ShenandoahLiveData** _liveness_cache;

public:
  inline ShenandoahMarkingContext* complete_marking_context() const;
  inline ShenandoahMarkingContext* marking_context() const;

  template<class T>
  inline void marked_object_iterate(ShenandoahHeapRegion* region, T* cl);

  template<class T>
  inline void marked_object_iterate(ShenandoahHeapRegion* region, T* cl, HeapWord* limit);

  template<class T>
  inline void marked_object_oop_iterate(ShenandoahHeapRegion* region, T* cl, HeapWord* limit);

  // SATB barriers hooks
  inline bool requires_marking(const void* entry) const;

  // Support for bitmap uncommits
  bool commit_bitmap_slice(ShenandoahHeapRegion *r);
  bool uncommit_bitmap_slice(ShenandoahHeapRegion *r);
  bool is_bitmap_slice_committed(ShenandoahHeapRegion* r, bool skip_self = false);

  // Liveness caching support
  ShenandoahLiveData* get_liveness_cache(uint worker_id);
  void flush_liveness_cache(uint worker_id);

  size_t pretouch_heap_page_size() { return _pretouch_heap_page_size; }

// ---------- Evacuation support
//
private:
  ShenandoahCollectionSet* _collection_set;
  ShenandoahEvacOOMHandler _oom_evac_handler;
  ShenandoahSharedFlag _old_gen_oom_evac;

  inline oop try_evacuate_object(oop src, Thread* thread, ShenandoahHeapRegion* from_region, ShenandoahRegionAffiliation target_gen);
  void handle_old_evacuation(HeapWord* obj, size_t words, bool promotion);
  void handle_old_evacuation_failure();
  void handle_promotion_failure();

public:
  static address in_cset_fast_test_addr();

  ShenandoahCollectionSet* collection_set() const { return _collection_set; }

  // Checks if object is in the collection set.
  inline bool in_collection_set(oop obj) const;

  // Checks if location is in the collection set. Can be interior pointer, not the oop itself.
  inline bool in_collection_set_loc(void* loc) const;

  // Evacuates or promotes object src. Returns the evacuated object, either evacuated
  // by this thread, or by some other thread.
  inline oop evacuate_object(oop src, Thread* thread);

  // Call before/after evacuation.
  inline void enter_evacuation(Thread* t);
  inline void leave_evacuation(Thread* t);

  inline bool clear_old_evacuation_failure();

// ---------- Generational support
//
private:
  RememberedScanner* _card_scan;

public:
  inline RememberedScanner* card_scan() { return _card_scan; }
  void clear_cards_for(ShenandoahHeapRegion* region);
  void dirty_cards(HeapWord* start, HeapWord* end);
  void clear_cards(HeapWord* start, HeapWord* end);
  void mark_card_as_dirty(void* location);
  void retire_plab(PLAB* plab);
  void retire_plab(PLAB* plab, Thread* thread);
  void cancel_old_gc();
  bool is_old_gc_active();
  void coalesce_and_fill_old_regions();

// ---------- Helper functions
//
public:
  template <class T>
  inline void conc_update_with_forwarded(T* p);

  template <class T>
  inline void update_with_forwarded(T* p);

  static inline void atomic_update_oop(oop update,       oop* addr,       oop compare);
  static inline void atomic_update_oop(oop update, narrowOop* addr,       oop compare);
  static inline void atomic_update_oop(oop update, narrowOop* addr, narrowOop compare);

  static inline bool atomic_update_oop_check(oop update,       oop* addr,       oop compare);
  static inline bool atomic_update_oop_check(oop update, narrowOop* addr,       oop compare);
  static inline bool atomic_update_oop_check(oop update, narrowOop* addr, narrowOop compare);

  static inline void atomic_clear_oop(      oop* addr,       oop compare);
  static inline void atomic_clear_oop(narrowOop* addr,       oop compare);
  static inline void atomic_clear_oop(narrowOop* addr, narrowOop compare);

  size_t trash_humongous_region_at(ShenandoahHeapRegion *r);

  static inline void increase_object_age(oop obj, uint additional_age);

  void transfer_old_pointers_from_satb();
private:
  void trash_cset_regions();

// ---------- Testing helpers functions
//
private:
  ShenandoahSharedFlag _inject_alloc_failure;

  void try_inject_alloc_failure();
  bool should_inject_alloc_failure();
};

#endif // SHARE_GC_SHENANDOAH_SHENANDOAHHEAP_HPP<|MERGE_RESOLUTION|>--- conflicted
+++ resolved
@@ -350,11 +350,7 @@
   //
   // 1. Unadjust the capacity within young-gen and old-gen to undo the effects of borrowing memory from old-gen.  Note that
   //    the entirety of the collection set is now available, so allocation capacity naturally increase at this time.
-<<<<<<< HEAD
-  // 2. Clear (reset to zero) _alloc_supplement_reserve, _young_evac_reserve, _old_evac_reserve, and _promotion_reserve
-=======
   // 2. Clear (reset to zero) _alloc_supplement_reserve, _young_evac_reserve, _old_evac_reserve, and _promoted_reserve
->>>>>>> 35f930c8
   //
   // _young_evac_reserve and _old_evac_reserve are only non-zero during evacuation and update-references.
   //

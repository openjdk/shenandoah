/*
 * Copyright (c) 2013, 2021, Red Hat, Inc. All rights reserved.
 * DO NOT ALTER OR REMOVE COPYRIGHT NOTICES OR THIS FILE HEADER.
 *
 * This code is free software; you can redistribute it and/or modify it
 * under the terms of the GNU General Public License version 2 only, as
 * published by the Free Software Foundation.
 *
 * This code is distributed in the hope that it will be useful, but WITHOUT
 * ANY WARRANTY; without even the implied warranty of MERCHANTABILITY or
 * FITNESS FOR A PARTICULAR PURPOSE.  See the GNU General Public License
 * version 2 for more details (a copy is included in the LICENSE file that
 * accompanied this code).
 *
 * You should have received a copy of the GNU General Public License version
 * 2 along with this work; if not, write to the Free Software Foundation,
 * Inc., 51 Franklin St, Fifth Floor, Boston, MA 02110-1301 USA.
 *
 * Please contact Oracle, 500 Oracle Parkway, Redwood Shores, CA 94065 USA
 * or visit www.oracle.com if you need additional information or have any
 * questions.
 *
 */

#include "precompiled.hpp"
#include "memory/allocation.hpp"
#include "memory/universe.hpp"

#include "gc/shared/gcArguments.hpp"
#include "gc/shared/gcTimer.hpp"
#include "gc/shared/gcTraceTime.inline.hpp"
#include "gc/shared/locationPrinter.inline.hpp"
#include "gc/shared/memAllocator.hpp"
#include "gc/shared/plab.hpp"
#include "gc/shared/tlab_globals.hpp"

#include "gc/shenandoah/shenandoahBarrierSet.hpp"
#include "gc/shenandoah/shenandoahCardTable.hpp"
#include "gc/shenandoah/shenandoahClosures.inline.hpp"
#include "gc/shenandoah/shenandoahCollectionSet.hpp"
#include "gc/shenandoah/shenandoahCollectorPolicy.hpp"
#include "gc/shenandoah/shenandoahConcurrentMark.hpp"
#include "gc/shenandoah/shenandoahControlThread.hpp"
#include "gc/shenandoah/shenandoahRegulatorThread.hpp"
#include "gc/shenandoah/shenandoahFreeSet.hpp"
#include "gc/shenandoah/shenandoahGlobalGeneration.hpp"
#include "gc/shenandoah/shenandoahPhaseTimings.hpp"
#include "gc/shenandoah/shenandoahHeap.inline.hpp"
#include "gc/shenandoah/shenandoahHeapRegion.inline.hpp"
#include "gc/shenandoah/shenandoahHeapRegionSet.hpp"
#include "gc/shenandoah/shenandoahInitLogger.hpp"
#include "gc/shenandoah/shenandoahMarkingContext.inline.hpp"
#include "gc/shenandoah/shenandoahMemoryPool.hpp"
#include "gc/shenandoah/shenandoahMetrics.hpp"
#include "gc/shenandoah/shenandoahMonitoringSupport.hpp"
#include "gc/shenandoah/shenandoahOldGeneration.hpp"
#include "gc/shenandoah/shenandoahOopClosures.inline.hpp"
#include "gc/shenandoah/shenandoahPacer.inline.hpp"
#include "gc/shenandoah/shenandoahPadding.hpp"
#include "gc/shenandoah/shenandoahParallelCleaning.inline.hpp"
#include "gc/shenandoah/shenandoahReferenceProcessor.hpp"
#include "gc/shenandoah/shenandoahRootProcessor.inline.hpp"
#include "gc/shenandoah/shenandoahScanRemembered.inline.hpp"
#include "gc/shenandoah/shenandoahStringDedup.hpp"
#include "gc/shenandoah/shenandoahSTWMark.hpp"
#include "gc/shenandoah/shenandoahUtils.hpp"
#include "gc/shenandoah/shenandoahVerifier.hpp"
#include "gc/shenandoah/shenandoahCodeRoots.hpp"
#include "gc/shenandoah/shenandoahVMOperations.hpp"
#include "gc/shenandoah/shenandoahWorkGroup.hpp"
#include "gc/shenandoah/shenandoahWorkerPolicy.hpp"
#include "gc/shenandoah/shenandoahYoungGeneration.hpp"
#include "gc/shenandoah/mode/shenandoahGenerationalMode.hpp"
#include "gc/shenandoah/mode/shenandoahIUMode.hpp"
#include "gc/shenandoah/mode/shenandoahPassiveMode.hpp"
#include "gc/shenandoah/mode/shenandoahSATBMode.hpp"

#if INCLUDE_JFR
#include "gc/shenandoah/shenandoahJfrSupport.hpp"
#endif

#include "classfile/systemDictionary.hpp"
#include "memory/classLoaderMetaspace.hpp"
#include "oops/compressedOops.inline.hpp"
#include "prims/jvmtiTagMap.hpp"
#include "runtime/atomic.hpp"
#include "runtime/globals.hpp"
#include "runtime/interfaceSupport.inline.hpp"
#include "runtime/java.hpp"
#include "runtime/orderAccess.hpp"
#include "runtime/safepointMechanism.hpp"
#include "runtime/vmThread.hpp"
#include "services/mallocTracker.hpp"
#include "services/memTracker.hpp"
#include "utilities/events.hpp"
#include "utilities/powerOfTwo.hpp"

class ShenandoahPretouchHeapTask : public AbstractGangTask {
private:
  ShenandoahRegionIterator _regions;
  const size_t _page_size;
public:
  ShenandoahPretouchHeapTask(size_t page_size) :
    AbstractGangTask("Shenandoah Pretouch Heap"),
    _page_size(page_size) {}

  virtual void work(uint worker_id) {
    ShenandoahHeapRegion* r = _regions.next();
    while (r != NULL) {
      if (r->is_committed()) {
        os::pretouch_memory(r->bottom(), r->end(), _page_size);
      }
      r = _regions.next();
    }
  }
};

class ShenandoahPretouchBitmapTask : public AbstractGangTask {
private:
  ShenandoahRegionIterator _regions;
  char* _bitmap_base;
  const size_t _bitmap_size;
  const size_t _page_size;
public:
  ShenandoahPretouchBitmapTask(char* bitmap_base, size_t bitmap_size, size_t page_size) :
    AbstractGangTask("Shenandoah Pretouch Bitmap"),
    _bitmap_base(bitmap_base),
    _bitmap_size(bitmap_size),
    _page_size(page_size) {}

  virtual void work(uint worker_id) {
    ShenandoahHeapRegion* r = _regions.next();
    while (r != NULL) {
      size_t start = r->index()       * ShenandoahHeapRegion::region_size_bytes() / MarkBitMap::heap_map_factor();
      size_t end   = (r->index() + 1) * ShenandoahHeapRegion::region_size_bytes() / MarkBitMap::heap_map_factor();
      assert (end <= _bitmap_size, "end is sane: " SIZE_FORMAT " < " SIZE_FORMAT, end, _bitmap_size);

      if (r->is_committed()) {
        os::pretouch_memory(_bitmap_base + start, _bitmap_base + end, _page_size);
      }

      r = _regions.next();
    }
  }
};

jint ShenandoahHeap::initialize() {
  //
  // Figure out heap sizing
  //

  size_t init_byte_size = InitialHeapSize;
  size_t min_byte_size  = MinHeapSize;
  size_t max_byte_size  = MaxHeapSize;
  size_t heap_alignment = HeapAlignment;

  size_t reg_size_bytes = ShenandoahHeapRegion::region_size_bytes();

  Universe::check_alignment(max_byte_size,  reg_size_bytes, "Shenandoah heap");
  Universe::check_alignment(init_byte_size, reg_size_bytes, "Shenandoah heap");

  _num_regions = ShenandoahHeapRegion::region_count();

  size_t num_committed_regions = init_byte_size / reg_size_bytes;
  num_committed_regions = MIN2(num_committed_regions, _num_regions);
  assert(num_committed_regions <= _num_regions, "sanity");
  _initial_size = num_committed_regions * reg_size_bytes;

  size_t num_min_regions = min_byte_size / reg_size_bytes;
  num_min_regions = MIN2(num_min_regions, _num_regions);
  assert(num_min_regions <= _num_regions, "sanity");
  _minimum_size = num_min_regions * reg_size_bytes;

  // Default to max heap size.
  _soft_max_size = _num_regions * reg_size_bytes;

  _committed = _initial_size;

  // Now we know the number of regions and heap sizes, initialize the heuristics.
  initialize_generations();
  initialize_heuristics();

  size_t heap_page_size   = UseLargePages ? (size_t)os::large_page_size() : (size_t)os::vm_page_size();
  size_t bitmap_page_size = UseLargePages ? (size_t)os::large_page_size() : (size_t)os::vm_page_size();
  size_t region_page_size = UseLargePages ? (size_t)os::large_page_size() : (size_t)os::vm_page_size();

  //
  // Reserve and commit memory for heap
  //

  ReservedHeapSpace heap_rs = Universe::reserve_heap(max_byte_size, heap_alignment);
  initialize_reserved_region(heap_rs);
  _heap_region = MemRegion((HeapWord*)heap_rs.base(), heap_rs.size() / HeapWordSize);
  _heap_region_special = heap_rs.special();

  assert((((size_t) base()) & ShenandoahHeapRegion::region_size_bytes_mask()) == 0,
         "Misaligned heap: " PTR_FORMAT, p2i(base()));

#if SHENANDOAH_OPTIMIZED_MARKTASK
  // The optimized ShenandoahMarkTask takes some bits away from the full object bits.
  // Fail if we ever attempt to address more than we can.
  if ((uintptr_t)heap_rs.end() >= ShenandoahMarkTask::max_addressable()) {
    FormatBuffer<512> buf("Shenandoah reserved [" PTR_FORMAT ", " PTR_FORMAT") for the heap, \n"
                          "but max object address is " PTR_FORMAT ". Try to reduce heap size, or try other \n"
                          "VM options that allocate heap at lower addresses (HeapBaseMinAddress, AllocateHeapAt, etc).",
                p2i(heap_rs.base()), p2i(heap_rs.end()), ShenandoahMarkTask::max_addressable());
    vm_exit_during_initialization("Fatal Error", buf);
  }
#endif

  ReservedSpace sh_rs = heap_rs.first_part(max_byte_size);
  if (!_heap_region_special) {
    os::commit_memory_or_exit(sh_rs.base(), _initial_size, heap_alignment, false,
                              "Cannot commit heap memory");
  }

  BarrierSet::set_barrier_set(new ShenandoahBarrierSet(this, _heap_region));

  //
  // After reserving the Java heap, create the card table, barriers, and workers, in dependency order
  //
  if (mode()->is_generational()) {
    ShenandoahDirectCardMarkRememberedSet *rs;
    ShenandoahCardTable* card_table = ShenandoahBarrierSet::barrier_set()->card_table();
    size_t card_count = card_table->cards_required(heap_rs.size() / HeapWordSize) - 1;
    rs = new ShenandoahDirectCardMarkRememberedSet(ShenandoahBarrierSet::barrier_set()->card_table(), card_count);
    _card_scan = new ShenandoahScanRemembered<ShenandoahDirectCardMarkRememberedSet>(rs);
  }

  _workers = new ShenandoahWorkGang("Shenandoah GC Threads", _max_workers,
                            /* are_GC_task_threads */ true,
                            /* are_ConcurrentGC_threads */ true);
  if (_workers == NULL) {
    vm_exit_during_initialization("Failed necessary allocation.");
  } else {
    _workers->initialize_workers();
  }

  if (ParallelGCThreads > 1) {
    _safepoint_workers = new ShenandoahWorkGang("Safepoint Cleanup Thread",
                                                ParallelGCThreads,
                      /* are_GC_task_threads */ false,
                 /* are_ConcurrentGC_threads */ false);
    _safepoint_workers->initialize_workers();
  }

  //
  // Reserve and commit memory for bitmap(s)
  //

  _bitmap_size = ShenandoahMarkBitMap::compute_size(heap_rs.size());
  _bitmap_size = align_up(_bitmap_size, bitmap_page_size);

  size_t bitmap_bytes_per_region = reg_size_bytes / ShenandoahMarkBitMap::heap_map_factor();

  guarantee(bitmap_bytes_per_region != 0,
            "Bitmap bytes per region should not be zero");
  guarantee(is_power_of_2(bitmap_bytes_per_region),
            "Bitmap bytes per region should be power of two: " SIZE_FORMAT, bitmap_bytes_per_region);

  if (bitmap_page_size > bitmap_bytes_per_region) {
    _bitmap_regions_per_slice = bitmap_page_size / bitmap_bytes_per_region;
    _bitmap_bytes_per_slice = bitmap_page_size;
  } else {
    _bitmap_regions_per_slice = 1;
    _bitmap_bytes_per_slice = bitmap_bytes_per_region;
  }

  guarantee(_bitmap_regions_per_slice >= 1,
            "Should have at least one region per slice: " SIZE_FORMAT,
            _bitmap_regions_per_slice);

  guarantee(((_bitmap_bytes_per_slice) % bitmap_page_size) == 0,
            "Bitmap slices should be page-granular: bps = " SIZE_FORMAT ", page size = " SIZE_FORMAT,
            _bitmap_bytes_per_slice, bitmap_page_size);

  ReservedSpace bitmap(_bitmap_size, bitmap_page_size);
  MemTracker::record_virtual_memory_type(bitmap.base(), mtGC);
  _bitmap_region = MemRegion((HeapWord*) bitmap.base(), bitmap.size() / HeapWordSize);
  _bitmap_region_special = bitmap.special();

  size_t bitmap_init_commit = _bitmap_bytes_per_slice *
                              align_up(num_committed_regions, _bitmap_regions_per_slice) / _bitmap_regions_per_slice;
  bitmap_init_commit = MIN2(_bitmap_size, bitmap_init_commit);
  if (!_bitmap_region_special) {
    os::commit_memory_or_exit((char *) _bitmap_region.start(), bitmap_init_commit, bitmap_page_size, false,
                              "Cannot commit bitmap memory");
  }

  _marking_context = new ShenandoahMarkingContext(_heap_region, _bitmap_region, _num_regions);

  if (ShenandoahVerify) {
    ReservedSpace verify_bitmap(_bitmap_size, bitmap_page_size);
    if (!verify_bitmap.special()) {
      os::commit_memory_or_exit(verify_bitmap.base(), verify_bitmap.size(), bitmap_page_size, false,
                                "Cannot commit verification bitmap memory");
    }
    MemTracker::record_virtual_memory_type(verify_bitmap.base(), mtGC);
    MemRegion verify_bitmap_region = MemRegion((HeapWord *) verify_bitmap.base(), verify_bitmap.size() / HeapWordSize);
    _verification_bit_map.initialize(_heap_region, verify_bitmap_region);
    _verifier = new ShenandoahVerifier(this, &_verification_bit_map);
  }

  // Reserve aux bitmap for use in object_iterate(). We don't commit it here.
  ReservedSpace aux_bitmap(_bitmap_size, bitmap_page_size);
  MemTracker::record_virtual_memory_type(aux_bitmap.base(), mtGC);
  _aux_bitmap_region = MemRegion((HeapWord*) aux_bitmap.base(), aux_bitmap.size() / HeapWordSize);
  _aux_bitmap_region_special = aux_bitmap.special();
  _aux_bit_map.initialize(_heap_region, _aux_bitmap_region);

  //
  // Create regions and region sets
  //
  size_t region_align = align_up(sizeof(ShenandoahHeapRegion), SHENANDOAH_CACHE_LINE_SIZE);
  size_t region_storage_size = align_up(region_align * _num_regions, region_page_size);
  region_storage_size = align_up(region_storage_size, os::vm_allocation_granularity());

  ReservedSpace region_storage(region_storage_size, region_page_size);
  MemTracker::record_virtual_memory_type(region_storage.base(), mtGC);
  if (!region_storage.special()) {
    os::commit_memory_or_exit(region_storage.base(), region_storage_size, region_page_size, false,
                              "Cannot commit region memory");
  }

  // Try to fit the collection set bitmap at lower addresses. This optimizes code generation for cset checks.
  // Go up until a sensible limit (subject to encoding constraints) and try to reserve the space there.
  // If not successful, bite a bullet and allocate at whatever address.
  {
    size_t cset_align = MAX2<size_t>(os::vm_page_size(), os::vm_allocation_granularity());
    size_t cset_size = align_up(((size_t) sh_rs.base() + sh_rs.size()) >> ShenandoahHeapRegion::region_size_bytes_shift(), cset_align);

    uintptr_t min = round_up_power_of_2(cset_align);
    uintptr_t max = (1u << 30u);

    for (uintptr_t addr = min; addr <= max; addr <<= 1u) {
      char* req_addr = (char*)addr;
      assert(is_aligned(req_addr, cset_align), "Should be aligned");
      ReservedSpace cset_rs(cset_size, cset_align, false, req_addr);
      if (cset_rs.is_reserved()) {
        assert(cset_rs.base() == req_addr, "Allocated where requested: " PTR_FORMAT ", " PTR_FORMAT, p2i(cset_rs.base()), addr);
        _collection_set = new ShenandoahCollectionSet(this, cset_rs, sh_rs.base());
        break;
      }
    }

    if (_collection_set == NULL) {
      ReservedSpace cset_rs(cset_size, cset_align, false);
      _collection_set = new ShenandoahCollectionSet(this, cset_rs, sh_rs.base());
    }
  }

  _regions = NEW_C_HEAP_ARRAY(ShenandoahHeapRegion*, _num_regions, mtGC);
  _free_set = new ShenandoahFreeSet(this, _num_regions);

  {
    ShenandoahHeapLocker locker(lock());

    for (size_t i = 0; i < _num_regions; i++) {
      HeapWord* start = (HeapWord*)sh_rs.base() + ShenandoahHeapRegion::region_size_words() * i;
      bool is_committed = i < num_committed_regions;
      void* loc = region_storage.base() + i * region_align;

      ShenandoahHeapRegion* r = new (loc) ShenandoahHeapRegion(start, i, is_committed);
      assert(is_aligned(r, SHENANDOAH_CACHE_LINE_SIZE), "Sanity");

      _marking_context->initialize_top_at_mark_start(r);
      _regions[i] = r;
      assert(!collection_set()->is_in(i), "New region should not be in collection set");
    }

    // Initialize to complete
    _marking_context->mark_complete();

    _free_set->rebuild();
  }

  if (AlwaysPreTouch) {
    // For NUMA, it is important to pre-touch the storage under bitmaps with worker threads,
    // before initialize() below zeroes it with initializing thread. For any given region,
    // we touch the region and the corresponding bitmaps from the same thread.
    ShenandoahPushWorkerScope scope(workers(), _max_workers, false);

    _pretouch_heap_page_size = heap_page_size;
    _pretouch_bitmap_page_size = bitmap_page_size;

#ifdef LINUX
    // UseTransparentHugePages would madvise that backing memory can be coalesced into huge
    // pages. But, the kernel needs to know that every small page is used, in order to coalesce
    // them into huge one. Therefore, we need to pretouch with smaller pages.
    if (UseTransparentHugePages) {
      _pretouch_heap_page_size = (size_t)os::vm_page_size();
      _pretouch_bitmap_page_size = (size_t)os::vm_page_size();
    }
#endif

    // OS memory managers may want to coalesce back-to-back pages. Make their jobs
    // simpler by pre-touching continuous spaces (heap and bitmap) separately.

    ShenandoahPretouchBitmapTask bcl(bitmap.base(), _bitmap_size, _pretouch_bitmap_page_size);
    _workers->run_task(&bcl);

    ShenandoahPretouchHeapTask hcl(_pretouch_heap_page_size);
    _workers->run_task(&hcl);
  }

  //
  // Initialize the rest of GC subsystems
  //

  _liveness_cache = NEW_C_HEAP_ARRAY(ShenandoahLiveData*, _max_workers, mtGC);
  for (uint worker = 0; worker < _max_workers; worker++) {
    _liveness_cache[worker] = NEW_C_HEAP_ARRAY(ShenandoahLiveData, _num_regions, mtGC);
    Copy::fill_to_bytes(_liveness_cache[worker], _num_regions * sizeof(ShenandoahLiveData));
  }

  // There should probably be Shenandoah-specific options for these,
  // just as there are G1-specific options.
  {
    ShenandoahSATBMarkQueueSet& satbqs = ShenandoahBarrierSet::satb_mark_queue_set();
    satbqs.set_process_completed_buffers_threshold(20); // G1SATBProcessCompletedThreshold
    satbqs.set_buffer_enqueue_threshold_percentage(60); // G1SATBBufferEnqueueingThresholdPercent
  }

  _monitoring_support = new ShenandoahMonitoringSupport(this);
  _phase_timings = new ShenandoahPhaseTimings(max_workers());
  ShenandoahStringDedup::initialize();
  ShenandoahCodeRoots::initialize();

  if (ShenandoahPacing) {
    _pacer = new ShenandoahPacer(this);
    _pacer->setup_for_idle();
  } else {
    _pacer = NULL;
  }

  _control_thread = new ShenandoahControlThread();
  _regulator_thread = new ShenandoahRegulatorThread(_control_thread);

  ShenandoahInitLogger::print();

  return JNI_OK;
}

void ShenandoahHeap::initialize_generations() {
  size_t max_capacity_new      = young_generation_capacity(max_capacity());
  size_t soft_max_capacity_new = young_generation_capacity(soft_max_capacity());
  size_t max_capacity_old      = max_capacity() - max_capacity_new;
  size_t soft_max_capacity_old = soft_max_capacity() - soft_max_capacity_new;

  _young_generation = new ShenandoahYoungGeneration(_max_workers, max_capacity_new, soft_max_capacity_new);
  _old_generation = new ShenandoahOldGeneration(_max_workers, max_capacity_old, soft_max_capacity_old);
  _global_generation = new ShenandoahGlobalGeneration(_max_workers);
}

void ShenandoahHeap::initialize_heuristics() {
  if (ShenandoahGCMode != NULL) {
    if (strcmp(ShenandoahGCMode, "satb") == 0) {
      _gc_mode = new ShenandoahSATBMode();
    } else if (strcmp(ShenandoahGCMode, "iu") == 0) {
      _gc_mode = new ShenandoahIUMode();
    } else if (strcmp(ShenandoahGCMode, "passive") == 0) {
      _gc_mode = new ShenandoahPassiveMode();
    } else if (strcmp(ShenandoahGCMode, "generational") == 0) {
      _gc_mode = new ShenandoahGenerationalMode();
    } else {
      vm_exit_during_initialization("Unknown -XX:ShenandoahGCMode option");
    }
  } else {
    ShouldNotReachHere();
  }
  _gc_mode->initialize_flags();
  if (_gc_mode->is_diagnostic() && !UnlockDiagnosticVMOptions) {
    vm_exit_during_initialization(
            err_msg("GC mode \"%s\" is diagnostic, and must be enabled via -XX:+UnlockDiagnosticVMOptions.",
                    _gc_mode->name()));
  }
  if (_gc_mode->is_experimental() && !UnlockExperimentalVMOptions) {
    vm_exit_during_initialization(
            err_msg("GC mode \"%s\" is experimental, and must be enabled via -XX:+UnlockExperimentalVMOptions.",
                    _gc_mode->name()));
  }

  // ojo: want to instantiate a ShenandoahOldHeuristics object here
  _old_heuristics = _old_generation->initialize_old_heuristics(_gc_mode);
  _global_generation->initialize_heuristics(_gc_mode);
  _young_generation->initialize_heuristics(_gc_mode);
}

#ifdef _MSC_VER
#pragma warning( push )
#pragma warning( disable:4355 ) // 'this' : used in base member initializer list
#endif

ShenandoahHeap::ShenandoahHeap(ShenandoahCollectorPolicy* policy) :
  CollectedHeap(),
  _gc_generation(NULL),
  _old_heuristics(nullptr),
  _mixed_evac(false),
  _initial_size(0),
  _used(0),
  _committed(0),
  _bytes_allocated_since_gc_start(0),
  _max_workers(MAX3(ConcGCThreads, ParallelGCThreads, 1U)),
  _workers(NULL),
  _safepoint_workers(NULL),
  _heap_region_special(false),
  _num_regions(0),
  _regions(NULL),
  _update_refs_iterator(this),
  _cancel_requested_time(0),
  _young_generation(NULL),
  _global_generation(NULL),
  _old_generation(NULL),
  _control_thread(NULL),
  _regulator_thread(NULL),
  _shenandoah_policy(policy),
  _free_set(NULL),
  _pacer(NULL),
  _verifier(NULL),
  _phase_timings(NULL),
  _monitoring_support(NULL),
  _memory_pool(NULL),
  _stw_memory_manager("Shenandoah Pauses", "end of GC pause"),
  _cycle_memory_manager("Shenandoah Cycles", "end of GC cycle"),
  _gc_timer(new (ResourceObj::C_HEAP, mtGC) ConcurrentGCTimer()),
  _soft_ref_policy(),
  _log_min_obj_alignment_in_bytes(LogMinObjAlignmentInBytes),
  _ref_processor(new ShenandoahReferenceProcessor(MAX2(_max_workers, 1U))),
  _marking_context(NULL),
  _bitmap_size(0),
  _bitmap_regions_per_slice(0),
  _bitmap_bytes_per_slice(0),
  _bitmap_region_special(false),
  _aux_bitmap_region_special(false),
  _liveness_cache(NULL),
  _collection_set(NULL),
  _card_scan(NULL)
{
}

#ifdef _MSC_VER
#pragma warning( pop )
#endif

void ShenandoahHeap::print_on(outputStream* st) const {
  st->print_cr("Shenandoah Heap");
  st->print_cr(" " SIZE_FORMAT "%s max, " SIZE_FORMAT "%s soft max, " SIZE_FORMAT "%s committed, " SIZE_FORMAT "%s used",
               byte_size_in_proper_unit(max_capacity()), proper_unit_for_byte_size(max_capacity()),
               byte_size_in_proper_unit(soft_max_capacity()), proper_unit_for_byte_size(soft_max_capacity()),
               byte_size_in_proper_unit(committed()),    proper_unit_for_byte_size(committed()),
               byte_size_in_proper_unit(used()),         proper_unit_for_byte_size(used()));
  st->print_cr(" " SIZE_FORMAT " x " SIZE_FORMAT"%s regions",
               num_regions(),
               byte_size_in_proper_unit(ShenandoahHeapRegion::region_size_bytes()),
               proper_unit_for_byte_size(ShenandoahHeapRegion::region_size_bytes()));

  st->print("Status: ");
  if (has_forwarded_objects())                 st->print("has forwarded objects, ");
  if (is_concurrent_old_mark_in_progress())    st->print("old marking, ");
  if (is_concurrent_young_mark_in_progress())  st->print("young marking, ");
  if (is_evacuation_in_progress())             st->print("evacuating, ");
  if (is_update_refs_in_progress())            st->print("updating refs, ");
  if (is_degenerated_gc_in_progress())         st->print("degenerated gc, ");
  if (is_full_gc_in_progress())                st->print("full gc, ");
  if (is_full_gc_move_in_progress())           st->print("full gc move, ");
  if (is_concurrent_weak_root_in_progress())   st->print("concurrent weak roots, ");
  if (is_concurrent_strong_root_in_progress() &&
      !is_concurrent_weak_root_in_progress())  st->print("concurrent strong roots, ");

  if (cancelled_gc()) {
    st->print("cancelled");
  } else {
    st->print("not cancelled");
  }
  st->cr();

  st->print_cr("Reserved region:");
  st->print_cr(" - [" PTR_FORMAT ", " PTR_FORMAT ") ",
               p2i(reserved_region().start()),
               p2i(reserved_region().end()));

  ShenandoahCollectionSet* cset = collection_set();
  st->print_cr("Collection set:");
  if (cset != NULL) {
    st->print_cr(" - map (vanilla): " PTR_FORMAT, p2i(cset->map_address()));
    st->print_cr(" - map (biased):  " PTR_FORMAT, p2i(cset->biased_map_address()));
  } else {
    st->print_cr(" (NULL)");
  }

  st->cr();
  MetaspaceUtils::print_on(st);

  if (Verbose) {
    print_heap_regions_on(st);
  }
}

class ShenandoahInitWorkerGCLABClosure : public ThreadClosure {
public:
  void do_thread(Thread* thread) {
    assert(thread != NULL, "Sanity");
    assert(thread->is_Worker_thread(), "Only worker thread expected");
    ShenandoahThreadLocalData::initialize_gclab(thread);
  }
};

void ShenandoahHeap::post_initialize() {
  CollectedHeap::post_initialize();
  MutexLocker ml(Threads_lock);

  ShenandoahInitWorkerGCLABClosure init_gclabs;
  _workers->threads_do(&init_gclabs);

  // gclab can not be initialized early during VM startup, as it can not determinate its max_size.
  // Now, we will let WorkGang to initialize gclab when new worker is created.
  _workers->set_initialize_gclab();
  if (_safepoint_workers != NULL) {
    _safepoint_workers->threads_do(&init_gclabs);
    _safepoint_workers->set_initialize_gclab();
  }

  JFR_ONLY(ShenandoahJFRSupport::register_jfr_type_serializers());
}

bool ShenandoahHeap::is_gc_generation_young() const {
  return _gc_generation != NULL && _gc_generation->generation_mode() == YOUNG;
}

// There are three JVM parameters for setting young gen capacity:
//    NewSize, MaxNewSize, NewRatio.
//
// If only NewSize is set, it assigns a fixed size and the other two parameters are ignored.
// Otherwise NewRatio applies.
//
// If NewSize is set in any combination, it provides a lower bound.
//
// If MaxNewSize is set it provides an upper bound.
// If this bound is smaller than NewSize, it supersedes,
// resulting in a fixed size given by MaxNewSize.
size_t ShenandoahHeap::young_generation_capacity(size_t capacity) {
  if (FLAG_IS_CMDLINE(NewSize) && !FLAG_IS_CMDLINE(MaxNewSize) && !FLAG_IS_CMDLINE(NewRatio)) {
    capacity = MIN2(NewSize, capacity);
  } else {
    capacity /= NewRatio + 1;
    if (FLAG_IS_CMDLINE(NewSize)) {
      capacity = MAX2(NewSize, capacity);
    }
    if (FLAG_IS_CMDLINE(MaxNewSize)) {
      capacity = MIN2(MaxNewSize, capacity);
    }
  }
  return capacity;
}

size_t ShenandoahHeap::used() const {
  return Atomic::load_acquire(&_used);
}

size_t ShenandoahHeap::committed() const {
  OrderAccess::acquire();
  return _committed;
}

void ShenandoahHeap::increase_committed(size_t bytes) {
  shenandoah_assert_heaplocked_or_safepoint();
  _committed += bytes;
}

void ShenandoahHeap::decrease_committed(size_t bytes) {
  shenandoah_assert_heaplocked_or_safepoint();
  _committed -= bytes;
}

void ShenandoahHeap::increase_used(size_t bytes) {
  Atomic::add(&_used, bytes);
}

void ShenandoahHeap::set_used(size_t bytes) {
  Atomic::release_store_fence(&_used, bytes);
}

void ShenandoahHeap::decrease_used(size_t bytes) {
  assert(used() >= bytes, "never decrease heap size by more than we've left");
  Atomic::sub(&_used, bytes);
}

void ShenandoahHeap::increase_allocated(size_t bytes) {
  Atomic::add(&_bytes_allocated_since_gc_start, bytes);
}

void ShenandoahHeap::notify_mutator_alloc_words(size_t words, bool waste) {
  size_t bytes = words * HeapWordSize;
  if (!waste) {
    increase_used(bytes);
  }
  increase_allocated(bytes);
  if (ShenandoahPacing) {
    control_thread()->pacing_notify_alloc(words);
    if (waste) {
      pacer()->claim_for_alloc(words, true);
    }
  }
}

size_t ShenandoahHeap::capacity() const {
  return committed();
}

size_t ShenandoahHeap::max_capacity() const {
  return _num_regions * ShenandoahHeapRegion::region_size_bytes();
}

size_t ShenandoahHeap::soft_max_capacity() const {
  size_t v = Atomic::load(&_soft_max_size);
  assert(min_capacity() <= v && v <= max_capacity(),
         "Should be in bounds: " SIZE_FORMAT " <= " SIZE_FORMAT " <= " SIZE_FORMAT,
         min_capacity(), v, max_capacity());
  return v;
}

void ShenandoahHeap::set_soft_max_capacity(size_t v) {
  assert(min_capacity() <= v && v <= max_capacity(),
         "Should be in bounds: " SIZE_FORMAT " <= " SIZE_FORMAT " <= " SIZE_FORMAT,
         min_capacity(), v, max_capacity());
  Atomic::store(&_soft_max_size, v);

  if (mode()->is_generational()) {
    size_t soft_max_capacity_young = young_generation_capacity(_soft_max_size);
    size_t soft_max_capacity_old = _soft_max_size - soft_max_capacity_young;
    _young_generation->set_soft_max_capacity(soft_max_capacity_young);
    _old_generation->set_soft_max_capacity(soft_max_capacity_old);
  }
}

size_t ShenandoahHeap::min_capacity() const {
  return _minimum_size;
}

size_t ShenandoahHeap::initial_capacity() const {
  return _initial_size;
}

bool ShenandoahHeap::is_in(const void* p) const {
  HeapWord* heap_base = (HeapWord*) base();
  HeapWord* last_region_end = heap_base + ShenandoahHeapRegion::region_size_words() * num_regions();
  return p >= heap_base && p < last_region_end;
}

bool ShenandoahHeap::is_in_young(const void* p) const {
  return heap_region_containing(p)->affiliation() == ShenandoahRegionAffiliation::YOUNG_GENERATION;
}

bool ShenandoahHeap::is_in_old(const void* p) const {
  return heap_region_containing(p)->affiliation() == ShenandoahRegionAffiliation::OLD_GENERATION;
}

void ShenandoahHeap::op_uncommit(double shrink_before, size_t shrink_until) {
  assert (ShenandoahUncommit, "should be enabled");

  // Application allocates from the beginning of the heap, and GC allocates at
  // the end of it. It is more efficient to uncommit from the end, so that applications
  // could enjoy the near committed regions. GC allocations are much less frequent,
  // and therefore can accept the committing costs.

  size_t count = 0;
  for (size_t i = num_regions(); i > 0; i--) { // care about size_t underflow
    ShenandoahHeapRegion* r = get_region(i - 1);
    if (r->is_empty_committed() && (r->empty_time() < shrink_before)) {
      ShenandoahHeapLocker locker(lock());
      if (r->is_empty_committed()) {
        if (committed() < shrink_until + ShenandoahHeapRegion::region_size_bytes()) {
          break;
        }

        r->make_uncommitted();
        count++;
      }
    }
    SpinPause(); // allow allocators to take the lock
  }

  if (count > 0) {
    control_thread()->notify_heap_changed();
    regulator_thread()->notify_heap_changed();
  }
}

HeapWord* ShenandoahHeap::allocate_from_gclab_slow(Thread* thread, size_t size) {
  // New object should fit the GCLAB size
  size_t min_size = MAX2(size, PLAB::min_size());

  // Figure out size of new GCLAB, looking back at heuristics. Expand aggressively.
  size_t new_size = ShenandoahThreadLocalData::gclab_size(thread) * 2;
  new_size = MIN2(new_size, PLAB::max_size());
  new_size = MAX2(new_size, PLAB::min_size());

  // Record new heuristic value even if we take any shortcut. This captures
  // the case when moderately-sized objects always take a shortcut. At some point,
  // heuristics should catch up with them.
  ShenandoahThreadLocalData::set_gclab_size(thread, new_size);

  if (new_size < size) {
    // New size still does not fit the object. Fall back to shared allocation.
    // This avoids retiring perfectly good GCLABs, when we encounter a large object.
    return NULL;
  }

  // Retire current GCLAB, and allocate a new one.
  PLAB* gclab = ShenandoahThreadLocalData::gclab(thread);
  gclab->retire();

  size_t actual_size = 0;
  HeapWord* gclab_buf = allocate_new_gclab(min_size, new_size, &actual_size);
  if (gclab_buf == NULL) {
    return NULL;
  }

  assert (size <= actual_size, "allocation should fit");

  if (ZeroTLAB) {
    // ..and clear it.
    Copy::zero_to_words(gclab_buf, actual_size);
  } else {
    // ...and zap just allocated object.
#ifdef ASSERT
    // Skip mangling the space corresponding to the object header to
    // ensure that the returned space is not considered parsable by
    // any concurrent GC thread.
    size_t hdr_size = oopDesc::header_size();
    Copy::fill_to_words(gclab_buf + hdr_size, actual_size - hdr_size, badHeapWordVal);
#endif // ASSERT
  }
  gclab->set_buf(gclab_buf, actual_size);
  return gclab->allocate(size);
}

HeapWord* ShenandoahHeap::allocate_from_plab_slow(Thread* thread, size_t size) {
  // New object should fit the PLAB size
  size_t min_size = MAX2(size, PLAB::min_size());

  // Figure out size of new PLAB, looking back at heuristics. Expand aggressively.
  size_t new_size = ShenandoahThreadLocalData::plab_size(thread) * 2;
  new_size = MIN2(new_size, PLAB::max_size());
  new_size = MAX2(new_size, PLAB::min_size());

  // Record new heuristic value even if we take any shortcut. This captures
  // the case when moderately-sized objects always take a shortcut. At some point,
  // heuristics should catch up with them.
  ShenandoahThreadLocalData::set_plab_size(thread, new_size);

  if (new_size < size) {
    // New size still does not fit the object. Fall back to shared allocation.
    // This avoids retiring perfectly good PLABs, when we encounter a large object.
    return NULL;
  }

  // Retire current PLAB, and allocate a new one.
  PLAB* plab = ShenandoahThreadLocalData::plab(thread);
  retire_plab(plab);

  size_t actual_size = 0;
  HeapWord* plab_buf = allocate_new_plab(min_size, new_size, &actual_size);
  if (plab_buf == NULL) {
    return NULL;
  }

  assert (size <= actual_size, "allocation should fit");

  if (ZeroTLAB) {
    // ..and clear it.
    Copy::zero_to_words(plab_buf, actual_size);
  } else {
    // ...and zap just allocated object.
#ifdef ASSERT
    // Skip mangling the space corresponding to the object header to
    // ensure that the returned space is not considered parsable by
    // any concurrent GC thread.
    size_t hdr_size = oopDesc::header_size();
    Copy::fill_to_words(plab_buf + hdr_size, actual_size - hdr_size, badHeapWordVal);
#endif // ASSERT
  }
  plab->set_buf(plab_buf, actual_size);
  return plab->allocate(size);
}

void ShenandoahHeap::retire_plab(PLAB* plab) {
  size_t waste = plab->waste();
  HeapWord* top = plab->top();
  plab->retire();
  if (top != NULL && plab->waste() > waste) {
    // If retiring the plab created a filler object, then we
    // need to register it with our card scanner so it can
    // safely walk the region backing the plab.
    card_scan()->register_object_wo_lock(top);
  }
}

void ShenandoahHeap::cancel_mixed_collections() {
  assert(_old_generation != NULL, "Should only have mixed collections in generation mode.");
  _old_heuristics->abandon_collection_candidates();
}

HeapWord* ShenandoahHeap::allocate_new_tlab(size_t min_size,
                                            size_t requested_size,
                                            size_t* actual_size) {
  ShenandoahAllocRequest req = ShenandoahAllocRequest::for_tlab(min_size, requested_size);
  HeapWord* res = allocate_memory(req);
  if (res != NULL) {
    *actual_size = req.actual_size();
  } else {
    *actual_size = 0;
  }
  return res;
}

HeapWord* ShenandoahHeap::allocate_new_gclab(size_t min_size,
                                             size_t word_size,
                                             size_t* actual_size) {
  ShenandoahAllocRequest req = ShenandoahAllocRequest::for_gclab(min_size, word_size);
  HeapWord* res = allocate_memory(req);
  if (res != NULL) {
    *actual_size = req.actual_size();
  } else {
    *actual_size = 0;
  }
  return res;
}

HeapWord* ShenandoahHeap::allocate_new_plab(size_t min_size,
                                            size_t word_size,
                                            size_t* actual_size) {
  ShenandoahAllocRequest req = ShenandoahAllocRequest::for_plab(min_size, word_size);
  HeapWord* res = allocate_memory(req);
  if (res != NULL) {
    *actual_size = req.actual_size();
  } else {
    *actual_size = 0;
  }
  return res;
}

HeapWord* ShenandoahHeap::allocate_memory(ShenandoahAllocRequest& req) {
  intptr_t pacer_epoch = 0;
  bool in_new_region = false;
  HeapWord* result = NULL;

  if (req.is_mutator_alloc()) {
    if (ShenandoahPacing) {
      pacer()->pace_for_alloc(req.size());
      pacer_epoch = pacer()->epoch();
    }

    if (!ShenandoahAllocFailureALot || !should_inject_alloc_failure()) {
      result = allocate_memory_under_lock(req, in_new_region);
    }

    // Allocation failed, block until control thread reacted, then retry allocation.
    //
    // It might happen that one of the threads requesting allocation would unblock
    // way later after GC happened, only to fail the second allocation, because
    // other threads have already depleted the free storage. In this case, a better
    // strategy is to try again, as long as GC makes progress.
    //
    // Then, we need to make sure the allocation was retried after at least one
    // Full GC, which means we want to try more than ShenandoahFullGCThreshold times.

    size_t tries = 0;

    while (result == NULL && _progress_last_gc.is_set()) {
      tries++;
      control_thread()->handle_alloc_failure(req);
      result = allocate_memory_under_lock(req, in_new_region);
    }

    while (result == NULL && tries <= ShenandoahFullGCThreshold) {
      tries++;
      control_thread()->handle_alloc_failure(req);
      result = allocate_memory_under_lock(req, in_new_region);
    }

  } else {
    assert(req.is_gc_alloc(), "Can only accept GC allocs here");
    result = allocate_memory_under_lock(req, in_new_region);
    // Do not call handle_alloc_failure() here, because we cannot block.
    // The allocation failure would be handled by the LRB slowpath with handle_alloc_failure_evac().
  }

  if (in_new_region) {
    control_thread()->notify_heap_changed();
    regulator_thread()->notify_heap_changed();
  }

  if (result != NULL) {
    size_t requested = req.size();
    size_t actual = req.actual_size();

    assert (req.is_lab_alloc() || (requested == actual),
            "Only LAB allocations are elastic: %s, requested = " SIZE_FORMAT ", actual = " SIZE_FORMAT,
            ShenandoahAllocRequest::alloc_type_to_string(req.type()), requested, actual);

    if (req.is_mutator_alloc()) {
      notify_mutator_alloc_words(actual, false);

      // If we requested more than we were granted, give the rest back to pacer.
      // This only matters if we are in the same pacing epoch: do not try to unpace
      // over the budget for the other phase.
      if (ShenandoahPacing && (pacer_epoch > 0) && (requested > actual)) {
        pacer()->unpace_for_alloc(pacer_epoch, requested - actual);
      }
    } else {
      increase_used(actual*HeapWordSize);
    }
  }

  return result;
}

HeapWord* ShenandoahHeap::allocate_memory_under_lock(ShenandoahAllocRequest& req, bool& in_new_region) {
  ShenandoahHeapLocker locker(lock());
  HeapWord* result = _free_set->allocate(req, in_new_region);
  if (result != NULL && req.affiliation() == ShenandoahRegionAffiliation::OLD_GENERATION) {
    // Register the newly allocated object while we're holding the global lock since there's no synchronization
    // built in to the implementation of register_object().  There are potential races when multiple independent
    // threads are allocating objects, some of which might span the same card region.  For example, consider
    // a card table's memory region within which three objects are being allocated by three different threads:
    //
    // objects being "concurrently" allocated:
    //    [-----a------][-----b-----][--------------c------------------]
    //            [---- card table memory range --------------]
    //
    // Before any objects are allocated, this card's memory range holds no objects.  Note that:
    //   allocation of object a wants to set the has-object, first-start, and last-start attributes of the preceding card region.
    //   allocation of object b wants to set the has-object, first-start, and last-start attributes of this card region.
    //   allocation of object c also wants to set the has-object, first-start, and last-start attributes of this card region.
    //
    // The thread allocating b and the thread allocating c can "race" in various ways, resulting in confusion, such as last-start
    // representing object b while first-start represents object c.  This is why we need to require all register_object()
    // invocations to be "mutually exclusive" with respect to each card's memory range.
    ShenandoahHeap::heap()->card_scan()->register_object(result);
  }
  return result;
}

HeapWord* ShenandoahHeap::mem_allocate(size_t size,
                                        bool*  gc_overhead_limit_was_exceeded) {
  ShenandoahAllocRequest req = ShenandoahAllocRequest::for_shared(size);
  return allocate_memory(req);
}

MetaWord* ShenandoahHeap::satisfy_failed_metadata_allocation(ClassLoaderData* loader_data,
                                                             size_t size,
                                                             Metaspace::MetadataType mdtype) {
  MetaWord* result;

  // Inform metaspace OOM to GC heuristics if class unloading is possible.
  ShenandoahHeuristics* h = global_generation()->heuristics();
  if (h->can_unload_classes()) {
    h->record_metaspace_oom();
  }

  // Expand and retry allocation
  result = loader_data->metaspace_non_null()->expand_and_allocate(size, mdtype);
  if (result != NULL) {
    return result;
  }

  // Start full GC
  collect(GCCause::_metadata_GC_clear_soft_refs);

  // Retry allocation
  result = loader_data->metaspace_non_null()->allocate(size, mdtype);
  if (result != NULL) {
    return result;
  }

  // Expand and retry allocation
  result = loader_data->metaspace_non_null()->expand_and_allocate(size, mdtype);
  if (result != NULL) {
    return result;
  }

  // Out of memory
  return NULL;
}

class ShenandoahConcurrentEvacuateRegionObjectClosure : public ObjectClosure {
private:
  ShenandoahHeap* const _heap;
  Thread* const _thread;
public:
  ShenandoahConcurrentEvacuateRegionObjectClosure(ShenandoahHeap* heap) :
    _heap(heap), _thread(Thread::current()) {}

  void do_object(oop p) {
    shenandoah_assert_marked(NULL, p);
    if (!p->is_forwarded()) {
      _heap->evacuate_object(p, _thread);
    }
  }
};

class ShenandoahEvacuationTask : public AbstractGangTask {
private:
  ShenandoahHeap* const _sh;
  ShenandoahCollectionSet* const _cs;
  bool _concurrent;
public:
  ShenandoahEvacuationTask(ShenandoahHeap* sh,
                           ShenandoahCollectionSet* cs,
                           bool concurrent) :
    AbstractGangTask("Shenandoah Evacuation"),
    _sh(sh),
    _cs(cs),
    _concurrent(concurrent)
  {}

  void work(uint worker_id) {
    if (_concurrent) {
      ShenandoahConcurrentWorkerSession worker_session(worker_id);
      ShenandoahSuspendibleThreadSetJoiner stsj(ShenandoahSuspendibleWorkers);
      ShenandoahEvacOOMScope oom_evac_scope;
      do_work();
    } else {
      ShenandoahParallelWorkerSession worker_session(worker_id);
      ShenandoahEvacOOMScope oom_evac_scope;
      do_work();
    }
  }

private:
  void do_work() {
    ShenandoahConcurrentEvacuateRegionObjectClosure cl(_sh);
    ShenandoahHeapRegion* r;
    while ((r =_cs->claim_next()) != NULL) {
      // Generational mode doesn't support immediate collection
      assert(_sh->mode()->is_generational() || r->has_live(), "Region " SIZE_FORMAT " should have been reclaimed early", r->index());
      _sh->marked_object_iterate(r, &cl);

      if (ShenandoahPacing) {
        _sh->pacer()->report_evac(r->used() >> LogHeapWordSize);
      }

      if (_sh->check_cancelled_gc_and_yield(_concurrent)) {
        break;
      }
    }
  }
};

void ShenandoahHeap::evacuate_collection_set(bool concurrent) {
  ShenandoahEvacuationTask task(this, _collection_set, concurrent);
  workers()->run_task(&task);
}

void ShenandoahHeap::trash_cset_regions() {
  ShenandoahHeapLocker locker(lock());

  ShenandoahCollectionSet* set = collection_set();
  ShenandoahHeapRegion* r;
  set->clear_current_index();
  while ((r = set->next()) != NULL) {
    r->make_trash();
  }
  collection_set()->clear();
}

void ShenandoahHeap::print_heap_regions_on(outputStream* st) const {
  st->print_cr("Heap Regions:");
  st->print_cr("EU=empty-uncommitted, EC=empty-committed, R=regular, H=humongous start, HC=humongous continuation, CS=collection set, T=trash, P=pinned");
  st->print_cr("BTE=bottom/top/end, U=used, T=TLAB allocs, G=GCLAB allocs, S=shared allocs, L=live data");
  st->print_cr("R=root, CP=critical pins, TAMS=top-at-mark-start, UWM=update watermark");
  st->print_cr("SN=alloc sequence number");

  for (size_t i = 0; i < num_regions(); i++) {
    get_region(i)->print_on(st);
  }
}

size_t ShenandoahHeap::trash_humongous_region_at(ShenandoahHeapRegion* start) {
  assert(start->is_humongous_start(), "reclaim regions starting with the first one");

  oop humongous_obj = oop(start->bottom());
  size_t size = humongous_obj->size();
  size_t required_regions = ShenandoahHeapRegion::required_regions(size * HeapWordSize);
  size_t index = start->index() + required_regions - 1;

  assert(!start->has_live(), "liveness must be zero");

  for(size_t i = 0; i < required_regions; i++) {
    // Reclaim from tail. Otherwise, assertion fails when printing region to trace log,
    // as it expects that every region belongs to a humongous region starting with a humongous start region.
    ShenandoahHeapRegion* region = get_region(index --);

    assert(region->is_humongous(), "expect correct humongous start or continuation");
    assert(!region->is_cset(), "Humongous region should not be in collection set");

    region->make_trash_immediate();
  }
  return required_regions;
}

class ShenandoahCheckCleanGCLABClosure : public ThreadClosure {
public:
  ShenandoahCheckCleanGCLABClosure() {}
  void do_thread(Thread* thread) {
    PLAB* gclab = ShenandoahThreadLocalData::gclab(thread);
    assert(gclab != NULL, "GCLAB should be initialized for %s", thread->name());
    assert(gclab->words_remaining() == 0, "GCLAB should not need retirement");

    PLAB* plab = ShenandoahThreadLocalData::plab(thread);
    assert(plab != NULL, "PLAB should be initialized for %s", thread->name());
    assert(plab->words_remaining() == 0, "PLAB should not need retirement");
  }
};

class ShenandoahRetireGCLABClosure : public ThreadClosure {
private:
  bool const _resize;
public:
  ShenandoahRetireGCLABClosure(bool resize) : _resize(resize) {}
  void do_thread(Thread* thread) {
    PLAB* gclab = ShenandoahThreadLocalData::gclab(thread);
    assert(gclab != NULL, "GCLAB should be initialized for %s", thread->name());
    gclab->retire();
    if (_resize && ShenandoahThreadLocalData::gclab_size(thread) > 0) {
      ShenandoahThreadLocalData::set_gclab_size(thread, 0);
    }

    PLAB* plab = ShenandoahThreadLocalData::plab(thread);
    assert(plab != NULL, "PLAB should be initialized for %s", thread->name());
    ShenandoahHeap::heap()->retire_plab(plab);
    if (_resize && ShenandoahThreadLocalData::plab_size(thread) > 0) {
      ShenandoahThreadLocalData::set_plab_size(thread, 0);
    }
  }
};

void ShenandoahHeap::labs_make_parsable() {
  assert(UseTLAB, "Only call with UseTLAB");

  ShenandoahRetireGCLABClosure cl(false);

  for (JavaThreadIteratorWithHandle jtiwh; JavaThread *t = jtiwh.next(); ) {
    ThreadLocalAllocBuffer& tlab = t->tlab();
    tlab.make_parsable();
    cl.do_thread(t);
  }

  workers()->threads_do(&cl);
}

void ShenandoahHeap::tlabs_retire(bool resize) {
  assert(UseTLAB, "Only call with UseTLAB");
  assert(!resize || ResizeTLAB, "Only call for resize when ResizeTLAB is enabled");

  ThreadLocalAllocStats stats;

  for (JavaThreadIteratorWithHandle jtiwh; JavaThread *t = jtiwh.next(); ) {
    ThreadLocalAllocBuffer& tlab = t->tlab();
    tlab.retire(&stats);
    if (resize) {
      tlab.resize();
    }
  }

  stats.publish();

#ifdef ASSERT
  ShenandoahCheckCleanGCLABClosure cl;
  for (JavaThreadIteratorWithHandle jtiwh; JavaThread *t = jtiwh.next(); ) {
    cl.do_thread(t);
  }
  workers()->threads_do(&cl);
#endif
}

void ShenandoahHeap::gclabs_retire(bool resize) {
  assert(UseTLAB, "Only call with UseTLAB");
  assert(!resize || ResizeTLAB, "Only call for resize when ResizeTLAB is enabled");

  ShenandoahRetireGCLABClosure cl(resize);
  for (JavaThreadIteratorWithHandle jtiwh; JavaThread *t = jtiwh.next(); ) {
    cl.do_thread(t);
  }
  workers()->threads_do(&cl);

  if (safepoint_workers() != NULL) {
    safepoint_workers()->threads_do(&cl);
  }
}

class ShenandoahTagGCLABClosure : public ThreadClosure {
public:
  void do_thread(Thread* thread) {
    PLAB* gclab = ShenandoahThreadLocalData::gclab(thread);
    assert(gclab != NULL, "GCLAB should be initialized for %s", thread->name());
    if (gclab->words_remaining() > 0) {
      ShenandoahHeapRegion* r = ShenandoahHeap::heap()->heap_region_containing(gclab->allocate(0));
      r->set_young_lab_flag();
    }
  }
};

void ShenandoahHeap::set_young_lab_region_flags() {
  if (!UseTLAB) {
    return;
  }
  for (size_t i = 0; i < _num_regions; i++) {
    _regions[i]->clear_young_lab_flags();
  }
  ShenandoahTagGCLABClosure cl;
  workers()->threads_do(&cl);
  for (JavaThreadIteratorWithHandle jtiwh; JavaThread *t = jtiwh.next(); ) {
    cl.do_thread(t);
    ThreadLocalAllocBuffer& tlab = t->tlab();
    if (tlab.end() != NULL) {
      ShenandoahHeapRegion* r = heap_region_containing(tlab.start());
      r->set_young_lab_flag();
    }
  }
}

// Returns size in bytes
size_t ShenandoahHeap::unsafe_max_tlab_alloc(Thread *thread) const {
  if (ShenandoahElasticTLAB) {
    // With Elastic TLABs, return the max allowed size, and let the allocation path
    // figure out the safe size for current allocation.
    return ShenandoahHeapRegion::max_tlab_size_bytes();
  } else {
    return MIN2(_free_set->unsafe_peek_free(), ShenandoahHeapRegion::max_tlab_size_bytes());
  }
}

size_t ShenandoahHeap::max_tlab_size() const {
  // Returns size in words
  return ShenandoahHeapRegion::max_tlab_size_words();
}

void ShenandoahHeap::collect(GCCause::Cause cause) {
  control_thread()->request_gc(cause);
}

void ShenandoahHeap::do_full_collection(bool clear_all_soft_refs) {
  //assert(false, "Shouldn't need to do full collections");
}

HeapWord* ShenandoahHeap::block_start(const void* addr) const {
  ShenandoahHeapRegion* r = heap_region_containing(addr);
  if (r != NULL) {
    return r->block_start(addr);
  }
  return NULL;
}

bool ShenandoahHeap::block_is_obj(const HeapWord* addr) const {
  ShenandoahHeapRegion* r = heap_region_containing(addr);
  return r->block_is_obj(addr);
}

bool ShenandoahHeap::print_location(outputStream* st, void* addr) const {
  return BlockLocationPrinter<ShenandoahHeap>::print_location(st, addr);
}

void ShenandoahHeap::prepare_for_verify() {
  if (SafepointSynchronize::is_at_safepoint() && UseTLAB) {
    labs_make_parsable();
  }
}

void ShenandoahHeap::gc_threads_do(ThreadClosure* tcl) const {
  workers()->threads_do(tcl);
  if (_safepoint_workers != NULL) {
    _safepoint_workers->threads_do(tcl);
  }
  if (ShenandoahStringDedup::is_enabled()) {
    ShenandoahStringDedup::threads_do(tcl);
  }
}

void ShenandoahHeap::print_tracing_info() const {
  LogTarget(Info, gc, stats) lt;
  if (lt.is_enabled()) {
    ResourceMark rm;
    LogStream ls(lt);

    phase_timings()->print_global_on(&ls);

    ls.cr();
    ls.cr();

    shenandoah_policy()->print_gc_stats(&ls);

    ls.cr();
    ls.cr();
  }
}

void ShenandoahHeap::verify(VerifyOption vo) {
  if (ShenandoahSafepoint::is_at_shenandoah_safepoint()) {
    if (ShenandoahVerify) {
      verifier()->verify_generic(vo);
    } else {
      // TODO: Consider allocating verification bitmaps on demand,
      // and turn this on unconditionally.
    }
  }
}
size_t ShenandoahHeap::tlab_capacity(Thread *thr) const {
  return _free_set->capacity();
}

class ObjectIterateScanRootClosure : public BasicOopIterateClosure {
private:
  MarkBitMap* _bitmap;
  ShenandoahScanObjectStack* _oop_stack;
  ShenandoahHeap* const _heap;
  ShenandoahMarkingContext* const _marking_context;

  template <class T>
  void do_oop_work(T* p) {
    T o = RawAccess<>::oop_load(p);
    if (!CompressedOops::is_null(o)) {
      oop obj = CompressedOops::decode_not_null(o);
      if (_heap->is_concurrent_weak_root_in_progress() && !_marking_context->is_marked(obj)) {
        // There may be dead oops in weak roots in concurrent root phase, do not touch them.
        return;
      }
      obj = ShenandoahBarrierSet::resolve_forwarded_not_null(obj);

      assert(oopDesc::is_oop(obj), "must be a valid oop");
      if (!_bitmap->is_marked(obj)) {
        _bitmap->mark(obj);
        _oop_stack->push(obj);
      }
    }
  }
public:
  ObjectIterateScanRootClosure(MarkBitMap* bitmap, ShenandoahScanObjectStack* oop_stack) :
    _bitmap(bitmap), _oop_stack(oop_stack), _heap(ShenandoahHeap::heap()),
    _marking_context(_heap->marking_context()) {}
  void do_oop(oop* p)       { do_oop_work(p); }
  void do_oop(narrowOop* p) { do_oop_work(p); }
};

/*
 * This is public API, used in preparation of object_iterate().
 * Since we don't do linear scan of heap in object_iterate() (see comment below), we don't
 * need to make the heap parsable. For Shenandoah-internal linear heap scans that we can
 * control, we call SH::tlabs_retire, SH::gclabs_retire.
 */
void ShenandoahHeap::ensure_parsability(bool retire_tlabs) {
  // No-op.
}

/*
 * Iterates objects in the heap. This is public API, used for, e.g., heap dumping.
 *
 * We cannot safely iterate objects by doing a linear scan at random points in time. Linear
 * scanning needs to deal with dead objects, which may have dead Klass* pointers (e.g.
 * calling oopDesc::size() would crash) or dangling reference fields (crashes) etc. Linear
 * scanning therefore depends on having a valid marking bitmap to support it. However, we only
 * have a valid marking bitmap after successful marking. In particular, we *don't* have a valid
 * marking bitmap during marking, after aborted marking or during/after cleanup (when we just
 * wiped the bitmap in preparation for next marking).
 *
 * For all those reasons, we implement object iteration as a single marking traversal, reporting
 * objects as we mark+traverse through the heap, starting from GC roots. JVMTI IterateThroughHeap
 * is allowed to report dead objects, but is not required to do so.
 */
void ShenandoahHeap::object_iterate(ObjectClosure* cl) {
  // Reset bitmap
  if (!prepare_aux_bitmap_for_iteration())
    return;

  ShenandoahScanObjectStack oop_stack;
  ObjectIterateScanRootClosure oops(&_aux_bit_map, &oop_stack);
  // Seed the stack with root scan
  scan_roots_for_iteration(&oop_stack, &oops);

  // Work through the oop stack to traverse heap
  while (! oop_stack.is_empty()) {
    oop obj = oop_stack.pop();
    assert(oopDesc::is_oop(obj), "must be a valid oop");
    cl->do_object(obj);
    obj->oop_iterate(&oops);
  }

  assert(oop_stack.is_empty(), "should be empty");
  // Reclaim bitmap
  reclaim_aux_bitmap_for_iteration();
}

bool ShenandoahHeap::prepare_aux_bitmap_for_iteration() {
  assert(SafepointSynchronize::is_at_safepoint(), "safe iteration is only available during safepoints");

  if (!_aux_bitmap_region_special && !os::commit_memory((char*)_aux_bitmap_region.start(), _aux_bitmap_region.byte_size(), false)) {
    log_warning(gc)("Could not commit native memory for auxiliary marking bitmap for heap iteration");
    return false;
  }
  // Reset bitmap
  _aux_bit_map.clear();
  return true;
}

void ShenandoahHeap::scan_roots_for_iteration(ShenandoahScanObjectStack* oop_stack, ObjectIterateScanRootClosure* oops) {
  // Process GC roots according to current GC cycle
  // This populates the work stack with initial objects
  // It is important to relinquish the associated locks before diving
  // into heap dumper
  ShenandoahHeapIterationRootScanner rp;
  rp.roots_do(oops);
}

void ShenandoahHeap::reclaim_aux_bitmap_for_iteration() {
  if (!_aux_bitmap_region_special && !os::uncommit_memory((char*)_aux_bitmap_region.start(), _aux_bitmap_region.byte_size())) {
    log_warning(gc)("Could not uncommit native memory for auxiliary marking bitmap for heap iteration");
  }
}

// Closure for parallelly iterate objects
class ShenandoahObjectIterateParScanClosure : public BasicOopIterateClosure {
private:
  MarkBitMap* _bitmap;
  ShenandoahObjToScanQueue* _queue;
  ShenandoahHeap* const _heap;
  ShenandoahMarkingContext* const _marking_context;

  template <class T>
  void do_oop_work(T* p) {
    T o = RawAccess<>::oop_load(p);
    if (!CompressedOops::is_null(o)) {
      oop obj = CompressedOops::decode_not_null(o);
      if (_heap->is_concurrent_weak_root_in_progress() && !_marking_context->is_marked(obj)) {
        // There may be dead oops in weak roots in concurrent root phase, do not touch them.
        return;
      }
      obj = ShenandoahBarrierSet::resolve_forwarded_not_null(obj);

      assert(oopDesc::is_oop(obj), "Must be a valid oop");
      if (_bitmap->par_mark(obj)) {
        _queue->push(ShenandoahMarkTask(obj));
      }
    }
  }
public:
  ShenandoahObjectIterateParScanClosure(MarkBitMap* bitmap, ShenandoahObjToScanQueue* q) :
    _bitmap(bitmap), _queue(q), _heap(ShenandoahHeap::heap()),
    _marking_context(_heap->marking_context()) {}
  void do_oop(oop* p)       { do_oop_work(p); }
  void do_oop(narrowOop* p) { do_oop_work(p); }
};

// Object iterator for parallel heap iteraion.
// The root scanning phase happenes in construction as a preparation of
// parallel marking queues.
// Every worker processes it's own marking queue. work-stealing is used
// to balance workload.
class ShenandoahParallelObjectIterator : public ParallelObjectIterator {
private:
  uint                         _num_workers;
  bool                         _init_ready;
  MarkBitMap*                  _aux_bit_map;
  ShenandoahHeap*              _heap;
  ShenandoahScanObjectStack    _roots_stack; // global roots stack
  ShenandoahObjToScanQueueSet* _task_queues;
public:
  ShenandoahParallelObjectIterator(uint num_workers, MarkBitMap* bitmap) :
        _num_workers(num_workers),
        _init_ready(false),
        _aux_bit_map(bitmap),
        _heap(ShenandoahHeap::heap()) {
    // Initialize bitmap
    _init_ready = _heap->prepare_aux_bitmap_for_iteration();
    if (!_init_ready) {
      return;
    }

    ObjectIterateScanRootClosure oops(_aux_bit_map, &_roots_stack);
    _heap->scan_roots_for_iteration(&_roots_stack, &oops);

    _init_ready = prepare_worker_queues();
  }

  ~ShenandoahParallelObjectIterator() {
    // Reclaim bitmap
    _heap->reclaim_aux_bitmap_for_iteration();
    // Reclaim queue for workers
    if (_task_queues!= NULL) {
      for (uint i = 0; i < _num_workers; ++i) {
        ShenandoahObjToScanQueue* q = _task_queues->queue(i);
        if (q != NULL) {
          delete q;
          _task_queues->register_queue(i, NULL);
        }
      }
      delete _task_queues;
      _task_queues = NULL;
    }
  }

  virtual void object_iterate(ObjectClosure* cl, uint worker_id) {
    if (_init_ready) {
      object_iterate_parallel(cl, worker_id, _task_queues);
    }
  }

private:
  // Divide global root_stack into worker queues
  bool prepare_worker_queues() {
    _task_queues = new ShenandoahObjToScanQueueSet((int) _num_workers);
    // Initialize queues for every workers
    for (uint i = 0; i < _num_workers; ++i) {
      ShenandoahObjToScanQueue* task_queue = new ShenandoahObjToScanQueue();
      task_queue->initialize();
      _task_queues->register_queue(i, task_queue);
    }
    // Divide roots among the workers. Assume that object referencing distribution
    // is related with root kind, use round-robin to make every worker have same chance
    // to process every kind of roots
    size_t roots_num = _roots_stack.size();
    if (roots_num == 0) {
      // No work to do
      return false;
    }

    for (uint j = 0; j < roots_num; j++) {
      uint stack_id = j % _num_workers;
      oop obj = _roots_stack.pop();
      _task_queues->queue(stack_id)->push(ShenandoahMarkTask(obj));
    }
    return true;
  }

  void object_iterate_parallel(ObjectClosure* cl,
                               uint worker_id,
                               ShenandoahObjToScanQueueSet* queue_set) {
    assert(SafepointSynchronize::is_at_safepoint(), "safe iteration is only available during safepoints");
    assert(queue_set != NULL, "task queue must not be NULL");

    ShenandoahObjToScanQueue* q = queue_set->queue(worker_id);
    assert(q != NULL, "object iterate queue must not be NULL");

    ShenandoahMarkTask t;
    ShenandoahObjectIterateParScanClosure oops(_aux_bit_map, q);

    // Work through the queue to traverse heap.
    // Steal when there is no task in queue.
    while (q->pop(t) || queue_set->steal(worker_id, t)) {
      oop obj = t.obj();
      assert(oopDesc::is_oop(obj), "must be a valid oop");
      cl->do_object(obj);
      obj->oop_iterate(&oops);
    }
    assert(q->is_empty(), "should be empty");
  }
};

ParallelObjectIterator* ShenandoahHeap::parallel_object_iterator(uint workers) {
  return new ShenandoahParallelObjectIterator(workers, &_aux_bit_map);
}

// Keep alive an object that was loaded with AS_NO_KEEPALIVE.
void ShenandoahHeap::keep_alive(oop obj) {
  if (is_concurrent_mark_in_progress() && (obj != NULL)) {
    ShenandoahBarrierSet::barrier_set()->enqueue(obj);
  }
}

void ShenandoahHeap::heap_region_iterate(ShenandoahHeapRegionClosure* blk) const {
  for (size_t i = 0; i < num_regions(); i++) {
    ShenandoahHeapRegion* current = get_region(i);
    blk->heap_region_do(current);
  }
}

class ShenandoahParallelHeapRegionTask : public AbstractGangTask {
private:
  ShenandoahHeap* const _heap;
  ShenandoahHeapRegionClosure* const _blk;

  shenandoah_padding(0);
  volatile size_t _index;
  shenandoah_padding(1);

public:
  ShenandoahParallelHeapRegionTask(ShenandoahHeapRegionClosure* blk) :
          AbstractGangTask("Shenandoah Parallel Region Operation"),
          _heap(ShenandoahHeap::heap()), _blk(blk), _index(0) {}

  void work(uint worker_id) {
    ShenandoahParallelWorkerSession worker_session(worker_id);
    size_t stride = ShenandoahParallelRegionStride;

    size_t max = _heap->num_regions();
    while (_index < max) {
      size_t cur = Atomic::fetch_and_add(&_index, stride);
      size_t start = cur;
      size_t end = MIN2(cur + stride, max);
      if (start >= max) break;

      for (size_t i = cur; i < end; i++) {
        ShenandoahHeapRegion* current = _heap->get_region(i);
        _blk->heap_region_do(current);
      }
    }
  }
};

void ShenandoahHeap::parallel_heap_region_iterate(ShenandoahHeapRegionClosure* blk) const {
  assert(blk->is_thread_safe(), "Only thread-safe closures here");
  if (num_regions() > ShenandoahParallelRegionStride) {
    ShenandoahParallelHeapRegionTask task(blk);
    workers()->run_task(&task);
  } else {
    heap_region_iterate(blk);
  }
}

void ShenandoahHeap::rendezvous_threads() {
  ShenandoahRendezvousClosure cl;
  Handshake::execute(&cl);
}

void ShenandoahHeap::recycle_trash() {
  free_set()->recycle_trash();
}

void ShenandoahHeap::do_class_unloading() {
  _unloader.unload();
  set_concurrent_weak_root_in_progress(false);
}

void ShenandoahHeap::stw_weak_refs(bool full_gc) {
  // Weak refs processing
  ShenandoahPhaseTimings::Phase phase = full_gc ? ShenandoahPhaseTimings::full_gc_weakrefs
                                                : ShenandoahPhaseTimings::degen_gc_weakrefs;
  ShenandoahTimingsTracker t(phase);
  ShenandoahGCWorkerPhase worker_phase(phase);
  ref_processor()->process_references(phase, workers(), false /* concurrent */);
}

void ShenandoahHeap::prepare_update_heap_references(bool concurrent) {
  assert(ShenandoahSafepoint::is_at_shenandoah_safepoint(), "must be at safepoint");

  // Evacuation is over, no GCLABs are needed anymore. GCLABs are under URWM, so we need to
  // make them parsable for update code to work correctly. Plus, we can compute new sizes
  // for future GCLABs here.
  if (UseTLAB) {
    ShenandoahGCPhase phase(concurrent ?
                            ShenandoahPhaseTimings::init_update_refs_manage_gclabs :
                            ShenandoahPhaseTimings::degen_gc_init_update_refs_manage_gclabs);
    gclabs_retire(ResizeTLAB);
  }

  _update_refs_iterator.reset();
}

void ShenandoahHeap::set_gc_state_all_threads(char state) {
  for (JavaThreadIteratorWithHandle jtiwh; JavaThread *t = jtiwh.next(); ) {
    ShenandoahThreadLocalData::set_gc_state(t, state);
  }
}

void ShenandoahHeap::set_gc_state_mask(uint mask, bool value) {
  assert(ShenandoahSafepoint::is_at_shenandoah_safepoint(), "Should really be Shenandoah safepoint");
  _gc_state.set_cond(mask, value);
  set_gc_state_all_threads(_gc_state.raw_value());
}

void ShenandoahHeap::set_concurrent_young_mark_in_progress(bool in_progress) {
  if (has_forwarded_objects()) {
    set_gc_state_mask(YOUNG_MARKING | UPDATEREFS, in_progress);
  } else {
    set_gc_state_mask(YOUNG_MARKING, in_progress);
  }

  manage_satb_barrier(in_progress);
}

void ShenandoahHeap::set_concurrent_old_mark_in_progress(bool in_progress) {
  if (has_forwarded_objects()) {
    set_gc_state_mask(OLD_MARKING | UPDATEREFS, in_progress);
  } else {
    set_gc_state_mask(OLD_MARKING, in_progress);
  }

  manage_satb_barrier(in_progress);
}

void ShenandoahHeap::manage_satb_barrier(bool active) {
  if (is_concurrent_mark_in_progress()) {
    // Ignore request to deactivate barrier while concurrent mark is in progress.
    // Do not attempt to re-activate the barrier if it is already active.
    if (active && !ShenandoahBarrierSet::satb_mark_queue_set().is_active()) {
      ShenandoahBarrierSet::satb_mark_queue_set().set_active_all_threads(active, !active);
    }
  } else {
    // No concurrent marking is in progress so honor request to deactivate,
    // but only if the barrier is already active.
    if (!active && ShenandoahBarrierSet::satb_mark_queue_set().is_active()) {
      ShenandoahBarrierSet::satb_mark_queue_set().set_active_all_threads(active, !active);
    }
  }
}

void ShenandoahHeap::set_evacuation_in_progress(bool in_progress) {
  assert(ShenandoahSafepoint::is_at_shenandoah_safepoint(), "Only call this at safepoint");
  set_gc_state_mask(EVACUATION, in_progress);
}

void ShenandoahHeap::set_concurrent_strong_root_in_progress(bool in_progress) {
  if (in_progress) {
    _concurrent_strong_root_in_progress.set();
  } else {
    _concurrent_strong_root_in_progress.unset();
  }
}

void ShenandoahHeap::set_concurrent_weak_root_in_progress(bool in_progress) {
  if (in_progress) {
    _concurrent_weak_root_in_progress.set();
  } else {
    _concurrent_weak_root_in_progress.unset();
  }
}

GCTracer* ShenandoahHeap::tracer() {
  return shenandoah_policy()->tracer();
}

size_t ShenandoahHeap::tlab_used(Thread* thread) const {
  return _free_set->used();
}

bool ShenandoahHeap::try_cancel_gc() {
  while (true) {
    jbyte prev = _cancelled_gc.cmpxchg(CANCELLED, CANCELLABLE);
    if (prev == CANCELLABLE) return true;
    else if (prev == CANCELLED) return false;
    assert(ShenandoahSuspendibleWorkers, "should not get here when not using suspendible workers");
    assert(prev == NOT_CANCELLED, "must be NOT_CANCELLED");
    Thread* thread = Thread::current();
    if (thread->is_Java_thread()) {
      // We need to provide a safepoint here, otherwise we might
      // spin forever if a SP is pending.
      ThreadBlockInVM sp(thread->as_Java_thread());
      SpinPause();
    }
  }
}

void ShenandoahHeap::cancel_concurrent_mark() {
  _young_generation->cancel_marking();
  _old_generation->cancel_marking();
  _global_generation->cancel_marking();

  ShenandoahBarrierSet::satb_mark_queue_set().abandon_partial_marking();

  // HEY! Previously, only ShenandoahConcurrentMark::cancel (static) cleared ref processor.
  ref_processor()->abandon_partial_discovery();
}

void ShenandoahHeap::cancel_gc(GCCause::Cause cause) {
  if (try_cancel_gc()) {
    FormatBuffer<> msg("Cancelling GC: %s", GCCause::to_string(cause));
    log_info(gc)("%s", msg.buffer());
    Events::log(Thread::current(), "%s", msg.buffer());
    _cancel_requested_time = os::elapsedTime();
  }
}

uint ShenandoahHeap::max_workers() {
  return _max_workers;
}

void ShenandoahHeap::stop() {
  // The shutdown sequence should be able to terminate when GC is running.

  // Step 0a. Stop requesting collections.
  regulator_thread()->stop();

  // Step 0. Notify policy to disable event recording.
  _shenandoah_policy->record_shutdown();

  // Step 1. Notify control thread that we are in shutdown.
  // Note that we cannot do that with stop(), because stop() is blocking and waits for the actual shutdown.
  // Doing stop() here would wait for the normal GC cycle to complete, never falling through to cancel below.
  control_thread()->prepare_for_graceful_shutdown();

  // Step 2. Notify GC workers that we are cancelling GC.
  cancel_gc(GCCause::_shenandoah_stop_vm);

  // Step 3. Wait until GC worker exits normally.
  control_thread()->stop();

  // Step 4. Stop String Dedup thread if it is active
  if (ShenandoahStringDedup::is_enabled()) {
    ShenandoahStringDedup::stop();
  }
}

void ShenandoahHeap::stw_unload_classes(bool full_gc) {
  if (!unload_classes()) return;
  // Unload classes and purge SystemDictionary.
  {
    ShenandoahPhaseTimings::Phase phase = full_gc ?
                                          ShenandoahPhaseTimings::full_gc_purge_class_unload :
                                          ShenandoahPhaseTimings::degen_gc_purge_class_unload;
    ShenandoahGCPhase gc_phase(phase);
    ShenandoahGCWorkerPhase worker_phase(phase);
    bool purged_class = SystemDictionary::do_unloading(gc_timer());

    ShenandoahIsAliveSelector is_alive;
    uint num_workers = _workers->active_workers();
    ShenandoahClassUnloadingTask unlink_task(phase, is_alive.is_alive_closure(), num_workers, purged_class);
    _workers->run_task(&unlink_task);
  }

  {
    ShenandoahGCPhase phase(full_gc ?
                            ShenandoahPhaseTimings::full_gc_purge_cldg :
                            ShenandoahPhaseTimings::degen_gc_purge_cldg);
    ClassLoaderDataGraph::purge(/*at_safepoint*/true);
  }
  // Resize and verify metaspace
  MetaspaceGC::compute_new_size();
  DEBUG_ONLY(MetaspaceUtils::verify();)
}

// Weak roots are either pre-evacuated (final mark) or updated (final updaterefs),
// so they should not have forwarded oops.
// However, we do need to "null" dead oops in the roots, if can not be done
// in concurrent cycles.
void ShenandoahHeap::stw_process_weak_roots(bool full_gc) {
  uint num_workers = _workers->active_workers();
  ShenandoahPhaseTimings::Phase timing_phase = full_gc ?
                                               ShenandoahPhaseTimings::full_gc_purge_weak_par :
                                               ShenandoahPhaseTimings::degen_gc_purge_weak_par;
  ShenandoahGCPhase phase(timing_phase);
  ShenandoahGCWorkerPhase worker_phase(timing_phase);
  // Cleanup weak roots
  if (has_forwarded_objects()) {
    ShenandoahForwardedIsAliveClosure is_alive;
    ShenandoahUpdateRefsClosure keep_alive;
    ShenandoahParallelWeakRootsCleaningTask<ShenandoahForwardedIsAliveClosure, ShenandoahUpdateRefsClosure>
      cleaning_task(timing_phase, &is_alive, &keep_alive, num_workers);
    _workers->run_task(&cleaning_task);
  } else {
    ShenandoahIsAliveClosure is_alive;
#ifdef ASSERT
    ShenandoahAssertNotForwardedClosure verify_cl;
    ShenandoahParallelWeakRootsCleaningTask<ShenandoahIsAliveClosure, ShenandoahAssertNotForwardedClosure>
      cleaning_task(timing_phase, &is_alive, &verify_cl, num_workers);
#else
    ShenandoahParallelWeakRootsCleaningTask<ShenandoahIsAliveClosure, DoNothingClosure>
      cleaning_task(timing_phase, &is_alive, &do_nothing_cl, num_workers);
#endif
    _workers->run_task(&cleaning_task);
  }
}

void ShenandoahHeap::parallel_cleaning(bool full_gc) {
  assert(SafepointSynchronize::is_at_safepoint(), "Must be at a safepoint");
  assert(is_stw_gc_in_progress(), "Only for Degenerated and Full GC");
  ShenandoahGCPhase phase(full_gc ?
                          ShenandoahPhaseTimings::full_gc_purge :
                          ShenandoahPhaseTimings::degen_gc_purge);
  stw_weak_refs(full_gc);
  stw_process_weak_roots(full_gc);
  stw_unload_classes(full_gc);
}

void ShenandoahHeap::set_has_forwarded_objects(bool cond) {
  set_gc_state_mask(HAS_FORWARDED, cond);
}

void ShenandoahHeap::set_unload_classes(bool uc) {
  _unload_classes.set_cond(uc);
}

bool ShenandoahHeap::unload_classes() const {
  return _unload_classes.is_set();
}

address ShenandoahHeap::in_cset_fast_test_addr() {
  ShenandoahHeap* heap = ShenandoahHeap::heap();
  assert(heap->collection_set() != NULL, "Sanity");
  return (address) heap->collection_set()->biased_map_address();
}

address ShenandoahHeap::gc_state_addr() {
  return (address) ShenandoahHeap::heap()->_gc_state.addr_of();
}

size_t ShenandoahHeap::bytes_allocated_since_gc_start() {
  return Atomic::load_acquire(&_bytes_allocated_since_gc_start);
}

void ShenandoahHeap::reset_bytes_allocated_since_gc_start() {
  Atomic::release_store_fence(&_bytes_allocated_since_gc_start, (size_t)0);
}

void ShenandoahHeap::set_degenerated_gc_in_progress(bool in_progress) {
  _degenerated_gc_in_progress.set_cond(in_progress);
}

void ShenandoahHeap::set_full_gc_in_progress(bool in_progress) {
  _full_gc_in_progress.set_cond(in_progress);
}

void ShenandoahHeap::set_full_gc_move_in_progress(bool in_progress) {
  assert (is_full_gc_in_progress(), "should be");
  _full_gc_move_in_progress.set_cond(in_progress);
}

void ShenandoahHeap::set_update_refs_in_progress(bool in_progress) {
  set_gc_state_mask(UPDATEREFS, in_progress);
}

void ShenandoahHeap::register_nmethod(nmethod* nm) {
  ShenandoahCodeRoots::register_nmethod(nm);
}

void ShenandoahHeap::unregister_nmethod(nmethod* nm) {
  ShenandoahCodeRoots::unregister_nmethod(nm);
}

void ShenandoahHeap::flush_nmethod(nmethod* nm) {
  ShenandoahCodeRoots::flush_nmethod(nm);
}

oop ShenandoahHeap::pin_object(JavaThread* thr, oop o) {
  heap_region_containing(o)->record_pin();
  return o;
}

void ShenandoahHeap::unpin_object(JavaThread* thr, oop o) {
  heap_region_containing(o)->record_unpin();
}

void ShenandoahHeap::sync_pinned_region_status() {
  ShenandoahHeapLocker locker(lock());

  for (size_t i = 0; i < num_regions(); i++) {
    ShenandoahHeapRegion *r = get_region(i);
    if (r->is_active()) {
      if (r->is_pinned()) {
        if (r->pin_count() == 0) {
          r->make_unpinned();
        }
      } else {
        if (r->pin_count() > 0) {
          r->make_pinned();
        }
      }
    }
  }

  assert_pinned_region_status();
}

#ifdef ASSERT
void ShenandoahHeap::assert_pinned_region_status() {
  for (size_t i = 0; i < num_regions(); i++) {
    ShenandoahHeapRegion* r = get_region(i);
    if (active_generation()->contains(r)) {
      assert((r->is_pinned() && r->pin_count() > 0) || (!r->is_pinned() && r->pin_count() == 0),
             "Region " SIZE_FORMAT " pinning status is inconsistent", i);
    }
  }
}
#endif

ConcurrentGCTimer* ShenandoahHeap::gc_timer() const {
  return _gc_timer;
}

void ShenandoahHeap::prepare_concurrent_roots() {
  assert(SafepointSynchronize::is_at_safepoint(), "Must be at a safepoint");
  assert(!is_stw_gc_in_progress(), "Only concurrent GC");
  set_concurrent_strong_root_in_progress(!collection_set()->is_empty());
  set_concurrent_weak_root_in_progress(true);
  if (unload_classes()) {
    _unloader.prepare();
  }
}

void ShenandoahHeap::finish_concurrent_roots() {
  assert(SafepointSynchronize::is_at_safepoint(), "Must be at a safepoint");
  assert(!is_stw_gc_in_progress(), "Only concurrent GC");
  if (unload_classes()) {
    _unloader.finish();
  }
}

#ifdef ASSERT
void ShenandoahHeap::assert_gc_workers(uint nworkers) {
  assert(nworkers > 0 && nworkers <= max_workers(), "Sanity");

  if (ShenandoahSafepoint::is_at_shenandoah_safepoint()) {
    if (UseDynamicNumberOfGCThreads) {
      assert(nworkers <= ParallelGCThreads, "Cannot use more than it has");
    } else {
      // Use ParallelGCThreads inside safepoints
      assert(nworkers == ParallelGCThreads, "Use ParallelGCThreads within safepoints");
    }
  } else {
    if (UseDynamicNumberOfGCThreads) {
      assert(nworkers <= ConcGCThreads, "Cannot use more than it has");
    } else {
      // Use ConcGCThreads outside safepoints
      assert(nworkers == ConcGCThreads, "Use ConcGCThreads outside safepoints");
    }
  }
}
#endif

ShenandoahVerifier* ShenandoahHeap::verifier() {
  guarantee(ShenandoahVerify, "Should be enabled");
  assert (_verifier != NULL, "sanity");
  return _verifier;
}

template<bool CONCURRENT>
class ShenandoahUpdateHeapRefsTask : public AbstractGangTask {
private:
  ShenandoahHeap* _heap;
  ShenandoahRegionIterator* _regions;
  bool _mixed_evac;             // true iff most recent evacuation includes old-gen HeapRegions

public:
  ShenandoahUpdateHeapRefsTask(ShenandoahRegionIterator* regions, bool mixed_evac) :
    AbstractGangTask("Shenandoah Update References"),
    _heap(ShenandoahHeap::heap()),
    _regions(regions),
    _mixed_evac(mixed_evac)
  {
  }

  void work(uint worker_id) {
    if (CONCURRENT) {
      ShenandoahConcurrentWorkerSession worker_session(worker_id);
      ShenandoahSuspendibleThreadSetJoiner stsj(ShenandoahSuspendibleWorkers);
      do_work<ShenandoahConcUpdateRefsClosure>(worker_id);
    } else {
      ShenandoahParallelWorkerSession worker_session(worker_id);
      do_work<ShenandoahSTWUpdateRefsClosure>(worker_id);
    }
  }

private:
  template<class T>
  void do_work(uint worker_id) {
    T cl;
    ShenandoahHeapRegion* r = _regions->next();

    // We update references for global, old, and young collections.
    assert(_heap->active_generation()->is_mark_complete(), "Expected complete marking");
    ShenandoahMarkingContext* const ctx = _heap->marking_context();
    bool is_mixed = _heap->collection_set()->has_old_regions();
    while (r != NULL) {
      HeapWord* update_watermark = r->get_update_watermark();
      assert (update_watermark >= r->bottom(), "sanity");
      if (r->is_active() && !r->is_cset()) {
        if (!_heap->mode()->is_generational() || r->affiliation() == YOUNG_GENERATION) {
          _heap->marked_object_oop_iterate(r, &cl, update_watermark);
<<<<<<< HEAD
        } else {
          assert(r->affiliation() == OLD_GENERATION, "Should not be updating references on FREE regions");
          if (_heap->active_generation()->generation_mode() == GLOBAL) {
            // This code is only relevant to GLOBAL GC.  With OLD GC, all coalescing and filling is done before any relevant
            // evacuations.

            // This is an old region in a global cycle.  Make sure that the next cycle does not iterate over dead objects
            // which haven't had their references updated.  This is not a promotion.
            r->global_oop_iterate_and_fill_dead(&cl);
          } else {
            // Old region in a young cycle or mixed cycle.
            if (ShenandoahUseSimpleCardScanning) {
              // TODO: deprecate the ShenandoahUseSimpleCardScanning command-line option.
              assert(false, "ShenandoahUseSimpleCardScanning is no longer supported");
            } else if (!_mixed_evac) {
              // This is a young evac..
              _heap->card_scan()->process_region(r, &cl, true);
            } else {
              // This is a _mixed_evac.
              //
              // TODO: For _mixed_evac, consider building an old-gen remembered set that allows restricted updating
              // within old-gen HeapRegions.  This remembered set can be constructed by old-gen concurrent marking
              // and augmented by card marking.  For example, old-gen concurrent marking can remember for each old-gen
              // card which other old-gen regions it refers to: none, one-other specifically, multiple-other non-specific.
              // Update-references when _mixed_evac processess each old-gen memory range that has a traditional DIRTY
              // card or if the "old-gen remembered set" indicates that this card holds pointers specifically to an
              // old-gen region in the most recent collection set, or if this card holds pointers to other non-specific
              // old-gen heap regions.
              if (r->is_humongous()) {
                r->oop_iterate_humongous(&cl);
              } else {
                // Since this was a mixed evacuation, all old-gen dead objects within this region were already coalesced
                // and filled.  Any non-filled object within the region was live (and is still considered live) at the end
                // of old-gen concurrent mark.  Following mixed evacuation, both old-gen and young-gen objects may have been
                // relocated.  Updating refs to old-gen objects requires entirety of each old-gen non-collected region to be
                // scanned (i.e. we cannot restrict scanning to DIRTY cards).
                HeapWord *p = r->bottom();
                ShenandoahObjectToOopBoundedClosure<T> objs(&cl, p, update_watermark);

                // Anything beyond update_watermark was allocated during evacuation.  Thus, it is known to not hold
                // references to collection set objects.
                while (p < update_watermark) {
                  oop obj = oop(p);
                  objs.do_object(obj);
                  p += obj->size();
                }
              }
=======
        } else if (r->affiliation() == OLD_GENERATION) {
          if (!_heap->is_gc_generation_young() || is_mixed) {
            // Old region in global or mixed cycle (in which case, old regions should be marked).
            // We need to make sure that the next remembered set scan does not iterate over dead objects
            // which haven't had their references updated.
            r->oop_iterate(&cl, /*fill_dead_objects*/ true, /* reregister_coalesced_objects */ true);
          } else {
            // Old region in a young cycle with no old regions.
            if (!ShenandoahUseSimpleCardScanning) {
              _heap->card_scan()->process_region(r, &cl);
            } else if (ShenandoahBarrierSet::barrier_set()->card_table()->is_dirty(MemRegion(r->bottom(), r->top()))) {
              update_all_references(&cl, r, update_watermark);
>>>>>>> 9011a4b6
            }
          }
        }
      }
      if (ShenandoahPacing) {
        _heap->pacer()->report_updaterefs(pointer_delta(update_watermark, r->bottom()));
      }
      if (_heap->check_cancelled_gc_and_yield(CONCURRENT)) {
        return;
      }
      r = _regions->next();
    }
  }

  template<class T>
  void update_all_references(T* cl, ShenandoahHeapRegion* r, HeapWord* update_watermark) {
    if (r->is_humongous()) {
      r->oop_iterate_humongous(cl);
    } else {
      // We don't have liveness information about this region.
      // Therefore we process all objects, rather than just marked ones.
      // Otherwise subsequent traversals will encounter stale pointers.
      HeapWord* p = r->bottom();
      ShenandoahObjectToOopBoundedClosure<T> objs(cl, p, update_watermark);
      // Anything beyond update_watermark is not yet allocated or initialized.
      while (p < update_watermark) {
        oop obj = oop(p);
        objs.do_object(obj);
        p += obj->size();
      }
    }
  }
};

void ShenandoahHeap::update_heap_references(bool concurrent) {
  assert(!is_full_gc_in_progress(), "Only for concurrent and degenerated GC");

  if (concurrent) {
    ShenandoahUpdateHeapRefsTask<true> task(&_update_refs_iterator, _mixed_evac);
    workers()->run_task(&task);
  } else {
    ShenandoahUpdateHeapRefsTask<false> task(&_update_refs_iterator, _mixed_evac);
    workers()->run_task(&task);
  }
}


class ShenandoahFinalUpdateRefsUpdateRegionStateClosure : public ShenandoahHeapRegionClosure {
private:
  ShenandoahHeapLock* const _lock;

public:
  ShenandoahFinalUpdateRefsUpdateRegionStateClosure() : _lock(ShenandoahHeap::heap()->lock()) {}

  void heap_region_do(ShenandoahHeapRegion* r) {
    // Drop unnecessary "pinned" state from regions that does not have CP marks
    // anymore, as this would allow trashing them.

    if (r->is_active()) {
      if (r->is_pinned()) {
        if (r->pin_count() == 0) {
          ShenandoahHeapLocker locker(_lock);
          r->make_unpinned();
        }
      } else {
        if (r->pin_count() > 0) {
          ShenandoahHeapLocker locker(_lock);
          r->make_pinned();
        }
      }
    }
  }

  bool is_thread_safe() { return true; }
};

void ShenandoahHeap::update_heap_region_states(bool concurrent) {
  assert(SafepointSynchronize::is_at_safepoint(), "Must be at a safepoint");
  assert(!is_full_gc_in_progress(), "Only for concurrent and degenerated GC");

  {
    ShenandoahGCPhase phase(concurrent ?
                            ShenandoahPhaseTimings::final_update_refs_update_region_states :
                            ShenandoahPhaseTimings::degen_gc_final_update_refs_update_region_states);
    ShenandoahFinalUpdateRefsUpdateRegionStateClosure cl;
    parallel_heap_region_iterate(&cl);

    assert_pinned_region_status();
  }

  {
    ShenandoahGCPhase phase(concurrent ?
                            ShenandoahPhaseTimings::final_update_refs_trash_cset :
                            ShenandoahPhaseTimings::degen_gc_final_update_refs_trash_cset);
    trash_cset_regions();
  }
}

void ShenandoahHeap::rebuild_free_set(bool concurrent) {
  {
    ShenandoahGCPhase phase(concurrent ?
                            ShenandoahPhaseTimings::final_update_refs_rebuild_freeset :
                            ShenandoahPhaseTimings::degen_gc_final_update_refs_rebuild_freeset);
    ShenandoahHeapLocker locker(lock());
    _free_set->rebuild();
  }

  // HEY! this code and rebuild free set used to be in op_final_updaterefs
  if (mode()->is_generational() && is_gc_generation_young() && ShenandoahPromoteTenuredRegions) {
    ShenandoahGCPhase phase(ShenandoahPhaseTimings::final_update_refs_promote_tenured_regions);
    ShenandoahHeapLocker locker(lock());
    young_generation()->promote_tenured_regions();
  }
}

void ShenandoahHeap::print_extended_on(outputStream *st) const {
  print_on(st);
  print_heap_regions_on(st);
}

bool ShenandoahHeap::is_bitmap_slice_committed(ShenandoahHeapRegion* r, bool skip_self) {
  size_t slice = r->index() / _bitmap_regions_per_slice;

  size_t regions_from = _bitmap_regions_per_slice * slice;
  size_t regions_to   = MIN2(num_regions(), _bitmap_regions_per_slice * (slice + 1));
  for (size_t g = regions_from; g < regions_to; g++) {
    assert (g / _bitmap_regions_per_slice == slice, "same slice");
    if (skip_self && g == r->index()) continue;
    if (get_region(g)->is_committed()) {
      return true;
    }
  }
  return false;
}

bool ShenandoahHeap::commit_bitmap_slice(ShenandoahHeapRegion* r) {
  shenandoah_assert_heaplocked();

  // Bitmaps in special regions do not need commits
  if (_bitmap_region_special) {
    return true;
  }

  if (is_bitmap_slice_committed(r, true)) {
    // Some other region from the group is already committed, meaning the bitmap
    // slice is already committed, we exit right away.
    return true;
  }

  // Commit the bitmap slice:
  size_t slice = r->index() / _bitmap_regions_per_slice;
  size_t off = _bitmap_bytes_per_slice * slice;
  size_t len = _bitmap_bytes_per_slice;
  char* start = (char*) _bitmap_region.start() + off;

  if (!os::commit_memory(start, len, false)) {
    return false;
  }

  if (AlwaysPreTouch) {
    os::pretouch_memory(start, start + len, _pretouch_bitmap_page_size);
  }

  return true;
}

bool ShenandoahHeap::uncommit_bitmap_slice(ShenandoahHeapRegion *r) {
  shenandoah_assert_heaplocked();

  // Bitmaps in special regions do not need uncommits
  if (_bitmap_region_special) {
    return true;
  }

  if (is_bitmap_slice_committed(r, true)) {
    // Some other region from the group is still committed, meaning the bitmap
    // slice is should stay committed, exit right away.
    return true;
  }

  // Uncommit the bitmap slice:
  size_t slice = r->index() / _bitmap_regions_per_slice;
  size_t off = _bitmap_bytes_per_slice * slice;
  size_t len = _bitmap_bytes_per_slice;
  if (!os::uncommit_memory((char*)_bitmap_region.start() + off, len)) {
    return false;
  }
  return true;
}

void ShenandoahHeap::safepoint_synchronize_begin() {
  if (ShenandoahSuspendibleWorkers || UseStringDeduplication) {
    SuspendibleThreadSet::synchronize();
  }
}

void ShenandoahHeap::safepoint_synchronize_end() {
  if (ShenandoahSuspendibleWorkers || UseStringDeduplication) {
    SuspendibleThreadSet::desynchronize();
  }
}

void ShenandoahHeap::entry_uncommit(double shrink_before, size_t shrink_until) {
  static const char *msg = "Concurrent uncommit";
  ShenandoahConcurrentPhase gc_phase(msg, ShenandoahPhaseTimings::conc_uncommit, true /* log_heap_usage */);
  EventMark em("%s", msg);

  op_uncommit(shrink_before, shrink_until);
}

void ShenandoahHeap::try_inject_alloc_failure() {
  if (ShenandoahAllocFailureALot && !cancelled_gc() && ((os::random() % 1000) > 950)) {
    _inject_alloc_failure.set();
    os::naked_short_sleep(1);
    if (cancelled_gc()) {
      log_info(gc)("Allocation failure was successfully injected");
    }
  }
}

bool ShenandoahHeap::should_inject_alloc_failure() {
  return _inject_alloc_failure.is_set() && _inject_alloc_failure.try_unset();
}

void ShenandoahHeap::initialize_serviceability() {
  _memory_pool = new ShenandoahMemoryPool(this);
  _cycle_memory_manager.add_pool(_memory_pool);
  _stw_memory_manager.add_pool(_memory_pool);
}

GrowableArray<GCMemoryManager*> ShenandoahHeap::memory_managers() {
  GrowableArray<GCMemoryManager*> memory_managers(2);
  memory_managers.append(&_cycle_memory_manager);
  memory_managers.append(&_stw_memory_manager);
  return memory_managers;
}

GrowableArray<MemoryPool*> ShenandoahHeap::memory_pools() {
  GrowableArray<MemoryPool*> memory_pools(1);
  memory_pools.append(_memory_pool);
  return memory_pools;
}

MemoryUsage ShenandoahHeap::memory_usage() {
  return _memory_pool->get_memory_usage();
}

ShenandoahRegionIterator::ShenandoahRegionIterator() :
  _heap(ShenandoahHeap::heap()),
  _index(0) {}

ShenandoahRegionIterator::ShenandoahRegionIterator(ShenandoahHeap* heap) :
  _heap(heap),
  _index(0) {}

void ShenandoahRegionIterator::reset() {
  _index = 0;
}

bool ShenandoahRegionIterator::has_next() const {
  return _index < _heap->num_regions();
}

char ShenandoahHeap::gc_state() const {
  return _gc_state.raw_value();
}

void ShenandoahHeap::deduplicate_string(oop str) {
  assert(java_lang_String::is_instance(str), "invariant");

  if (ShenandoahStringDedup::is_enabled()) {
    ShenandoahStringDedup::deduplicate(str);
  }
}

ShenandoahLiveData* ShenandoahHeap::get_liveness_cache(uint worker_id) {
#ifdef ASSERT
  assert(_liveness_cache != NULL, "sanity");
  assert(worker_id < _max_workers, "sanity");
  for (uint i = 0; i < num_regions(); i++) {
    assert(_liveness_cache[worker_id][i] == 0, "liveness cache should be empty");
  }
#endif
  return _liveness_cache[worker_id];
}

void ShenandoahHeap::flush_liveness_cache(uint worker_id) {
  assert(worker_id < _max_workers, "sanity");
  assert(_liveness_cache != NULL, "sanity");
  ShenandoahLiveData* ld = _liveness_cache[worker_id];
  for (uint i = 0; i < num_regions(); i++) {
    ShenandoahLiveData live = ld[i];
    if (live > 0) {
      ShenandoahHeapRegion* r = get_region(i);
      r->increase_live_data_gc_words(live);
      ld[i] = 0;
    }
  }
}

void ShenandoahHeap::purge_old_satb_buffers(bool abandon) {
  ((ShenandoahOldGeneration*)_old_generation)->purge_satb_buffers(abandon);
}

template<>
void ShenandoahGenerationRegionClosure<YOUNG>::heap_region_do(ShenandoahHeapRegion* region) {
  // Visit young and free regions
  if (region->affiliation() != OLD_GENERATION) {
    _cl->heap_region_do(region);
  }
}

template<>
void ShenandoahGenerationRegionClosure<OLD>::heap_region_do(ShenandoahHeapRegion* region) {
  // Visit old and free regions
  if (region->affiliation() != YOUNG_GENERATION) {
    _cl->heap_region_do(region);
  }
}

template<>
void ShenandoahGenerationRegionClosure<GLOBAL>::heap_region_do(ShenandoahHeapRegion* region) {
  _cl->heap_region_do(region);
}

// Assure that the remember set has a dirty card everywhere there is an interesting pointer.
// This examines the read_card_table between bottom() and top() since all TLABS are retired
// immediately before the safepoint for init_mark.
void ShenandoahHeap::verify_rem_set_at_mark() {
  shenandoah_assert_safepoint();
  assert(mode()->is_generational(), "Only verify remembered set for generational operational modes");

  ShenandoahRegionIterator iterator;
  ShenandoahMarkingContext* mark_context = marking_context();
  RememberedScanner* scanner = card_scan();
  ShenandoahVerifyRemSetClosure check_interesting_pointers(true);
  while (iterator.has_next()) {
    ShenandoahHeapRegion* r = iterator.next();
    if (r == nullptr)
      break;
    if (r->is_old()) {
      HeapWord* obj_addr = r->bottom();
      if (r->is_humongous_start()) {
        oop obj = oop(obj_addr);
        // For humongous objects, the typical object is an array, so the following checks may be overkill
        // For regular objects (not object arrays), if the card holding the start of the object is dirty,
        // we do not need to verify that cards spanning interesting pointers within this object are dirty.
        if (!scanner->is_card_dirty(obj_addr) || obj->is_objArray()) {
          obj->oop_iterate(&check_interesting_pointers);
        }
        // else, object's start is marked dirty and obj is not an objArray, so any interesting pointers are covered
        if (!scanner->verify_registration(obj_addr, obj->size())) {
          ShenandoahAsserts::print_failure(ShenandoahAsserts::_safe_all, obj, obj_addr, NULL,
                                          "Verify init-mark remembered set violation", "object not properly registered", __FILE__, __LINE__);
        }
      } else if (!r->is_humongous()) {
        HeapWord* t = r->top();
        while (obj_addr < t) {
          oop obj = oop(obj_addr);
          // For regular objects (not object arrays), if the card holding the start of the object is dirty,
          // we do not need to verify that cards spanning interesting pointers within this object are dirty.
          if (!scanner->is_card_dirty(obj_addr) || obj->is_objArray()) {
            obj->oop_iterate(&check_interesting_pointers);
          }
          // else, object's start is marked dirty and obj is not an objArray, so any interesting pointers are covered
          if (!scanner->verify_registration(obj_addr, obj->size())) {
            ShenandoahAsserts::print_failure(ShenandoahAsserts::_safe_all, obj, obj_addr, NULL,
                                            "Verify init-mark remembered set violation", "object not properly registered", __FILE__, __LINE__);
          }
          obj_addr += obj->size();
        }
      }
    } // else, we don't care about this region
  }
}

// Assure that the remember set has a dirty card everywhere there is an interesting pointer.
// This examines the write_card_table between bottom() and update_watermark.
void ShenandoahHeap::verify_rem_set_at_update_ref() {
  shenandoah_assert_safepoint();
  assert(mode()->is_generational(), "Only verify remembered set for generational operational modes");

  ShenandoahRegionIterator iterator;
  ShenandoahMarkingContext* mark_context = marking_context();
  RememberedScanner* scanner = card_scan();
  ShenandoahVerifyRemSetClosure check_interesting_pointers(false);
  while (iterator.has_next()) {
    ShenandoahHeapRegion* r = iterator.next();
    if (r == nullptr)
      break;
    if (r->is_old() && !r->is_cset()) {
      HeapWord* obj_addr = r->bottom();
      if (r->is_humongous_start()) {
        oop obj = oop(obj_addr);
        size_t card_index = scanner->card_index_for_addr(obj_addr);
        // For humongous objects, the typical object is an array, so the following checks may be overkill
        // For regular objects (not object arrays), if the card holding the start of the object is dirty,
        // we do not need to verify that cards spanning interesting pointers within this object are dirty.
        if (!scanner->is_write_card_dirty(card_index) || obj->is_objArray()) {
          obj->oop_iterate(&check_interesting_pointers);
        }
        // else, object's start is marked dirty and obj is not an objArray, so any interesting pointers are covered
        if (!scanner->verify_registration(obj_addr, obj->size())) {
          ShenandoahAsserts::print_failure(ShenandoahAsserts::_safe_all, obj, obj_addr, NULL,
                                          "Verify init-update-references remembered set violation", "object not properly registered", __FILE__, __LINE__);
        }
      } else if (!r->is_humongous()) {
        HeapWord* t = r->get_update_watermark();
        while (obj_addr < t) {
          oop obj = oop(obj_addr);
          size_t card_index = scanner->card_index_for_addr(obj_addr);
          // For regular objects (not object arrays), if the card holding the start of the object is dirty,
          // we do not need to verify that cards spanning interesting pointers within this object are dirty.
          if (!scanner->is_write_card_dirty(card_index) || obj->is_objArray()) {
            obj->oop_iterate(&check_interesting_pointers);
          }
          // else, object's start is marked dirty and obj is not an objArray, so any interesting pointers are covered
          if (!scanner->verify_registration(obj_addr, obj->size())) {
            ShenandoahAsserts::print_failure(ShenandoahAsserts::_safe_all, obj, obj_addr, NULL,
                                            "Verify init-update-references remembered set violation", "object not properly registered", __FILE__, __LINE__);
          }
          obj_addr += obj->size();
        }
      }
    } // else, we don't care about this region
  }
}<|MERGE_RESOLUTION|>--- conflicted
+++ resolved
@@ -2165,7 +2165,6 @@
       if (r->is_active() && !r->is_cset()) {
         if (!_heap->mode()->is_generational() || r->affiliation() == YOUNG_GENERATION) {
           _heap->marked_object_oop_iterate(r, &cl, update_watermark);
-<<<<<<< HEAD
         } else {
           assert(r->affiliation() == OLD_GENERATION, "Should not be updating references on FREE regions");
           if (_heap->active_generation()->generation_mode() == GLOBAL) {
@@ -2178,8 +2177,9 @@
           } else {
             // Old region in a young cycle or mixed cycle.
             if (ShenandoahUseSimpleCardScanning) {
-              // TODO: deprecate the ShenandoahUseSimpleCardScanning command-line option.
-              assert(false, "ShenandoahUseSimpleCardScanning is no longer supported");
+              if (ShenandoahBarrierSet::barrier_set()->card_table()->is_dirty(MemRegion(r->bottom(), r->top()))) {
+                update_all_references(&cl, r, update_watermark);
+              }
             } else if (!_mixed_evac) {
               // This is a young evac..
               _heap->card_scan()->process_region(r, &cl, true);
@@ -2213,20 +2213,6 @@
                   p += obj->size();
                 }
               }
-=======
-        } else if (r->affiliation() == OLD_GENERATION) {
-          if (!_heap->is_gc_generation_young() || is_mixed) {
-            // Old region in global or mixed cycle (in which case, old regions should be marked).
-            // We need to make sure that the next remembered set scan does not iterate over dead objects
-            // which haven't had their references updated.
-            r->oop_iterate(&cl, /*fill_dead_objects*/ true, /* reregister_coalesced_objects */ true);
-          } else {
-            // Old region in a young cycle with no old regions.
-            if (!ShenandoahUseSimpleCardScanning) {
-              _heap->card_scan()->process_region(r, &cl);
-            } else if (ShenandoahBarrierSet::barrier_set()->card_table()->is_dirty(MemRegion(r->bottom(), r->top()))) {
-              update_all_references(&cl, r, update_watermark);
->>>>>>> 9011a4b6
             }
           }
         }

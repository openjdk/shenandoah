--- conflicted
+++ resolved
@@ -101,15 +101,9 @@
 
 bool ShenandoahConcurrentGC::collect(GCCause::Cause cause) {
   ShenandoahHeap* const heap = ShenandoahHeap::heap();
-<<<<<<< HEAD
+  heap->start_conc_gc();
+
   ShenandoahBreakpointGCScope breakpoint_gc_scope(cause);
-=======
-  heap->start_conc_gc();
-  if (cause == GCCause::_wb_breakpoint) {
-    ShenandoahBreakpoint::start_gc();
-  }
-  ShenandoahBreakpointGCScope breakpoint_gc_scope;
->>>>>>> dc9d7d0a
 
   // Reset for upcoming marking
   entry_reset();

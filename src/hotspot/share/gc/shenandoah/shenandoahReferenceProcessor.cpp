--- conflicted
+++ resolved
@@ -383,18 +383,9 @@
 oop ShenandoahReferenceProcessor::drop(oop reference, ReferenceType type) {
   log_trace(gc, ref)("Dropped Reference: " PTR_FORMAT " (%s)", p2i(reference), reference_type_name(type));
 
-<<<<<<< HEAD
   ShenandoahHeap* heap = ShenandoahHeap::heap();
   oop referent = reference_referent<T>(reference);
-  assert(reference_referent<T>(reference) == NULL ||
-         heap->marking_context()->is_marked(reference_referent<T>(reference)), "only drop references with alive referents");
-=======
-#ifdef ASSERT
-  oop referent = reference_referent<T>(reference);
-  assert(referent == NULL || ShenandoahHeap::heap()->marking_context()->is_marked(referent),
-         "only drop references with alive referents");
-#endif
->>>>>>> df05b4d1
+  assert(referent == NULL || heap->marking_context()->is_marked(referent), "only drop references with alive referents");
 
   // Unlink and return next in list
   oop next = reference_discovered<T>(reference);

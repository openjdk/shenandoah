--- conflicted
+++ resolved
@@ -164,26 +164,14 @@
   size_t v_available = available();
   size_t v_humongous_waste = get_humongous_waste();
   LogGcInfo::print("%s: %s generation used: " SIZE_FORMAT "%s, used regions: " SIZE_FORMAT "%s, "
-<<<<<<< HEAD
                    "humongous waste: " SIZE_FORMAT "%s, soft capacity: " SIZE_FORMAT "%s, max capacity: " SIZE_FORMAT "%s, "
                    "available: " SIZE_FORMAT "%s", msg, name(),
-                   byte_size_in_proper_unit(v_used), proper_unit_for_byte_size(v_used),
-                   byte_size_in_proper_unit(v_used_regions), proper_unit_for_byte_size(v_used_regions),
-                   byte_size_in_proper_unit(v_humongous_waste), proper_unit_for_byte_size(v_humongous_waste),
-                   byte_size_in_proper_unit(v_soft_max_capacity), proper_unit_for_byte_size(v_soft_max_capacity),
-                   byte_size_in_proper_unit(v_max_capacity), proper_unit_for_byte_size(v_max_capacity),
-                   byte_size_in_proper_unit(v_available), proper_unit_for_byte_size(v_available));
-=======
-                   "soft capacity: " SIZE_FORMAT "%s, max capacity: " SIZE_FORMAT "%s, available: " SIZE_FORMAT "%s, "
-                   "adjusted available: " SIZE_FORMAT "%s",
-                   msg, name(),
                    byte_size_in_proper_unit(v_used),              proper_unit_for_byte_size(v_used),
                    byte_size_in_proper_unit(v_used_regions),      proper_unit_for_byte_size(v_used_regions),
+                   byte_size_in_proper_unit(v_humongous_waste),   proper_unit_for_byte_size(v_humongous_waste),
                    byte_size_in_proper_unit(v_soft_max_capacity), proper_unit_for_byte_size(v_soft_max_capacity),
                    byte_size_in_proper_unit(v_max_capacity),      proper_unit_for_byte_size(v_max_capacity),
-                   byte_size_in_proper_unit(v_available),         proper_unit_for_byte_size(v_available),
-                   byte_size_in_proper_unit(v_adjusted_avail),    proper_unit_for_byte_size(v_adjusted_avail));
->>>>>>> b2623500
+                   byte_size_in_proper_unit(v_available),         proper_unit_for_byte_size(v_available));
 }
 
 void ShenandoahGeneration::reset_mark_bitmap() {
@@ -1039,7 +1027,7 @@
 size_t ShenandoahGeneration::adjust_available(intptr_t adjustment) {
   assert(ShenandoahHeap::heap()->mode()->is_generational(), "Only generational mode accounts for generational usage");
   assert(adjustment % ShenandoahHeapRegion::region_size_bytes() == 0,
-	 "Adjustment to generation size must be multiple of region size");
+        "Adjustment to generation size must be multiple of region size");
   _adjusted_capacity = soft_max_capacity() + adjustment;
   return _adjusted_capacity;
 }

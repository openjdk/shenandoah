--- conflicted
+++ resolved
@@ -91,14 +91,10 @@
 
   _cset_map[r->index()] = 1;
 
-<<<<<<< HEAD
   size_t live = r->get_live_data_bytes();
   size_t garbage = r->garbage();
 
-  if (r->affiliation() == YOUNG_GENERATION) {
-=======
   if (r->is_young()) {
->>>>>>> 461f0831
     _young_region_count++;
     _young_bytes_to_evacuate += live;
     if (r->age() >= InitialTenuringThreshold) {

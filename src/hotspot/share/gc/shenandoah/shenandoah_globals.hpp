/*
 * Copyright (c) 2020, 2023, Oracle and/or its affiliates. All rights reserved.
 * Copyright (c) 2016, 2021, Red Hat, Inc. All rights reserved.
 * Copyright Amazon.com Inc. or its affiliates. All Rights Reserved.
 * DO NOT ALTER OR REMOVE COPYRIGHT NOTICES OR THIS FILE HEADER.
 *
 * This code is free software; you can redistribute it and/or modify it
 * under the terms of the GNU General Public License version 2 only, as
 * published by the Free Software Foundation.
 *
 * This code is distributed in the hope that it will be useful, but WITHOUT
 * ANY WARRANTY; without even the implied warranty of MERCHANTABILITY or
 * FITNESS FOR A PARTICULAR PURPOSE.  See the GNU General Public License
 * version 2 for more details (a copy is included in the LICENSE file that
 * accompanied this code).
 *
 * You should have received a copy of the GNU General Public License version
 * 2 along with this work; if not, write to the Free Software Foundation,
 * Inc., 51 Franklin St, Fifth Floor, Boston, MA 02110-1301 USA.
 *
 * Please contact Oracle, 500 Oracle Parkway, Redwood Shores, CA 94065 USA
 * or visit www.oracle.com if you need additional information or have any
 * questions.
 *
 */

#ifndef SHARE_GC_SHENANDOAH_SHENANDOAH_GLOBALS_HPP
#define SHARE_GC_SHENANDOAH_SHENANDOAH_GLOBALS_HPP

#define GC_SHENANDOAH_FLAGS(develop,                                        \
                            develop_pd,                                     \
                            product,                                        \
                            product_pd,                                     \
                            notproduct,                                     \
                            range,                                          \
                            constraint)                                     \
                                                                            \
  product(size_t, ShenandoahRegionSize, 0, EXPERIMENTAL,                    \
          "Static heap region size. Set zero to enable automatic sizing.")  \
                                                                            \
  product(size_t, ShenandoahTargetNumRegions, 2048, EXPERIMENTAL,           \
          "With automatic region sizing, this is the approximate number "   \
          "of regions that would be used, within min/max region size "      \
          "limits.")                                                        \
                                                                            \
  product(size_t, ShenandoahMinRegionSize, 256 * K, EXPERIMENTAL,           \
          "With automatic region sizing, the regions would be at least "    \
          "this large.")                                                    \
                                                                            \
  product(size_t, ShenandoahMaxRegionSize, 32 * M, EXPERIMENTAL,            \
          "With automatic region sizing, the regions would be at most "     \
          "this large.")                                                    \
                                                                            \
  product(intx, ShenandoahHumongousThreshold, 100, EXPERIMENTAL,            \
          "Humongous objects are allocated in separate regions. "           \
          "This setting defines how large the object should be to be "      \
          "deemed humongous. Value is in  percents of heap region size. "   \
          "This also caps the maximum TLAB size.")                          \
          range(1, 100)                                                     \
                                                                            \
  product(ccstr, ShenandoahGCMode, "satb",                                  \
          "GC mode to use.  Among other things, this defines which "        \
          "barriers are in in use. Possible values are:"                    \
          " satb - snapshot-at-the-beginning concurrent GC (three pass mark-evac-update);"  \
          " iu - incremental-update concurrent GC (three pass mark-evac-update);"  \
          " passive - stop the world GC only (either degenerated or full);" \
          " generational - generational concurrent GC")                     \
                                                                            \
  product(ccstr, ShenandoahGCHeuristics, "adaptive",                        \
          "GC heuristics to use. This fine-tunes the GC mode selected, "    \
          "by choosing when to start the GC, how much to process on each "  \
          "cycle, and what other features to automatically enable. "        \
          "Possible values are:"                                            \
          " adaptive - adapt to maintain the given amount of free heap "    \
          "at all times, even during the GC cycle;"                         \
          " static -  trigger GC when free heap falls below the threshold;" \
          " aggressive - run GC continuously, try to evacuate everything;"  \
          " compact - run GC more frequently and with deeper targets to "   \
          "free up more memory.")                                           \
                                                                            \
  product(ccstr, ShenandoahOldGCHeuristics, "adaptive", EXPERIMENTAL,       \
          "Similar to ShenandoahGCHeuristics, but applied to the old "      \
          "generation. This configuration is only used to trigger old "     \
          "collections and does not change how regions are selected "       \
          "for collection.")                                                \
                                                                            \
  product(uintx, ShenandoahUnloadClassesFrequency, 1, EXPERIMENTAL,         \
          "Unload the classes every Nth cycle. Normally affects concurrent "\
          "GC cycles, as degenerated and full GCs would try to unload "     \
          "classes regardless. Set to zero to disable class unloading.")    \
                                                                            \
  product(uintx, ShenandoahGarbageThreshold, 25, EXPERIMENTAL,              \
          "How much garbage a region has to contain before it would be "    \
          "taken for collection. This a guideline only, as GC heuristics "  \
          "may select the region for collection even if it has little "     \
          "garbage. This also affects how much internal fragmentation the " \
          "collector accepts. In percents of heap region size.")            \
          range(0,100)                                                      \
                                                                            \
  product(uintx, ShenandoahOldGarbageThreshold, 15, EXPERIMENTAL,           \
          "How much garbage an old region has to contain before it would "  \
          "be taken for collection.")                                       \
          range(0,100)                                                      \
                                                                            \
  product(uintx, ShenandoahIgnoreGarbageThreshold, 5, EXPERIMENTAL,         \
          "When less than this amount of garbage (as a percentage of "      \
          "region size) exists within a region, the region will not be "    \
          "added to the collection set, even when the heuristic has "       \
          "chosen to aggressively add regions with less than "              \
          "ShenandoahGarbageThreshold amount of garbage into the "          \
          "collection set.")                                                \
          range(0,100)                                                      \
                                                                            \
  product(uintx, ShenandoahInitFreeThreshold, 70, EXPERIMENTAL,             \
          "When less than this amount of memory is free within the"         \
          "heap or generation, trigger a learning cycle if we are "         \
          "in learning mode.  Learning mode happens during initialization " \
          "and following a drastic state change, such as following a "      \
          "degenerated or Full GC cycle.  In percents of soft max "         \
          "heap size.")                                                     \
          range(0,100)                                                      \
                                                                            \
  product(uintx, ShenandoahMinFreeThreshold, 10, EXPERIMENTAL,              \
          "Percentage of free heap memory (or young generation, in "        \
          "generational mode) below which most heuristics trigger "         \
          "collection independent of other triggers. Provides a safety "    \
          "margin for many heuristics. In percents of (soft) max heap "     \
          "size.")                                                          \
          range(0,100)                                                      \
                                                                            \
  product(uintx, ShenandoahAllocationThreshold, 0, EXPERIMENTAL,            \
          "How many new allocations should happen since the last GC cycle " \
          "before some heuristics trigger the collection. In percents of "  \
          "(soft) max heap size. Set to zero to effectively disable.")      \
          range(0,100)                                                      \
                                                                            \
  product(uintx, ShenandoahAllocSpikeFactor, 5, EXPERIMENTAL,               \
          "How much of heap should some heuristics reserve for absorbing "  \
          "the allocation spikes. Larger value wastes more memory in "      \
          "non-emergency cases, but provides more safety in emergency "     \
          "cases. In percents of (soft) max heap size.")                    \
          range(0,100)                                                      \
                                                                            \
  product(uintx, ShenandoahLearningSteps, 10, EXPERIMENTAL,                 \
          "The number of cycles some heuristics take to collect in order "  \
          "to learn application and GC performance.")                       \
          range(0,100)                                                      \
                                                                            \
  product(uintx, ShenandoahImmediateThreshold, 70, EXPERIMENTAL,            \
          "The cycle may shortcut when enough garbage can be reclaimed "    \
          "from the immediate garbage (completely garbage regions). "       \
          "In percents of total garbage found. Setting this threshold "     \
          "to 100 effectively disables the shortcut.")                      \
          range(0,100)                                                      \
                                                                            \
  product(uintx, ShenandoahAdaptiveSampleFrequencyHz, 10, EXPERIMENTAL,     \
          "The number of times per second to update the allocation rate "   \
          "moving average.")                                                \
                                                                            \
  product(uintx, ShenandoahAdaptiveSampleSizeSeconds, 10, EXPERIMENTAL,     \
          "The size of the moving window over which the average "           \
          "allocation rate is maintained. The total number of samples "     \
          "is the product of this number and the sample frequency.")        \
                                                                            \
  product(double, ShenandoahAdaptiveInitialConfidence, 1.8, EXPERIMENTAL,   \
          "The number of standard deviations used to determine an initial " \
          "margin of error for the average cycle time and average "         \
          "allocation rate. Increasing this value will cause the "          \
          "heuristic to initiate more concurrent cycles." )                 \
                                                                            \
  product(double, ShenandoahAdaptiveInitialSpikeThreshold, 1.8, EXPERIMENTAL, \
          "If the most recently sampled allocation rate is more than "      \
          "this many standard deviations away from the moving average, "    \
          "then a cycle is initiated. This value controls how sensitive "   \
          "the heuristic is to allocation spikes. Decreasing this number "  \
          "increases the sensitivity. ")                                    \
                                                                            \
  product(double, ShenandoahAdaptiveDecayFactor, 0.1, EXPERIMENTAL,         \
          "The decay factor (alpha) used for values in the weighted "       \
          "moving average of cycle time and allocation rate. "              \
          "Larger values give more weight to recent values.")               \
          range(0,1.0)                                                      \
                                                                            \
  product(bool, ShenandoahAdaptiveIgnoreShortCycles, true, EXPERIMENTAL,    \
          "The adaptive heuristic tracks a moving average of cycle "        \
          "times in order to start a gc before memory is exhausted. "       \
          "In some cases, Shenandoah may skip the evacuation and update "   \
          "reference phases, resulting in a shorter cycle. These may skew " \
          "the average cycle time downward and may cause the heuristic "    \
          "to wait too long to start a cycle. Disabling this will have "    \
          "the gc run less often, which will reduce CPU utilization, but"   \
          "increase the risk of degenerated cycles.")                       \
                                                                            \
  product(uintx, ShenandoahGuaranteedGCInterval, 5*60*1000, EXPERIMENTAL,   \
          "Many heuristics would guarantee a concurrent GC cycle at "       \
          "least with this interval. This is useful when large idle "       \
          "intervals are present, where GC can run without stealing "       \
          "time from active application. Time is in milliseconds. "         \
          "Setting this to 0 disables the feature.")                        \
                                                                            \
  product(uintx, ShenandoahGuaranteedOldGCInterval, 10*60*1000, EXPERIMENTAL, \
          "Run a collection of the old generation at least this often. "    \
          "Heuristics may trigger collections more frequently. Time is in " \
          "milliseconds. Setting this to 0 disables the feature.")          \
                                                                            \
<<<<<<< HEAD
  product(uintx, ShenandoahGuaranteedYoungGCInterval, 15*1000,  EXPERIMENTAL,  \
          "Run a collection of the young generation at least this often. "    \
=======
  product(uintx, ShenandoahGuaranteedYoungGCInterval, 5*60*1000, EXPERIMENTAL, \
          "Run a collection of the young generation at least this often. "  \
>>>>>>> 7df41365
          "Heuristics may trigger collections more frequently. Time is in " \
          "milliseconds. Setting this to 0 disables the feature.")          \
                                                                            \
  product(bool, ShenandoahAlwaysClearSoftRefs, false, EXPERIMENTAL,         \
          "Unconditionally clear soft references, instead of using any "    \
          "other cleanup policy. This minimizes footprint at expense of"    \
          "more soft reference churn in applications.")                     \
                                                                            \
  product(bool, ShenandoahUncommit, true, EXPERIMENTAL,                     \
          "Allow to uncommit memory under unused regions and metadata. "    \
          "This optimizes footprint at expense of allocation latency in "   \
          "regions that require committing back. Uncommits would be "       \
          "disabled by some heuristics, or with static heap size.")         \
                                                                            \
  product(uintx, ShenandoahUncommitDelay, 5*60*1000, EXPERIMENTAL,          \
          "Uncommit memory for regions that were not used for more than "   \
          "this time. First use after that would incur allocation stalls. " \
          "Actively used regions would never be uncommitted, because they " \
          "do not become unused longer than this delay. Time is in "        \
          "milliseconds. Setting this delay to 0 effectively uncommits "    \
          "regions almost immediately after they become unused.")           \
                                                                            \
  product(bool, ShenandoahRegionSampling, false, EXPERIMENTAL,              \
          "Provide heap region sampling data via jvmstat.")                 \
                                                                            \
  product(int, ShenandoahRegionSamplingRate, 40, EXPERIMENTAL,              \
          "Sampling rate for heap region sampling. In milliseconds between "\
          "the samples. Higher values provide more fidelity, at expense "   \
          "of more sampling overhead.")                                     \
                                                                            \
  product(uintx, ShenandoahControlIntervalMin, 1, EXPERIMENTAL,             \
          "The minimum sleep interval for the control loop that drives "    \
          "the cycles. Lower values would increase GC responsiveness "      \
          "to changing heap conditions, at the expense of higher perf "     \
          "overhead. Time is in milliseconds.")                             \
                                                                            \
  product(uintx, ShenandoahControlIntervalMax, 10, EXPERIMENTAL,            \
          "The maximum sleep interval for control loop that drives "        \
          "the cycles. Lower values would increase GC responsiveness "      \
          "to changing heap conditions, at the expense of higher perf "     \
          "overhead. Time is in milliseconds.")                             \
                                                                            \
  product(uintx, ShenandoahControlIntervalAdjustPeriod, 1000, EXPERIMENTAL, \
          "The time period for one step in control loop interval "          \
          "adjustment. Lower values make adjustments faster, at the "       \
          "expense of higher perf overhead. Time is in milliseconds.")      \
                                                                            \
  product(bool, ShenandoahVerify, false, DIAGNOSTIC,                        \
          "Enable internal verification. This would catch many GC bugs, "   \
          "but it would also stall the collector during the verification, " \
          "which prolongs the pauses and might hide other bugs.")           \
                                                                            \
  product(intx, ShenandoahVerifyLevel, 4, DIAGNOSTIC,                       \
          "Verification level, higher levels check more, taking more time. "\
          "Accepted values are:"                                            \
          " 0 = basic heap checks; "                                        \
          " 1 = previous level, plus basic region checks; "                 \
          " 2 = previous level, plus all roots; "                           \
          " 3 = previous level, plus all reachable objects; "               \
          " 4 = previous level, plus all marked objects")                   \
                                                                            \
  product(bool, ShenandoahElasticTLAB, true, DIAGNOSTIC,                    \
          "Use Elastic TLABs with Shenandoah")                              \
                                                                            \
  product(uintx, ShenandoahEvacReserve, 5, EXPERIMENTAL,                    \
          "How much of (young-generation) heap to reserve for "             \
          "(young-generation) evacuations.  Larger values allow GC to "     \
          "evacuate more live objects on every cycle, while leaving "       \
          "less headroom for application to allocate while GC is "          \
          "evacuating and updating references. This parameter is "          \
          "consulted at the of marking, before selecting the collection "   \
          "set.  If available memory at this time is smaller than the "     \
          "indicated reserve, the bound on collection set size is "         \
          "adjusted downward.  The size of a generational mixed "           \
          "evacuation collection set (comprised of both young and old "     \
          "regions) is also bounded by this parameter.  In percents of "    \
          "total (young-generation) heap size.")                            \
          range(1,100)                                                      \
                                                                            \
  product(double, ShenandoahEvacWaste, 1.2, EXPERIMENTAL,                   \
          "How much waste evacuations produce within the reserved space. "  \
          "Larger values make evacuations more resilient against "          \
          "evacuation conflicts, at expense of evacuating less on each "    \
          "GC cycle.  Smaller values increase the risk of evacuation "      \
          "failures, which will trigger stop-the-world Full GC passes.")    \
          range(1.0,100.0)                                                  \
                                                                            \
  product(double, ShenandoahOldEvacWaste, 1.6, EXPERIMENTAL,                \
          "How much waste evacuations produce within the reserved space. "  \
          "Larger values make evacuations more resilient against "          \
          "evacuation conflicts, at expense of evacuating less on each "    \
          "GC cycle.  Smaller values increase the risk of evacuation "      \
          "failures, which will trigger stop-the-world Full GC passes.")    \
          range(1.0,100.0)                                                  \
                                                                            \
  product(double, ShenandoahPromoEvacWaste, 1.2, EXPERIMENTAL,              \
          "How much waste evacuations produce within the reserved space. "  \
          "Larger values make evacuations more resilient against "          \
          "evacuation conflicts, at expense of evacuating less on each "    \
          "GC cycle.  Smaller values increase the risk of evacuation "      \
          "failures, which will trigger stop-the-world Full GC passes.")    \
          range(1.0,100.0)                                                  \
                                                                            \
  product(uintx, ShenandoahMaxEvacLABRatio, 0, EXPERIMENTAL,                \
          "Potentially, each running thread maintains a PLAB for "          \
          "evacuating objects into old-gen memory and a GCLAB for "         \
          "evacuating objects into young-gen memory.  Each time a thread "  \
          "exhausts its PLAB or GCLAB, a new local buffer is allocated. "   \
          "By default, the new buffer is twice the size of the previous "   \
          "buffer.  The sizes are reset to the minimum at the start of "    \
          "each GC pass.  This parameter limits the growth of evacuation "  \
          "buffer sizes to its value multiplied by the minimum buffer "     \
          "size.  A higher value allows evacuation allocations to be more " \
          "efficient because less synchronization is required by "          \
          "individual threads.  However, a larger value increases the "     \
          "likelihood of evacuation failures, leading to long "             \
          "stop-the-world pauses.  This is because a large value "          \
          "allows individual threads to consume large percentages of "      \
          "the total evacuation budget without necessarily effectively "    \
          "filling their local evacuation buffers with evacuated "          \
          "objects.  A value of zero means no maximum size is enforced.")   \
          range(0, 1024)                                                    \
                                                                            \
  product(bool, ShenandoahEvacReserveOverflow, true, EXPERIMENTAL,          \
          "Allow evacuations to overflow the reserved space. Enabling it "  \
          "will make evacuations more resilient when evacuation "           \
          "reserve/waste is incorrect, at the risk that application "       \
          "runs out of memory too early.")                                  \
                                                                            \
  product(uintx, ShenandoahOldEvacRatioPercent, 75, EXPERIMENTAL,           \
          "The maximum proportion of evacuation from old-gen memory, as "   \
          "a percent ratio.  The default value 75 denotes that no more "    \
          "than 75% of the collection set evacuation "                      \
          "workload may be evacuate to old-gen heap regions.  This limits " \
          "both the promotion of aged regions and the compaction of "       \
          "existing old regions.  A value of 75 denotes that the normal "   \
          "young-gen evacuation is increased by up to four fold. "          \
          "A larger value allows quicker promotion and allows"              \
          "a smaller number of mixed evacuations to process "               \
          "the entire list of old-gen collection candidates at the cost "   \
          "of an increased disruption of the normal cadence of young-gen "  \
          "collections.  A value of 100 allows a mixed evacuation to "      \
          "focus entirely on old-gen memory, allowing no young-gen "        \
          "regions to be collected, likely resulting in subsequent "        \
          "allocation failures because the allocation pool is not "         \
          "replenished.  A value of 0 allows a mixed evacuation to"         \
          "focus entirely on young-gen memory, allowing no old-gen "        \
          "regions to be collected, likely resulting in subsequent "        \
          "promotion failures and triggering of stop-the-world full GC "    \
          "events.")                                                        \
          range(0,100)                                                      \
                                                                            \
<<<<<<< HEAD
  product(uintx, ShenandoahMinYoungPercentage, 20,                          \
=======
  product(uintx, ShenandoahMinYoungPercentage, 20, EXPERIMENTAL,            \
>>>>>>> 7df41365
          "The minimum percentage of the heap to use for the young "        \
          "generation. Heuristics will not adjust the young generation "    \
          "to be less than this.")                                          \
          range(0, 100)                                                     \
                                                                            \
<<<<<<< HEAD
  product(uintx, ShenandoahMaxYoungPercentage, 100,                         \
=======
  product(uintx, ShenandoahMaxYoungPercentage, 80, EXPERIMENTAL,            \
>>>>>>> 7df41365
          "The maximum percentage of the heap to use for the young "        \
          "generation. Heuristics will not adjust the young generation "    \
          "to be more than this.")                                          \
          range(0, 100)                                                     \
                                                                            \
  product(bool, ShenandoahPacing, true, EXPERIMENTAL,                       \
          "Pace application allocations to give GC chance to start "        \
          "and complete before allocation failure is reached.")             \
                                                                            \
  product(uintx, ShenandoahPacingMaxDelay, 10, EXPERIMENTAL,                \
          "Max delay for pacing application allocations. Larger values "    \
          "provide more resilience against out of memory, at expense at "   \
          "hiding the GC latencies in the allocation path. Time is in "     \
          "milliseconds. Setting it to arbitrarily large value makes "      \
          "GC effectively stall the threads indefinitely instead of going " \
          "to degenerated or Full GC.")                                     \
                                                                            \
  product(uintx, ShenandoahPacingIdleSlack, 2, EXPERIMENTAL,                \
          "How much of heap counted as non-taxable allocations during idle "\
          "phases. Larger value makes the pacing milder when collector is " \
          "idle, requiring less rendezvous with control thread. Lower "     \
          "value makes the pacing control less responsive to out-of-cycle " \
          "allocs. In percent of total heap size.")                         \
          range(0, 100)                                                     \
                                                                            \
  product(uintx, ShenandoahPacingCycleSlack, 10, EXPERIMENTAL,              \
          "How much of free space to take as non-taxable allocations "      \
          "the GC cycle. Larger value makes the pacing milder at the "      \
          "beginning of the GC cycle. Lower value makes the pacing less "   \
          "uniform during the cycle. In percent of free space.")            \
          range(0, 100)                                                     \
                                                                            \
  product(double, ShenandoahPacingSurcharge, 1.1, EXPERIMENTAL,             \
          "Additional pacing tax surcharge to help unclutter the heap. "    \
          "Larger values makes the pacing more aggressive. Lower values "   \
          "risk GC cycles finish with less memory than were available at "  \
          "the beginning of it.")                                           \
          range(1.0, 100.0)                                                 \
                                                                            \
  product(uintx, ShenandoahCriticalFreeThreshold, 1, EXPERIMENTAL,          \
          "How much of the heap needs to be free after recovery cycles, "   \
          "either Degenerated or Full GC to be claimed successful. If this "\
          "much space is not available, next recovery step would be "       \
          "triggered.")                                                     \
          range(0, 100)                                                     \
                                                                            \
  product(bool, ShenandoahDegeneratedGC, true, DIAGNOSTIC,                  \
          "Enable Degenerated GC as the graceful degradation step. "        \
          "Disabling this option leads to degradation to Full GC instead. " \
          "When running in passive mode, this can be toggled to measure "   \
          "either Degenerated GC or Full GC costs.")                        \
                                                                            \
  product(uintx, ShenandoahFullGCThreshold, 3, EXPERIMENTAL,                \
          "How many back-to-back Degenerated GCs should happen before "     \
          "going to a Full GC.")                                            \
                                                                            \
  product(bool, ShenandoahImplicitGCInvokesConcurrent, false, EXPERIMENTAL, \
          "Should internally-caused GC requests invoke concurrent cycles, " \
          "should they do the stop-the-world (Degenerated / Full GC)? "     \
          "Many heuristics automatically enable this. This option is "      \
          "similar to global ExplicitGCInvokesConcurrent.")                 \
                                                                            \
  product(bool, ShenandoahHumongousMoves, true, DIAGNOSTIC,                 \
          "Allow moving humongous regions. This makes GC more resistant "   \
          "to external fragmentation that may otherwise fail other "        \
          "humongous allocations, at the expense of higher GC copying "     \
          "costs. Currently affects stop-the-world (Full) cycle only.")     \
                                                                            \
  product(bool, ShenandoahOOMDuringEvacALot, false, DIAGNOSTIC,             \
          "Testing: simulate OOM during evacuation.")                       \
                                                                            \
  product(bool, ShenandoahAllocFailureALot, false, DIAGNOSTIC,              \
          "Testing: make lots of artificial allocation failures.")          \
                                                                            \
  product(uintx, ShenandoahCoalesceChance, 0, DIAGNOSTIC,                   \
          "Testing: Abandon remaining mixed collections with this "         \
          "likelihood. Following each mixed collection, abandon all "       \
          "remaining mixed collection candidate regions with likelihood "   \
          "ShenandoahCoalesceChance. Abandoning a mixed collection will "   \
          "cause the old regions to be made parseable, rather than being "  \
          "evacuated.")                                                     \
          range(0, 100)                                                     \
                                                                            \
  product(intx, ShenandoahMarkScanPrefetch, 32, EXPERIMENTAL,               \
          "How many objects to prefetch ahead when traversing mark bitmaps."\
          "Set to 0 to disable prefetching.")                               \
          range(0, 256)                                                     \
                                                                            \
  product(uintx, ShenandoahMarkLoopStride, 1000, EXPERIMENTAL,              \
          "How many items to process during one marking iteration before "  \
          "checking for cancellation, yielding, etc. Larger values improve "\
          "marking performance at expense of responsiveness.")              \
                                                                            \
  product(uintx, ShenandoahParallelRegionStride, 1024, EXPERIMENTAL,        \
          "How many regions to process at once during parallel region "     \
          "iteration. Affects heaps with lots of regions.")                 \
                                                                            \
  product(size_t, ShenandoahSATBBufferSize, 1 * K, EXPERIMENTAL,            \
          "Number of entries in an SATB log buffer.")                       \
          range(1, max_uintx)                                               \
                                                                            \
  product(uintx, ShenandoahMaxSATBBufferFlushes, 5, EXPERIMENTAL,           \
          "How many times to maximum attempt to flush SATB buffers at the " \
          "end of concurrent marking.")                                     \
                                                                            \
  product(bool, ShenandoahSuspendibleWorkers, false, EXPERIMENTAL,          \
          "Suspend concurrent GC worker threads at safepoints")             \
                                                                            \
  product(bool, ShenandoahSATBBarrier, true, DIAGNOSTIC,                    \
          "Turn on/off SATB barriers in Shenandoah")                        \
                                                                            \
  product(bool, ShenandoahIUBarrier, false, DIAGNOSTIC,                     \
          "Turn on/off I-U barriers barriers in Shenandoah")                \
                                                                            \
  product(bool, ShenandoahCASBarrier, true, DIAGNOSTIC,                     \
          "Turn on/off CAS barriers in Shenandoah")                         \
                                                                            \
  product(bool, ShenandoahCloneBarrier, true, DIAGNOSTIC,                   \
          "Turn on/off clone barriers in Shenandoah")                       \
                                                                            \
  product(bool, ShenandoahLoadRefBarrier, true, DIAGNOSTIC,                 \
          "Turn on/off load-reference barriers in Shenandoah")              \
                                                                            \
  product(bool, ShenandoahNMethodBarrier, true, DIAGNOSTIC,                 \
          "Turn on/off NMethod entry barriers in Shenandoah")               \
                                                                            \
  product(bool, ShenandoahStackWatermarkBarrier, true, DIAGNOSTIC,          \
          "Turn on/off stack watermark barriers in Shenandoah")             \
                                                                            \
  develop(bool, ShenandoahVerifyOptoBarriers, false,                        \
          "Verify no missing barriers in C2.")                              \
                                                                            \
  product(bool, ShenandoahLoopOptsAfterExpansion, true, DIAGNOSTIC,         \
          "Attempt more loop opts after barrier expansion.")                \
                                                                            \
  product(bool, ShenandoahSelfFixing, true, DIAGNOSTIC,                     \
          "Fix references with load reference barrier. Disabling this "     \
          "might degrade performance.")                                     \
                                                                            \
  product(uintx, ShenandoahOldCompactionReserve, 8, EXPERIMENTAL,           \
          "During generational GC, prevent promotions from filling "        \
          "this number of heap regions.  These regions are reserved "       \
          "for the purpose of supporting compaction of old-gen "            \
          "memory.  Otherwise, old-gen memory cannot be compacted.")        \
          range(0, 128)                                                     \
                                                                            \
  product(bool, ShenandoahAllowOldMarkingPreemption, true, DIAGNOSTIC,      \
          "Allow young generation collections to suspend concurrent"        \
          " marking in the old generation.")                                \
                                                                            \
  product(uintx, ShenandoahAgingCyclePeriod, 1, EXPERIMENTAL,               \
          "With generational mode, increment the age of objects and"        \
          "regions each time this many young-gen GC cycles are completed.") \
                                                                            \
  notproduct(bool, ShenandoahEnableCardStats, trueInDebug,                  \
          "Enable statistics collection related to clean & dirty cards")    \
                                                                            \
  notproduct(int, ShenandoahCardStatsLogInterval, 50,                       \
          "Log cumulative card stats every so many remembered set or "      \
          "update refs scans")                                              \
  // end of GC_SHENANDOAH_FLAGS

#endif // SHARE_GC_SHENANDOAH_SHENANDOAH_GLOBALS_HPP<|MERGE_RESOLUTION|>--- conflicted
+++ resolved
@@ -203,13 +203,8 @@
           "Heuristics may trigger collections more frequently. Time is in " \
           "milliseconds. Setting this to 0 disables the feature.")          \
                                                                             \
-<<<<<<< HEAD
   product(uintx, ShenandoahGuaranteedYoungGCInterval, 15*1000,  EXPERIMENTAL,  \
           "Run a collection of the young generation at least this often. "    \
-=======
-  product(uintx, ShenandoahGuaranteedYoungGCInterval, 5*60*1000, EXPERIMENTAL, \
-          "Run a collection of the young generation at least this often. "  \
->>>>>>> 7df41365
           "Heuristics may trigger collections more frequently. Time is in " \
           "milliseconds. Setting this to 0 disables the feature.")          \
                                                                             \
@@ -362,21 +357,13 @@
           "events.")                                                        \
           range(0,100)                                                      \
                                                                             \
-<<<<<<< HEAD
-  product(uintx, ShenandoahMinYoungPercentage, 20,                          \
-=======
   product(uintx, ShenandoahMinYoungPercentage, 20, EXPERIMENTAL,            \
->>>>>>> 7df41365
           "The minimum percentage of the heap to use for the young "        \
           "generation. Heuristics will not adjust the young generation "    \
           "to be less than this.")                                          \
           range(0, 100)                                                     \
                                                                             \
-<<<<<<< HEAD
-  product(uintx, ShenandoahMaxYoungPercentage, 100,                         \
-=======
-  product(uintx, ShenandoahMaxYoungPercentage, 80, EXPERIMENTAL,            \
->>>>>>> 7df41365
+  product(uintx, ShenandoahMaxYoungPercentage, 100, EXPERIMENTAL,           \
           "The maximum percentage of the heap to use for the young "        \
           "generation. Heuristics will not adjust the young generation "    \
           "to be more than this.")                                          \

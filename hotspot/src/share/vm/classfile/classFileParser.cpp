/*
 * Copyright (c) 1997, 2012, Oracle and/or its affiliates. All rights reserved.
 * DO NOT ALTER OR REMOVE COPYRIGHT NOTICES OR THIS FILE HEADER.
 *
 * This code is free software; you can redistribute it and/or modify it
 * under the terms of the GNU General Public License version 2 only, as
 * published by the Free Software Foundation.
 *
 * This code is distributed in the hope that it will be useful, but WITHOUT
 * ANY WARRANTY; without even the implied warranty of MERCHANTABILITY or
 * FITNESS FOR A PARTICULAR PURPOSE.  See the GNU General Public License
 * version 2 for more details (a copy is included in the LICENSE file that
 * accompanied this code).
 *
 * You should have received a copy of the GNU General Public License version
 * 2 along with this work; if not, write to the Free Software Foundation,
 * Inc., 51 Franklin St, Fifth Floor, Boston, MA 02110-1301 USA.
 *
 * Please contact Oracle, 500 Oracle Parkway, Redwood Shores, CA 94065 USA
 * or visit www.oracle.com if you need additional information or have any
 * questions.
 *
 */

#include "precompiled.hpp"
#include "classfile/classFileParser.hpp"
#include "classfile/classLoader.hpp"
#include "classfile/javaClasses.hpp"
#include "classfile/symbolTable.hpp"
#include "classfile/systemDictionary.hpp"
#include "classfile/verificationType.hpp"
#include "classfile/verifier.hpp"
#include "classfile/vmSymbols.hpp"
#include "memory/allocation.hpp"
#include "memory/gcLocker.hpp"
#include "memory/oopFactory.hpp"
#include "memory/universe.inline.hpp"
#include "oops/constantPoolOop.hpp"
#include "oops/fieldStreams.hpp"
#include "oops/instanceKlass.hpp"
#include "oops/instanceMirrorKlass.hpp"
#include "oops/klass.inline.hpp"
#include "oops/klassOop.hpp"
#include "oops/klassVtable.hpp"
#include "oops/methodOop.hpp"
#include "oops/symbol.hpp"
#include "prims/jvmtiExport.hpp"
#include "prims/jvmtiThreadState.hpp"
#include "runtime/javaCalls.hpp"
#include "runtime/perfData.hpp"
#include "runtime/reflection.hpp"
#include "runtime/signature.hpp"
#include "runtime/timer.hpp"
#include "services/classLoadingService.hpp"
#include "services/threadService.hpp"

// We generally try to create the oops directly when parsing, rather than
// allocating temporary data structures and copying the bytes twice. A
// temporary area is only needed when parsing utf8 entries in the constant
// pool and when parsing line number tables.

// We add assert in debug mode when class format is not checked.

#define JAVA_CLASSFILE_MAGIC              0xCAFEBABE
#define JAVA_MIN_SUPPORTED_VERSION        45
#define JAVA_MAX_SUPPORTED_VERSION        51
#define JAVA_MAX_SUPPORTED_MINOR_VERSION  0

// Used for two backward compatibility reasons:
// - to check for new additions to the class file format in JDK1.5
// - to check for bug fixes in the format checker in JDK1.5
#define JAVA_1_5_VERSION                  49

// Used for backward compatibility reasons:
// - to check for javac bug fixes that happened after 1.5
// - also used as the max version when running in jdk6
#define JAVA_6_VERSION                    50

// Used for backward compatibility reasons:
// - to check NameAndType_info signatures more aggressively
#define JAVA_7_VERSION                    51


void ClassFileParser::parse_constant_pool_entries(Handle class_loader, constantPoolHandle cp, int length, TRAPS) {
  // Use a local copy of ClassFileStream. It helps the C++ compiler to optimize
  // this function (_current can be allocated in a register, with scalar
  // replacement of aggregates). The _current pointer is copied back to
  // stream() when this function returns. DON'T call another method within
  // this method that uses stream().
  ClassFileStream* cfs0 = stream();
  ClassFileStream cfs1 = *cfs0;
  ClassFileStream* cfs = &cfs1;
#ifdef ASSERT
  assert(cfs->allocated_on_stack(),"should be local");
  u1* old_current = cfs0->current();
#endif

  // Used for batching symbol allocations.
  const char* names[SymbolTable::symbol_alloc_batch_size];
  int lengths[SymbolTable::symbol_alloc_batch_size];
  int indices[SymbolTable::symbol_alloc_batch_size];
  unsigned int hashValues[SymbolTable::symbol_alloc_batch_size];
  int names_count = 0;

  // parsing  Index 0 is unused
  for (int index = 1; index < length; index++) {
    // Each of the following case guarantees one more byte in the stream
    // for the following tag or the access_flags following constant pool,
    // so we don't need bounds-check for reading tag.
    u1 tag = cfs->get_u1_fast();
    switch (tag) {
      case JVM_CONSTANT_Class :
        {
          cfs->guarantee_more(3, CHECK);  // name_index, tag/access_flags
          u2 name_index = cfs->get_u2_fast();
          cp->klass_index_at_put(index, name_index);
        }
        break;
      case JVM_CONSTANT_Fieldref :
        {
          cfs->guarantee_more(5, CHECK);  // class_index, name_and_type_index, tag/access_flags
          u2 class_index = cfs->get_u2_fast();
          u2 name_and_type_index = cfs->get_u2_fast();
          cp->field_at_put(index, class_index, name_and_type_index);
        }
        break;
      case JVM_CONSTANT_Methodref :
        {
          cfs->guarantee_more(5, CHECK);  // class_index, name_and_type_index, tag/access_flags
          u2 class_index = cfs->get_u2_fast();
          u2 name_and_type_index = cfs->get_u2_fast();
          cp->method_at_put(index, class_index, name_and_type_index);
        }
        break;
      case JVM_CONSTANT_InterfaceMethodref :
        {
          cfs->guarantee_more(5, CHECK);  // class_index, name_and_type_index, tag/access_flags
          u2 class_index = cfs->get_u2_fast();
          u2 name_and_type_index = cfs->get_u2_fast();
          cp->interface_method_at_put(index, class_index, name_and_type_index);
        }
        break;
      case JVM_CONSTANT_String :
        {
          cfs->guarantee_more(3, CHECK);  // string_index, tag/access_flags
          u2 string_index = cfs->get_u2_fast();
          cp->string_index_at_put(index, string_index);
        }
        break;
      case JVM_CONSTANT_MethodHandle :
      case JVM_CONSTANT_MethodType :
        if (_major_version < Verifier::INVOKEDYNAMIC_MAJOR_VERSION) {
          classfile_parse_error(
            "Class file version does not support constant tag %u in class file %s",
            tag, CHECK);
        }
        if (!EnableInvokeDynamic) {
          classfile_parse_error(
            "This JVM does not support constant tag %u in class file %s",
            tag, CHECK);
        }
        if (tag == JVM_CONSTANT_MethodHandle) {
          cfs->guarantee_more(4, CHECK);  // ref_kind, method_index, tag/access_flags
          u1 ref_kind = cfs->get_u1_fast();
          u2 method_index = cfs->get_u2_fast();
          cp->method_handle_index_at_put(index, ref_kind, method_index);
        } else if (tag == JVM_CONSTANT_MethodType) {
          cfs->guarantee_more(3, CHECK);  // signature_index, tag/access_flags
          u2 signature_index = cfs->get_u2_fast();
          cp->method_type_index_at_put(index, signature_index);
        } else {
          ShouldNotReachHere();
        }
        break;
      case JVM_CONSTANT_InvokeDynamic :
        {
          if (_major_version < Verifier::INVOKEDYNAMIC_MAJOR_VERSION) {
            classfile_parse_error(
              "Class file version does not support constant tag %u in class file %s",
              tag, CHECK);
          }
          if (!EnableInvokeDynamic) {
            classfile_parse_error(
              "This JVM does not support constant tag %u in class file %s",
              tag, CHECK);
          }
          cfs->guarantee_more(5, CHECK);  // bsm_index, nt, tag/access_flags
          u2 bootstrap_specifier_index = cfs->get_u2_fast();
          u2 name_and_type_index = cfs->get_u2_fast();
          if (_max_bootstrap_specifier_index < (int) bootstrap_specifier_index)
            _max_bootstrap_specifier_index = (int) bootstrap_specifier_index;  // collect for later
          cp->invoke_dynamic_at_put(index, bootstrap_specifier_index, name_and_type_index);
        }
        break;
      case JVM_CONSTANT_Integer :
        {
          cfs->guarantee_more(5, CHECK);  // bytes, tag/access_flags
          u4 bytes = cfs->get_u4_fast();
          cp->int_at_put(index, (jint) bytes);
        }
        break;
      case JVM_CONSTANT_Float :
        {
          cfs->guarantee_more(5, CHECK);  // bytes, tag/access_flags
          u4 bytes = cfs->get_u4_fast();
          cp->float_at_put(index, *(jfloat*)&bytes);
        }
        break;
      case JVM_CONSTANT_Long :
        // A mangled type might cause you to overrun allocated memory
        guarantee_property(index+1 < length,
                           "Invalid constant pool entry %u in class file %s",
                           index, CHECK);
        {
          cfs->guarantee_more(9, CHECK);  // bytes, tag/access_flags
          u8 bytes = cfs->get_u8_fast();
          cp->long_at_put(index, bytes);
        }
        index++;   // Skip entry following eigth-byte constant, see JVM book p. 98
        break;
      case JVM_CONSTANT_Double :
        // A mangled type might cause you to overrun allocated memory
        guarantee_property(index+1 < length,
                           "Invalid constant pool entry %u in class file %s",
                           index, CHECK);
        {
          cfs->guarantee_more(9, CHECK);  // bytes, tag/access_flags
          u8 bytes = cfs->get_u8_fast();
          cp->double_at_put(index, *(jdouble*)&bytes);
        }
        index++;   // Skip entry following eigth-byte constant, see JVM book p. 98
        break;
      case JVM_CONSTANT_NameAndType :
        {
          cfs->guarantee_more(5, CHECK);  // name_index, signature_index, tag/access_flags
          u2 name_index = cfs->get_u2_fast();
          u2 signature_index = cfs->get_u2_fast();
          cp->name_and_type_at_put(index, name_index, signature_index);
        }
        break;
      case JVM_CONSTANT_Utf8 :
        {
          cfs->guarantee_more(2, CHECK);  // utf8_length
          u2  utf8_length = cfs->get_u2_fast();
          u1* utf8_buffer = cfs->get_u1_buffer();
          assert(utf8_buffer != NULL, "null utf8 buffer");
          // Got utf8 string, guarantee utf8_length+1 bytes, set stream position forward.
          cfs->guarantee_more(utf8_length+1, CHECK);  // utf8 string, tag/access_flags
          cfs->skip_u1_fast(utf8_length);

          // Before storing the symbol, make sure it's legal
          if (_need_verify) {
            verify_legal_utf8((unsigned char*)utf8_buffer, utf8_length, CHECK);
          }

          if (EnableInvokeDynamic && has_cp_patch_at(index)) {
            Handle patch = clear_cp_patch_at(index);
            guarantee_property(java_lang_String::is_instance(patch()),
                               "Illegal utf8 patch at %d in class file %s",
                               index, CHECK);
            char* str = java_lang_String::as_utf8_string(patch());
            // (could use java_lang_String::as_symbol instead, but might as well batch them)
            utf8_buffer = (u1*) str;
            utf8_length = (int) strlen(str);
          }

          unsigned int hash;
          Symbol* result = SymbolTable::lookup_only((char*)utf8_buffer, utf8_length, hash);
          if (result == NULL) {
            names[names_count] = (char*)utf8_buffer;
            lengths[names_count] = utf8_length;
            indices[names_count] = index;
            hashValues[names_count++] = hash;
            if (names_count == SymbolTable::symbol_alloc_batch_size) {
              SymbolTable::new_symbols(class_loader, cp, names_count, names, lengths, indices, hashValues, CHECK);
              names_count = 0;
            }
          } else {
            cp->symbol_at_put(index, result);
          }
        }
        break;
      default:
        classfile_parse_error(
          "Unknown constant tag %u in class file %s", tag, CHECK);
        break;
    }
  }

  // Allocate the remaining symbols
  if (names_count > 0) {
    SymbolTable::new_symbols(class_loader, cp, names_count, names, lengths, indices, hashValues, CHECK);
  }

  // Copy _current pointer of local copy back to stream().
#ifdef ASSERT
  assert(cfs0->current() == old_current, "non-exclusive use of stream()");
#endif
  cfs0->set_current(cfs1.current());
}

// This class unreferences constant pool symbols if an error has occurred
// while parsing the class before it is assigned into the class.
// If it gets an error after that it is unloaded and the constant pool will
// be cleaned up then.
class ConstantPoolCleaner : public StackObj {
  constantPoolHandle _cphandle;
  bool               _in_error;
 public:
  ConstantPoolCleaner(constantPoolHandle cp) : _cphandle(cp), _in_error(true) {}
  ~ConstantPoolCleaner() {
    if (_in_error && _cphandle.not_null()) {
      _cphandle->unreference_symbols();
    }
  }
  void set_in_error(bool clean) { _in_error = clean; }
};

bool inline valid_cp_range(int index, int length) { return (index > 0 && index < length); }

inline Symbol* check_symbol_at(constantPoolHandle cp, int index) {
  if (valid_cp_range(index, cp->length()) && cp->tag_at(index).is_utf8())
    return cp->symbol_at(index);
  else
    return NULL;
}

constantPoolHandle ClassFileParser::parse_constant_pool(Handle class_loader, TRAPS) {
  ClassFileStream* cfs = stream();
  constantPoolHandle nullHandle;

  cfs->guarantee_more(3, CHECK_(nullHandle)); // length, first cp tag
  u2 length = cfs->get_u2_fast();
  guarantee_property(
    length >= 1, "Illegal constant pool size %u in class file %s",
    length, CHECK_(nullHandle));
  constantPoolOop constant_pool =
                      oopFactory::new_constantPool(length,
                                                   oopDesc::IsSafeConc,
                                                   CHECK_(nullHandle));
  constantPoolHandle cp (THREAD, constant_pool);

  cp->set_partially_loaded();    // Enables heap verify to work on partial constantPoolOops
  ConstantPoolCleaner cp_in_error(cp); // set constant pool to be cleaned up.

  // parsing constant pool entries
  parse_constant_pool_entries(class_loader, cp, length, CHECK_(nullHandle));

  int index = 1;  // declared outside of loops for portability

  // first verification pass - validate cross references and fixup class and string constants
  for (index = 1; index < length; index++) {          // Index 0 is unused
    jbyte tag = cp->tag_at(index).value();
    switch (tag) {
      case JVM_CONSTANT_Class :
        ShouldNotReachHere();     // Only JVM_CONSTANT_ClassIndex should be present
        break;
      case JVM_CONSTANT_Fieldref :
        // fall through
      case JVM_CONSTANT_Methodref :
        // fall through
      case JVM_CONSTANT_InterfaceMethodref : {
        if (!_need_verify) break;
        int klass_ref_index = cp->klass_ref_index_at(index);
        int name_and_type_ref_index = cp->name_and_type_ref_index_at(index);
        check_property(valid_cp_range(klass_ref_index, length) &&
                       is_klass_reference(cp, klass_ref_index),
                       "Invalid constant pool index %u in class file %s",
                       klass_ref_index,
                       CHECK_(nullHandle));
        check_property(valid_cp_range(name_and_type_ref_index, length) &&
                       cp->tag_at(name_and_type_ref_index).is_name_and_type(),
                       "Invalid constant pool index %u in class file %s",
                       name_and_type_ref_index,
                       CHECK_(nullHandle));
        break;
      }
      case JVM_CONSTANT_String :
        ShouldNotReachHere();     // Only JVM_CONSTANT_StringIndex should be present
        break;
      case JVM_CONSTANT_Integer :
        break;
      case JVM_CONSTANT_Float :
        break;
      case JVM_CONSTANT_Long :
      case JVM_CONSTANT_Double :
        index++;
        check_property(
          (index < length && cp->tag_at(index).is_invalid()),
          "Improper constant pool long/double index %u in class file %s",
          index, CHECK_(nullHandle));
        break;
      case JVM_CONSTANT_NameAndType : {
        if (!_need_verify) break;
        int name_ref_index = cp->name_ref_index_at(index);
        int signature_ref_index = cp->signature_ref_index_at(index);
        check_property(
          valid_cp_range(name_ref_index, length) &&
            cp->tag_at(name_ref_index).is_utf8(),
          "Invalid constant pool index %u in class file %s",
          name_ref_index, CHECK_(nullHandle));
        check_property(
          valid_cp_range(signature_ref_index, length) &&
            cp->tag_at(signature_ref_index).is_utf8(),
          "Invalid constant pool index %u in class file %s",
          signature_ref_index, CHECK_(nullHandle));
        break;
      }
      case JVM_CONSTANT_Utf8 :
        break;
      case JVM_CONSTANT_UnresolvedClass :         // fall-through
      case JVM_CONSTANT_UnresolvedClassInError:
        ShouldNotReachHere();     // Only JVM_CONSTANT_ClassIndex should be present
        break;
      case JVM_CONSTANT_ClassIndex :
        {
          int class_index = cp->klass_index_at(index);
          check_property(
            valid_cp_range(class_index, length) &&
              cp->tag_at(class_index).is_utf8(),
            "Invalid constant pool index %u in class file %s",
            class_index, CHECK_(nullHandle));
          cp->unresolved_klass_at_put(index, cp->symbol_at(class_index));
        }
        break;
      case JVM_CONSTANT_UnresolvedString :
        ShouldNotReachHere();     // Only JVM_CONSTANT_StringIndex should be present
        break;
      case JVM_CONSTANT_StringIndex :
        {
          int string_index = cp->string_index_at(index);
          check_property(
            valid_cp_range(string_index, length) &&
              cp->tag_at(string_index).is_utf8(),
            "Invalid constant pool index %u in class file %s",
            string_index, CHECK_(nullHandle));
          Symbol* sym = cp->symbol_at(string_index);
          cp->unresolved_string_at_put(index, sym);
        }
        break;
      case JVM_CONSTANT_MethodHandle :
        {
          int ref_index = cp->method_handle_index_at(index);
          check_property(
            valid_cp_range(ref_index, length) &&
                EnableInvokeDynamic,
              "Invalid constant pool index %u in class file %s",
              ref_index, CHECK_(nullHandle));
          constantTag tag = cp->tag_at(ref_index);
          int ref_kind  = cp->method_handle_ref_kind_at(index);
          switch (ref_kind) {
          case JVM_REF_getField:
          case JVM_REF_getStatic:
          case JVM_REF_putField:
          case JVM_REF_putStatic:
            check_property(
              tag.is_field(),
              "Invalid constant pool index %u in class file %s (not a field)",
              ref_index, CHECK_(nullHandle));
            break;
          case JVM_REF_invokeVirtual:
          case JVM_REF_invokeStatic:
          case JVM_REF_invokeSpecial:
          case JVM_REF_newInvokeSpecial:
            check_property(
              tag.is_method(),
              "Invalid constant pool index %u in class file %s (not a method)",
              ref_index, CHECK_(nullHandle));
            break;
          case JVM_REF_invokeInterface:
            check_property(
              tag.is_interface_method(),
              "Invalid constant pool index %u in class file %s (not an interface method)",
              ref_index, CHECK_(nullHandle));
            break;
          default:
            classfile_parse_error(
              "Bad method handle kind at constant pool index %u in class file %s",
              index, CHECK_(nullHandle));
          }
          // Keep the ref_index unchanged.  It will be indirected at link-time.
        }
        break;
      case JVM_CONSTANT_MethodType :
        {
          int ref_index = cp->method_type_index_at(index);
          check_property(
            valid_cp_range(ref_index, length) &&
                cp->tag_at(ref_index).is_utf8() &&
                EnableInvokeDynamic,
              "Invalid constant pool index %u in class file %s",
              ref_index, CHECK_(nullHandle));
        }
        break;
      case JVM_CONSTANT_InvokeDynamic :
        {
          int name_and_type_ref_index = cp->invoke_dynamic_name_and_type_ref_index_at(index);
          check_property(valid_cp_range(name_and_type_ref_index, length) &&
                         cp->tag_at(name_and_type_ref_index).is_name_and_type(),
                         "Invalid constant pool index %u in class file %s",
                         name_and_type_ref_index,
                         CHECK_(nullHandle));
          // bootstrap specifier index must be checked later, when BootstrapMethods attr is available
          break;
        }
      default:
        fatal(err_msg("bad constant pool tag value %u",
                      cp->tag_at(index).value()));
        ShouldNotReachHere();
        break;
    } // end of switch
  } // end of for

  if (_cp_patches != NULL) {
    // need to treat this_class specially...
    assert(EnableInvokeDynamic, "");
    int this_class_index;
    {
      cfs->guarantee_more(8, CHECK_(nullHandle));  // flags, this_class, super_class, infs_len
      u1* mark = cfs->current();
      u2 flags         = cfs->get_u2_fast();
      this_class_index = cfs->get_u2_fast();
      cfs->set_current(mark);  // revert to mark
    }

    for (index = 1; index < length; index++) {          // Index 0 is unused
      if (has_cp_patch_at(index)) {
        guarantee_property(index != this_class_index,
                           "Illegal constant pool patch to self at %d in class file %s",
                           index, CHECK_(nullHandle));
        patch_constant_pool(cp, index, cp_patch_at(index), CHECK_(nullHandle));
      }
    }
    // Ensure that all the patches have been used.
    for (index = 0; index < _cp_patches->length(); index++) {
      guarantee_property(!has_cp_patch_at(index),
                         "Unused constant pool patch at %d in class file %s",
                         index, CHECK_(nullHandle));
    }
  }

  if (!_need_verify) {
    cp_in_error.set_in_error(false);
    return cp;
  }

  // second verification pass - checks the strings are of the right format.
  // but not yet to the other entries
  for (index = 1; index < length; index++) {
    jbyte tag = cp->tag_at(index).value();
    switch (tag) {
      case JVM_CONSTANT_UnresolvedClass: {
        Symbol*  class_name = cp->unresolved_klass_at(index);
        // check the name, even if _cp_patches will overwrite it
        verify_legal_class_name(class_name, CHECK_(nullHandle));
        break;
      }
      case JVM_CONSTANT_NameAndType: {
        if (_need_verify && _major_version >= JAVA_7_VERSION) {
          int sig_index = cp->signature_ref_index_at(index);
          int name_index = cp->name_ref_index_at(index);
          Symbol*  name = cp->symbol_at(name_index);
          Symbol*  sig = cp->symbol_at(sig_index);
          if (sig->byte_at(0) == JVM_SIGNATURE_FUNC) {
            verify_legal_method_signature(name, sig, CHECK_(nullHandle));
          } else {
            verify_legal_field_signature(name, sig, CHECK_(nullHandle));
          }
        }
        break;
      }
      case JVM_CONSTANT_InvokeDynamic:
      case JVM_CONSTANT_Fieldref:
      case JVM_CONSTANT_Methodref:
      case JVM_CONSTANT_InterfaceMethodref: {
        int name_and_type_ref_index = cp->name_and_type_ref_index_at(index);
        // already verified to be utf8
        int name_ref_index = cp->name_ref_index_at(name_and_type_ref_index);
        // already verified to be utf8
        int signature_ref_index = cp->signature_ref_index_at(name_and_type_ref_index);
        Symbol*  name = cp->symbol_at(name_ref_index);
        Symbol*  signature = cp->symbol_at(signature_ref_index);
        if (tag == JVM_CONSTANT_Fieldref) {
          verify_legal_field_name(name, CHECK_(nullHandle));
          if (_need_verify && _major_version >= JAVA_7_VERSION) {
            // Signature is verified above, when iterating NameAndType_info.
            // Need only to be sure it's the right type.
            if (signature->byte_at(0) == JVM_SIGNATURE_FUNC) {
              throwIllegalSignature(
                  "Field", name, signature, CHECK_(nullHandle));
            }
          } else {
            verify_legal_field_signature(name, signature, CHECK_(nullHandle));
          }
        } else {
          verify_legal_method_name(name, CHECK_(nullHandle));
          if (_need_verify && _major_version >= JAVA_7_VERSION) {
            // Signature is verified above, when iterating NameAndType_info.
            // Need only to be sure it's the right type.
            if (signature->byte_at(0) != JVM_SIGNATURE_FUNC) {
              throwIllegalSignature(
                  "Method", name, signature, CHECK_(nullHandle));
            }
          } else {
            verify_legal_method_signature(name, signature, CHECK_(nullHandle));
          }
          if (tag == JVM_CONSTANT_Methodref) {
            // 4509014: If a class method name begins with '<', it must be "<init>".
            assert(name != NULL, "method name in constant pool is null");
            unsigned int name_len = name->utf8_length();
            assert(name_len > 0, "bad method name");  // already verified as legal name
            if (name->byte_at(0) == '<') {
              if (name != vmSymbols::object_initializer_name()) {
                classfile_parse_error(
                  "Bad method name at constant pool index %u in class file %s",
                  name_ref_index, CHECK_(nullHandle));
              }
            }
          }
        }
        break;
      }
      case JVM_CONSTANT_MethodHandle: {
        int ref_index = cp->method_handle_index_at(index);
        int ref_kind  = cp->method_handle_ref_kind_at(index);
        switch (ref_kind) {
        case JVM_REF_invokeVirtual:
        case JVM_REF_invokeStatic:
        case JVM_REF_invokeSpecial:
        case JVM_REF_newInvokeSpecial:
          {
            int name_and_type_ref_index = cp->name_and_type_ref_index_at(ref_index);
            int name_ref_index = cp->name_ref_index_at(name_and_type_ref_index);
            Symbol*  name = cp->symbol_at(name_ref_index);
            if (ref_kind == JVM_REF_newInvokeSpecial) {
              if (name != vmSymbols::object_initializer_name()) {
                classfile_parse_error(
                  "Bad constructor name at constant pool index %u in class file %s",
                  name_ref_index, CHECK_(nullHandle));
              }
            } else {
              if (name == vmSymbols::object_initializer_name()) {
                classfile_parse_error(
                  "Bad method name at constant pool index %u in class file %s",
                  name_ref_index, CHECK_(nullHandle));
              }
            }
          }
          break;
          // Other ref_kinds are already fully checked in previous pass.
        }
        break;
      }
      case JVM_CONSTANT_MethodType: {
        Symbol* no_name = vmSymbols::type_name(); // place holder
        Symbol*  signature = cp->method_type_signature_at(index);
        verify_legal_method_signature(no_name, signature, CHECK_(nullHandle));
        break;
      }
      case JVM_CONSTANT_Utf8: {
        assert(cp->symbol_at(index)->refcount() != 0, "count corrupted");
      }
    }  // end of switch
  }  // end of for

  cp_in_error.set_in_error(false);
  return cp;
}


void ClassFileParser::patch_constant_pool(constantPoolHandle cp, int index, Handle patch, TRAPS) {
  assert(EnableInvokeDynamic, "");
  BasicType patch_type = T_VOID;
  switch (cp->tag_at(index).value()) {

  case JVM_CONSTANT_UnresolvedClass :
    // Patching a class means pre-resolving it.
    // The name in the constant pool is ignored.
    if (java_lang_Class::is_instance(patch())) {
      guarantee_property(!java_lang_Class::is_primitive(patch()),
                         "Illegal class patch at %d in class file %s",
                         index, CHECK);
      cp->klass_at_put(index, java_lang_Class::as_klassOop(patch()));
    } else {
      guarantee_property(java_lang_String::is_instance(patch()),
                         "Illegal class patch at %d in class file %s",
                         index, CHECK);
      Symbol* name = java_lang_String::as_symbol(patch(), CHECK);
      cp->unresolved_klass_at_put(index, name);
    }
    break;

  case JVM_CONSTANT_UnresolvedString :
    // Patching a string means pre-resolving it.
    // The spelling in the constant pool is ignored.
    // The constant reference may be any object whatever.
    // If it is not a real interned string, the constant is referred
    // to as a "pseudo-string", and must be presented to the CP
    // explicitly, because it may require scavenging.
    cp->pseudo_string_at_put(index, patch());
    break;

  case JVM_CONSTANT_Integer : patch_type = T_INT;    goto patch_prim;
  case JVM_CONSTANT_Float :   patch_type = T_FLOAT;  goto patch_prim;
  case JVM_CONSTANT_Long :    patch_type = T_LONG;   goto patch_prim;
  case JVM_CONSTANT_Double :  patch_type = T_DOUBLE; goto patch_prim;
  patch_prim:
    {
      jvalue value;
      BasicType value_type = java_lang_boxing_object::get_value(patch(), &value);
      guarantee_property(value_type == patch_type,
                         "Illegal primitive patch at %d in class file %s",
                         index, CHECK);
      switch (value_type) {
      case T_INT:    cp->int_at_put(index,   value.i); break;
      case T_FLOAT:  cp->float_at_put(index, value.f); break;
      case T_LONG:   cp->long_at_put(index,  value.j); break;
      case T_DOUBLE: cp->double_at_put(index, value.d); break;
      default:       assert(false, "");
      }
    }
    break;

  default:
    // %%% TODO: put method handles into CONSTANT_InterfaceMethodref, etc.
    guarantee_property(!has_cp_patch_at(index),
                       "Illegal unexpected patch at %d in class file %s",
                       index, CHECK);
    return;
  }

  // On fall-through, mark the patch as used.
  clear_cp_patch_at(index);
}



class NameSigHash: public ResourceObj {
 public:
  Symbol*       _name;       // name
  Symbol*       _sig;        // signature
  NameSigHash*  _next;       // Next entry in hash table
};


#define HASH_ROW_SIZE 256

unsigned int hash(Symbol* name, Symbol* sig) {
  unsigned int raw_hash = 0;
  raw_hash += ((unsigned int)(uintptr_t)name) >> (LogHeapWordSize + 2);
  raw_hash += ((unsigned int)(uintptr_t)sig) >> LogHeapWordSize;

  return (raw_hash + (unsigned int)(uintptr_t)name) % HASH_ROW_SIZE;
}


void initialize_hashtable(NameSigHash** table) {
  memset((void*)table, 0, sizeof(NameSigHash*) * HASH_ROW_SIZE);
}

// Return false if the name/sig combination is found in table.
// Return true if no duplicate is found. And name/sig is added as a new entry in table.
// The old format checker uses heap sort to find duplicates.
// NOTE: caller should guarantee that GC doesn't happen during the life cycle
// of table since we don't expect Symbol*'s to move.
bool put_after_lookup(Symbol* name, Symbol* sig, NameSigHash** table) {
  assert(name != NULL, "name in constant pool is NULL");

  // First lookup for duplicates
  int index = hash(name, sig);
  NameSigHash* entry = table[index];
  while (entry != NULL) {
    if (entry->_name == name && entry->_sig == sig) {
      return false;
    }
    entry = entry->_next;
  }

  // No duplicate is found, allocate a new entry and fill it.
  entry = new NameSigHash();
  entry->_name = name;
  entry->_sig = sig;

  // Insert into hash table
  entry->_next = table[index];
  table[index] = entry;

  return true;
}


objArrayHandle ClassFileParser::parse_interfaces(constantPoolHandle cp,
                                                 int length,
                                                 Handle class_loader,
                                                 Handle protection_domain,
                                                 Symbol* class_name,
                                                 TRAPS) {
  ClassFileStream* cfs = stream();
  assert(length > 0, "only called for length>0");
  objArrayHandle nullHandle;
  objArrayOop interface_oop = oopFactory::new_system_objArray(length, CHECK_(nullHandle));
  objArrayHandle interfaces (THREAD, interface_oop);

  int index;
  for (index = 0; index < length; index++) {
    u2 interface_index = cfs->get_u2(CHECK_(nullHandle));
    KlassHandle interf;
    check_property(
      valid_cp_range(interface_index, cp->length()) &&
      is_klass_reference(cp, interface_index),
      "Interface name has bad constant pool index %u in class file %s",
      interface_index, CHECK_(nullHandle));
    if (cp->tag_at(interface_index).is_klass()) {
      interf = KlassHandle(THREAD, cp->resolved_klass_at(interface_index));
    } else {
      Symbol*  unresolved_klass  = cp->klass_name_at(interface_index);

      // Don't need to check legal name because it's checked when parsing constant pool.
      // But need to make sure it's not an array type.
      guarantee_property(unresolved_klass->byte_at(0) != JVM_SIGNATURE_ARRAY,
                         "Bad interface name in class file %s", CHECK_(nullHandle));

      // Call resolve_super so classcircularity is checked
      klassOop k = SystemDictionary::resolve_super_or_fail(class_name,
                    unresolved_klass, class_loader, protection_domain,
                    false, CHECK_(nullHandle));
      interf = KlassHandle(THREAD, k);

      if (LinkWellKnownClasses)  // my super type is well known to me
        cp->klass_at_put(interface_index, interf()); // eagerly resolve
    }

    if (!Klass::cast(interf())->is_interface()) {
      THROW_MSG_(vmSymbols::java_lang_IncompatibleClassChangeError(), "Implementing class", nullHandle);
    }
    interfaces->obj_at_put(index, interf());
  }

  if (!_need_verify || length <= 1) {
    return interfaces;
  }

  // Check if there's any duplicates in interfaces
  ResourceMark rm(THREAD);
  NameSigHash** interface_names = NEW_RESOURCE_ARRAY_IN_THREAD(
    THREAD, NameSigHash*, HASH_ROW_SIZE);
  initialize_hashtable(interface_names);
  bool dup = false;
  {
    debug_only(No_Safepoint_Verifier nsv;)
    for (index = 0; index < length; index++) {
      klassOop k = (klassOop)interfaces->obj_at(index);
      Symbol* name = instanceKlass::cast(k)->name();
      // If no duplicates, add (name, NULL) in hashtable interface_names.
      if (!put_after_lookup(name, NULL, interface_names)) {
        dup = true;
        break;
      }
    }
  }
  if (dup) {
    classfile_parse_error("Duplicate interface name in class file %s",
                          CHECK_(nullHandle));
  }

  return interfaces;
}


void ClassFileParser::verify_constantvalue(int constantvalue_index, int signature_index, constantPoolHandle cp, TRAPS) {
  // Make sure the constant pool entry is of a type appropriate to this field
  guarantee_property(
    (constantvalue_index > 0 &&
      constantvalue_index < cp->length()),
    "Bad initial value index %u in ConstantValue attribute in class file %s",
    constantvalue_index, CHECK);
  constantTag value_type = cp->tag_at(constantvalue_index);
  switch ( cp->basic_type_for_signature_at(signature_index) ) {
    case T_LONG:
      guarantee_property(value_type.is_long(), "Inconsistent constant value type in class file %s", CHECK);
      break;
    case T_FLOAT:
      guarantee_property(value_type.is_float(), "Inconsistent constant value type in class file %s", CHECK);
      break;
    case T_DOUBLE:
      guarantee_property(value_type.is_double(), "Inconsistent constant value type in class file %s", CHECK);
      break;
    case T_BYTE: case T_CHAR: case T_SHORT: case T_BOOLEAN: case T_INT:
      guarantee_property(value_type.is_int(), "Inconsistent constant value type in class file %s", CHECK);
      break;
    case T_OBJECT:
      guarantee_property((cp->symbol_at(signature_index)->equals("Ljava/lang/String;")
                         && (value_type.is_string() || value_type.is_unresolved_string())),
                         "Bad string initial value in class file %s", CHECK);
      break;
    default:
      classfile_parse_error(
        "Unable to set initial value %u in class file %s",
        constantvalue_index, CHECK);
  }
}


// Parse attributes for a field.
void ClassFileParser::parse_field_attributes(constantPoolHandle cp,
                                             u2 attributes_count,
                                             bool is_static, u2 signature_index,
                                             u2* constantvalue_index_addr,
                                             bool* is_synthetic_addr,
                                             u2* generic_signature_index_addr,
                                             typeArrayHandle* field_annotations,
                                             ClassFileParser::FieldAnnotationCollector* parsed_annotations,
                                             TRAPS) {
  ClassFileStream* cfs = stream();
  assert(attributes_count > 0, "length should be greater than 0");
  u2 constantvalue_index = 0;
  u2 generic_signature_index = 0;
  bool is_synthetic = false;
  u1* runtime_visible_annotations = NULL;
  int runtime_visible_annotations_length = 0;
  u1* runtime_invisible_annotations = NULL;
  int runtime_invisible_annotations_length = 0;
  while (attributes_count--) {
    cfs->guarantee_more(6, CHECK);  // attribute_name_index, attribute_length
    u2 attribute_name_index = cfs->get_u2_fast();
    u4 attribute_length = cfs->get_u4_fast();
    check_property(valid_cp_range(attribute_name_index, cp->length()) &&
                   cp->tag_at(attribute_name_index).is_utf8(),
                   "Invalid field attribute index %u in class file %s",
                   attribute_name_index,
                   CHECK);
    Symbol* attribute_name = cp->symbol_at(attribute_name_index);
    if (is_static && attribute_name == vmSymbols::tag_constant_value()) {
      // ignore if non-static
      if (constantvalue_index != 0) {
        classfile_parse_error("Duplicate ConstantValue attribute in class file %s", CHECK);
      }
      check_property(
        attribute_length == 2,
        "Invalid ConstantValue field attribute length %u in class file %s",
        attribute_length, CHECK);
      constantvalue_index = cfs->get_u2(CHECK);
      if (_need_verify) {
        verify_constantvalue(constantvalue_index, signature_index, cp, CHECK);
      }
    } else if (attribute_name == vmSymbols::tag_synthetic()) {
      if (attribute_length != 0) {
        classfile_parse_error(
          "Invalid Synthetic field attribute length %u in class file %s",
          attribute_length, CHECK);
      }
      is_synthetic = true;
    } else if (attribute_name == vmSymbols::tag_deprecated()) { // 4276120
      if (attribute_length != 0) {
        classfile_parse_error(
          "Invalid Deprecated field attribute length %u in class file %s",
          attribute_length, CHECK);
      }
    } else if (_major_version >= JAVA_1_5_VERSION) {
      if (attribute_name == vmSymbols::tag_signature()) {
        if (attribute_length != 2) {
          classfile_parse_error(
            "Wrong size %u for field's Signature attribute in class file %s",
            attribute_length, CHECK);
        }
        generic_signature_index = cfs->get_u2(CHECK);
      } else if (attribute_name == vmSymbols::tag_runtime_visible_annotations()) {
        runtime_visible_annotations_length = attribute_length;
        runtime_visible_annotations = cfs->get_u1_buffer();
        assert(runtime_visible_annotations != NULL, "null visible annotations");
        cfs->skip_u1(runtime_visible_annotations_length, CHECK);
      } else if (PreserveAllAnnotations && attribute_name == vmSymbols::tag_runtime_invisible_annotations()) {
        runtime_invisible_annotations_length = attribute_length;
        runtime_invisible_annotations = cfs->get_u1_buffer();
        assert(runtime_invisible_annotations != NULL, "null invisible annotations");
        cfs->skip_u1(runtime_invisible_annotations_length, CHECK);
      } else {
        cfs->skip_u1(attribute_length, CHECK);  // Skip unknown attributes
      }
    } else {
      cfs->skip_u1(attribute_length, CHECK);  // Skip unknown attributes
    }
  }

  *constantvalue_index_addr = constantvalue_index;
  *is_synthetic_addr = is_synthetic;
  *generic_signature_index_addr = generic_signature_index;
  *field_annotations = assemble_annotations(runtime_visible_annotations,
                                            runtime_visible_annotations_length,
                                            runtime_invisible_annotations,
                                            runtime_invisible_annotations_length,
                                            CHECK);
  return;
}


// Field allocation types. Used for computing field offsets.

enum FieldAllocationType {
  STATIC_OOP,           // Oops
  STATIC_BYTE,          // Boolean, Byte, char
  STATIC_SHORT,         // shorts
  STATIC_WORD,          // ints
  STATIC_DOUBLE,        // aligned long or double
  NONSTATIC_OOP,
  NONSTATIC_BYTE,
  NONSTATIC_SHORT,
  NONSTATIC_WORD,
  NONSTATIC_DOUBLE,
  MAX_FIELD_ALLOCATION_TYPE,
  BAD_ALLOCATION_TYPE = -1
};

static FieldAllocationType _basic_type_to_atype[2 * (T_CONFLICT + 1)] = {
  BAD_ALLOCATION_TYPE, // 0
  BAD_ALLOCATION_TYPE, // 1
  BAD_ALLOCATION_TYPE, // 2
  BAD_ALLOCATION_TYPE, // 3
  NONSTATIC_BYTE ,     // T_BOOLEAN  =  4,
  NONSTATIC_SHORT,     // T_CHAR     =  5,
  NONSTATIC_WORD,      // T_FLOAT    =  6,
  NONSTATIC_DOUBLE,    // T_DOUBLE   =  7,
  NONSTATIC_BYTE,      // T_BYTE     =  8,
  NONSTATIC_SHORT,     // T_SHORT    =  9,
  NONSTATIC_WORD,      // T_INT      = 10,
  NONSTATIC_DOUBLE,    // T_LONG     = 11,
  NONSTATIC_OOP,       // T_OBJECT   = 12,
  NONSTATIC_OOP,       // T_ARRAY    = 13,
  BAD_ALLOCATION_TYPE, // T_VOID     = 14,
  BAD_ALLOCATION_TYPE, // T_ADDRESS  = 15,
  BAD_ALLOCATION_TYPE, // T_NARROWOOP= 16,
  BAD_ALLOCATION_TYPE, // T_CONFLICT = 17,
  BAD_ALLOCATION_TYPE, // 0
  BAD_ALLOCATION_TYPE, // 1
  BAD_ALLOCATION_TYPE, // 2
  BAD_ALLOCATION_TYPE, // 3
  STATIC_BYTE ,        // T_BOOLEAN  =  4,
  STATIC_SHORT,        // T_CHAR     =  5,
  STATIC_WORD,          // T_FLOAT    =  6,
  STATIC_DOUBLE,       // T_DOUBLE   =  7,
  STATIC_BYTE,         // T_BYTE     =  8,
  STATIC_SHORT,        // T_SHORT    =  9,
  STATIC_WORD,         // T_INT      = 10,
  STATIC_DOUBLE,       // T_LONG     = 11,
  STATIC_OOP,          // T_OBJECT   = 12,
  STATIC_OOP,          // T_ARRAY    = 13,
  BAD_ALLOCATION_TYPE, // T_VOID     = 14,
  BAD_ALLOCATION_TYPE, // T_ADDRESS  = 15,
  BAD_ALLOCATION_TYPE, // T_NARROWOOP= 16,
  BAD_ALLOCATION_TYPE, // T_CONFLICT = 17,
};

static FieldAllocationType basic_type_to_atype(bool is_static, BasicType type) {
  assert(type >= T_BOOLEAN && type < T_VOID, "only allowable values");
  FieldAllocationType result = _basic_type_to_atype[type + (is_static ? (T_CONFLICT + 1) : 0)];
  assert(result != BAD_ALLOCATION_TYPE, "bad type");
  return result;
}

class FieldAllocationCount: public ResourceObj {
 public:
  u2 count[MAX_FIELD_ALLOCATION_TYPE];

  FieldAllocationCount() {
    for (int i = 0; i < MAX_FIELD_ALLOCATION_TYPE; i++) {
      count[i] = 0;
    }
  }

  FieldAllocationType update(bool is_static, BasicType type) {
    FieldAllocationType atype = basic_type_to_atype(is_static, type);
    // Make sure there is no overflow with injected fields.
    assert(count[atype] < 0xFFFF, "More than 65535 fields");
    count[atype]++;
    return atype;
  }
};


typeArrayHandle ClassFileParser::parse_fields(Symbol* class_name,
                                              constantPoolHandle cp, bool is_interface,
                                              FieldAllocationCount *fac,
                                              objArrayHandle* fields_annotations,
                                              u2* java_fields_count_ptr, TRAPS) {
  ClassFileStream* cfs = stream();
  typeArrayHandle nullHandle;
  cfs->guarantee_more(2, CHECK_(nullHandle));  // length
  u2 length = cfs->get_u2_fast();
  *java_fields_count_ptr = length;

  int num_injected = 0;
  InjectedField* injected = JavaClasses::get_injected(class_name, &num_injected);
  int total_fields = length + num_injected;

  // The field array starts with tuples of shorts
  // [access, name index, sig index, initial value index, byte offset].
  // A generic signature slot only exists for field with generic
  // signature attribute. And the access flag is set with
  // JVM_ACC_FIELD_HAS_GENERIC_SIGNATURE for that field. The generic
  // signature slots are at the end of the field array and after all
  // other fields data.
  //
  //   f1: [access, name index, sig index, initial value index, low_offset, high_offset]
  //   f2: [access, name index, sig index, initial value index, low_offset, high_offset]
  //       ...
  //   fn: [access, name index, sig index, initial value index, low_offset, high_offset]
  //       [generic signature index]
  //       [generic signature index]
  //       ...
  //
  // Allocate a temporary resource array for field data. For each field,
  // a slot is reserved in the temporary array for the generic signature
  // index. After parsing all fields, the data are copied to a permanent
  // array and any unused slots will be discarded.
  ResourceMark rm(THREAD);
  u2* fa = NEW_RESOURCE_ARRAY_IN_THREAD(
             THREAD, u2, total_fields * (FieldInfo::field_slots + 1));

  typeArrayHandle field_annotations;
  // The generic signature slots start after all other fields' data.
  int generic_signature_slot = total_fields * FieldInfo::field_slots;
  int num_generic_signature = 0;
  for (int n = 0; n < length; n++) {
    cfs->guarantee_more(8, CHECK_(nullHandle));  // access_flags, name_index, descriptor_index, attributes_count

    AccessFlags access_flags;
    jint flags = cfs->get_u2_fast() & JVM_RECOGNIZED_FIELD_MODIFIERS;
    verify_legal_field_modifiers(flags, is_interface, CHECK_(nullHandle));
    access_flags.set_flags(flags);

    u2 name_index = cfs->get_u2_fast();
    int cp_size = cp->length();
    check_property(
      valid_cp_range(name_index, cp_size) && cp->tag_at(name_index).is_utf8(),
      "Invalid constant pool index %u for field name in class file %s",
      name_index, CHECK_(nullHandle));
    Symbol*  name = cp->symbol_at(name_index);
    verify_legal_field_name(name, CHECK_(nullHandle));

    u2 signature_index = cfs->get_u2_fast();
    check_property(
      valid_cp_range(signature_index, cp_size) &&
        cp->tag_at(signature_index).is_utf8(),
      "Invalid constant pool index %u for field signature in class file %s",
      signature_index, CHECK_(nullHandle));
    Symbol*  sig = cp->symbol_at(signature_index);
    verify_legal_field_signature(name, sig, CHECK_(nullHandle));

    u2 constantvalue_index = 0;
    bool is_synthetic = false;
    u2 generic_signature_index = 0;
    bool is_static = access_flags.is_static();
    FieldAnnotationCollector parsed_annotations;

    u2 attributes_count = cfs->get_u2_fast();
    if (attributes_count > 0) {
      parse_field_attributes(cp, attributes_count, is_static, signature_index,
                             &constantvalue_index, &is_synthetic,
                             &generic_signature_index, &field_annotations,
                             &parsed_annotations,
                             CHECK_(nullHandle));
      if (field_annotations.not_null()) {
        if (fields_annotations->is_null()) {
          objArrayOop md = oopFactory::new_system_objArray(length, CHECK_(nullHandle));
          *fields_annotations = objArrayHandle(THREAD, md);
        }
        (*fields_annotations)->obj_at_put(n, field_annotations());
      }
      if (is_synthetic) {
        access_flags.set_is_synthetic();
      }
      if (generic_signature_index != 0) {
        access_flags.set_field_has_generic_signature();
        fa[generic_signature_slot] = generic_signature_index;
        generic_signature_slot ++;
        num_generic_signature ++;
      }
    }

    FieldInfo* field = FieldInfo::from_field_array(fa, n);
    field->initialize(access_flags.as_short(),
                      name_index,
                      signature_index,
                      constantvalue_index,
                      0);
    if (parsed_annotations.has_any_annotations())
      parsed_annotations.apply_to(field);

    BasicType type = cp->basic_type_for_signature_at(signature_index);

    // Remember how many oops we encountered and compute allocation type
    FieldAllocationType atype = fac->update(is_static, type);

    // The correct offset is computed later (all oop fields will be located together)
    // We temporarily store the allocation type in the offset field
    field->set_offset(atype);
  }

  int index = length;
  if (num_injected != 0) {
    for (int n = 0; n < num_injected; n++) {
      // Check for duplicates
      if (injected[n].may_be_java) {
        Symbol* name      = injected[n].name();
        Symbol* signature = injected[n].signature();
        bool duplicate = false;
        for (int i = 0; i < length; i++) {
          FieldInfo* f = FieldInfo::from_field_array(fa, i);
          if (name      == cp->symbol_at(f->name_index()) &&
              signature == cp->symbol_at(f->signature_index())) {
            // Symbol is desclared in Java so skip this one
            duplicate = true;
            break;
          }
        }
        if (duplicate) {
          // These will be removed from the field array at the end
          continue;
        }
      }

      // Injected field
      FieldInfo* field = FieldInfo::from_field_array(fa, index);
      field->initialize(JVM_ACC_FIELD_INTERNAL,
                        injected[n].name_index,
                        injected[n].signature_index,
                        0,
                        0);

      BasicType type = FieldType::basic_type(injected[n].signature());

      // Remember how many oops we encountered and compute allocation type
      FieldAllocationType atype = fac->update(false, type);

      // The correct offset is computed later (all oop fields will be located together)
      // We temporarily store the allocation type in the offset field
      field->set_offset(atype);
      index++;
    }
  }

  // Now copy the fields' data from the temporary resource array.
  // Sometimes injected fields already exist in the Java source so
  // the fields array could be too long.  In that case the
  // fields array is trimed. Also unused slots that were reserved
  // for generic signature indexes are discarded.
  typeArrayOop new_fields = oopFactory::new_permanent_shortArray(
    index * FieldInfo::field_slots + num_generic_signature,
    CHECK_(nullHandle));
  typeArrayHandle fields(THREAD, new_fields);
  {
    int i = 0;
    for (; i < index * FieldInfo::field_slots; i++) {
      new_fields->short_at_put(i, fa[i]);
    }
    for (int j = total_fields * FieldInfo::field_slots;
         j < generic_signature_slot; j++) {
      new_fields->short_at_put(i++, fa[j]);
    }
    assert(i == new_fields->length(), "");
  }

  if (_need_verify && length > 1) {
    // Check duplicated fields
    ResourceMark rm(THREAD);
    NameSigHash** names_and_sigs = NEW_RESOURCE_ARRAY_IN_THREAD(
      THREAD, NameSigHash*, HASH_ROW_SIZE);
    initialize_hashtable(names_and_sigs);
    bool dup = false;
    {
      debug_only(No_Safepoint_Verifier nsv;)
      for (AllFieldStream fs(fields, cp); !fs.done(); fs.next()) {
        Symbol* name = fs.name();
        Symbol* sig = fs.signature();
        // If no duplicates, add name/signature in hashtable names_and_sigs.
        if (!put_after_lookup(name, sig, names_and_sigs)) {
          dup = true;
          break;
        }
      }
    }
    if (dup) {
      classfile_parse_error("Duplicate field name&signature in class file %s",
                            CHECK_(nullHandle));
    }
  }

  return fields;
}


static void copy_u2_with_conversion(u2* dest, u2* src, int length) {
  while (length-- > 0) {
    *dest++ = Bytes::get_Java_u2((u1*) (src++));
  }
}


typeArrayHandle ClassFileParser::parse_exception_table(u4 code_length,
                                                       u4 exception_table_length,
                                                       constantPoolHandle cp,
                                                       TRAPS) {
  ClassFileStream* cfs = stream();
  typeArrayHandle nullHandle;

  // 4-tuples of ints [start_pc, end_pc, handler_pc, catch_type index]
  typeArrayOop eh = oopFactory::new_permanent_intArray(exception_table_length*4, CHECK_(nullHandle));
  typeArrayHandle exception_handlers = typeArrayHandle(THREAD, eh);

  int index = 0;
  cfs->guarantee_more(8 * exception_table_length, CHECK_(nullHandle)); // start_pc, end_pc, handler_pc, catch_type_index
  for (unsigned int i = 0; i < exception_table_length; i++) {
    u2 start_pc = cfs->get_u2_fast();
    u2 end_pc = cfs->get_u2_fast();
    u2 handler_pc = cfs->get_u2_fast();
    u2 catch_type_index = cfs->get_u2_fast();
    // Will check legal target after parsing code array in verifier.
    if (_need_verify) {
      guarantee_property((start_pc < end_pc) && (end_pc <= code_length),
                         "Illegal exception table range in class file %s", CHECK_(nullHandle));
      guarantee_property(handler_pc < code_length,
                         "Illegal exception table handler in class file %s", CHECK_(nullHandle));
      if (catch_type_index != 0) {
        guarantee_property(valid_cp_range(catch_type_index, cp->length()) &&
                           is_klass_reference(cp, catch_type_index),
                           "Catch type in exception table has bad constant type in class file %s", CHECK_(nullHandle));
      }
    }
    exception_handlers->int_at_put(index++, start_pc);
    exception_handlers->int_at_put(index++, end_pc);
    exception_handlers->int_at_put(index++, handler_pc);
    exception_handlers->int_at_put(index++, catch_type_index);
  }
  return exception_handlers;
}

void ClassFileParser::parse_linenumber_table(
    u4 code_attribute_length, u4 code_length,
    CompressedLineNumberWriteStream** write_stream, TRAPS) {
  ClassFileStream* cfs = stream();
  unsigned int num_entries = cfs->get_u2(CHECK);

  // Each entry is a u2 start_pc, and a u2 line_number
  unsigned int length_in_bytes = num_entries * (sizeof(u2) + sizeof(u2));

  // Verify line number attribute and table length
  check_property(
    code_attribute_length == sizeof(u2) + length_in_bytes,
    "LineNumberTable attribute has wrong length in class file %s", CHECK);

  cfs->guarantee_more(length_in_bytes, CHECK);

  if ((*write_stream) == NULL) {
    if (length_in_bytes > fixed_buffer_size) {
      (*write_stream) = new CompressedLineNumberWriteStream(length_in_bytes);
    } else {
      (*write_stream) = new CompressedLineNumberWriteStream(
        linenumbertable_buffer, fixed_buffer_size);
    }
  }

  while (num_entries-- > 0) {
    u2 bci  = cfs->get_u2_fast(); // start_pc
    u2 line = cfs->get_u2_fast(); // line_number
    guarantee_property(bci < code_length,
        "Invalid pc in LineNumberTable in class file %s", CHECK);
    (*write_stream)->write_pair(bci, line);
  }
}


// Class file LocalVariableTable elements.
class Classfile_LVT_Element VALUE_OBJ_CLASS_SPEC {
 public:
  u2 start_bci;
  u2 length;
  u2 name_cp_index;
  u2 descriptor_cp_index;
  u2 slot;
};


class LVT_Hash: public CHeapObj<mtClass> {
 public:
  LocalVariableTableElement  *_elem;  // element
  LVT_Hash*                   _next;  // Next entry in hash table
};

unsigned int hash(LocalVariableTableElement *elem) {
  unsigned int raw_hash = elem->start_bci;

  raw_hash = elem->length        + raw_hash * 37;
  raw_hash = elem->name_cp_index + raw_hash * 37;
  raw_hash = elem->slot          + raw_hash * 37;

  return raw_hash % HASH_ROW_SIZE;
}

void initialize_hashtable(LVT_Hash** table) {
  for (int i = 0; i < HASH_ROW_SIZE; i++) {
    table[i] = NULL;
  }
}

void clear_hashtable(LVT_Hash** table) {
  for (int i = 0; i < HASH_ROW_SIZE; i++) {
    LVT_Hash* current = table[i];
    LVT_Hash* next;
    while (current != NULL) {
      next = current->_next;
      current->_next = NULL;
      delete(current);
      current = next;
    }
    table[i] = NULL;
  }
}

LVT_Hash* LVT_lookup(LocalVariableTableElement *elem, int index, LVT_Hash** table) {
  LVT_Hash* entry = table[index];

  /*
   * 3-tuple start_bci/length/slot has to be unique key,
   * so the following comparison seems to be redundant:
   *       && elem->name_cp_index == entry->_elem->name_cp_index
   */
  while (entry != NULL) {
    if (elem->start_bci           == entry->_elem->start_bci
     && elem->length              == entry->_elem->length
     && elem->name_cp_index       == entry->_elem->name_cp_index
     && elem->slot                == entry->_elem->slot
    ) {
      return entry;
    }
    entry = entry->_next;
  }
  return NULL;
}

// Return false if the local variable is found in table.
// Return true if no duplicate is found.
// And local variable is added as a new entry in table.
bool LVT_put_after_lookup(LocalVariableTableElement *elem, LVT_Hash** table) {
  // First lookup for duplicates
  int index = hash(elem);
  LVT_Hash* entry = LVT_lookup(elem, index, table);

  if (entry != NULL) {
      return false;
  }
  // No duplicate is found, allocate a new entry and fill it.
  if ((entry = new LVT_Hash()) == NULL) {
    return false;
  }
  entry->_elem = elem;

  // Insert into hash table
  entry->_next = table[index];
  table[index] = entry;

  return true;
}

void copy_lvt_element(Classfile_LVT_Element *src, LocalVariableTableElement *lvt) {
  lvt->start_bci           = Bytes::get_Java_u2((u1*) &src->start_bci);
  lvt->length              = Bytes::get_Java_u2((u1*) &src->length);
  lvt->name_cp_index       = Bytes::get_Java_u2((u1*) &src->name_cp_index);
  lvt->descriptor_cp_index = Bytes::get_Java_u2((u1*) &src->descriptor_cp_index);
  lvt->signature_cp_index  = 0;
  lvt->slot                = Bytes::get_Java_u2((u1*) &src->slot);
}

// Function is used to parse both attributes:
//       LocalVariableTable (LVT) and LocalVariableTypeTable (LVTT)
u2* ClassFileParser::parse_localvariable_table(u4 code_length,
                                               u2 max_locals,
                                               u4 code_attribute_length,
                                               constantPoolHandle cp,
                                               u2* localvariable_table_length,
                                               bool isLVTT,
                                               TRAPS) {
  ClassFileStream* cfs = stream();
  const char * tbl_name = (isLVTT) ? "LocalVariableTypeTable" : "LocalVariableTable";
  *localvariable_table_length = cfs->get_u2(CHECK_NULL);
  unsigned int size = (*localvariable_table_length) * sizeof(Classfile_LVT_Element) / sizeof(u2);
  // Verify local variable table attribute has right length
  if (_need_verify) {
    guarantee_property(code_attribute_length == (sizeof(*localvariable_table_length) + size * sizeof(u2)),
                       "%s has wrong length in class file %s", tbl_name, CHECK_NULL);
  }
  u2* localvariable_table_start = cfs->get_u2_buffer();
  assert(localvariable_table_start != NULL, "null local variable table");
  if (!_need_verify) {
    cfs->skip_u2_fast(size);
  } else {
    cfs->guarantee_more(size * 2, CHECK_NULL);
    for(int i = 0; i < (*localvariable_table_length); i++) {
      u2 start_pc = cfs->get_u2_fast();
      u2 length = cfs->get_u2_fast();
      u2 name_index = cfs->get_u2_fast();
      u2 descriptor_index = cfs->get_u2_fast();
      u2 index = cfs->get_u2_fast();
      // Assign to a u4 to avoid overflow
      u4 end_pc = (u4)start_pc + (u4)length;

      if (start_pc >= code_length) {
        classfile_parse_error(
          "Invalid start_pc %u in %s in class file %s",
          start_pc, tbl_name, CHECK_NULL);
      }
      if (end_pc > code_length) {
        classfile_parse_error(
          "Invalid length %u in %s in class file %s",
          length, tbl_name, CHECK_NULL);
      }
      int cp_size = cp->length();
      guarantee_property(
        valid_cp_range(name_index, cp_size) &&
          cp->tag_at(name_index).is_utf8(),
        "Name index %u in %s has bad constant type in class file %s",
        name_index, tbl_name, CHECK_NULL);
      guarantee_property(
        valid_cp_range(descriptor_index, cp_size) &&
          cp->tag_at(descriptor_index).is_utf8(),
        "Signature index %u in %s has bad constant type in class file %s",
        descriptor_index, tbl_name, CHECK_NULL);

      Symbol*  name = cp->symbol_at(name_index);
      Symbol*  sig = cp->symbol_at(descriptor_index);
      verify_legal_field_name(name, CHECK_NULL);
      u2 extra_slot = 0;
      if (!isLVTT) {
        verify_legal_field_signature(name, sig, CHECK_NULL);

        // 4894874: check special cases for double and long local variables
        if (sig == vmSymbols::type_signature(T_DOUBLE) ||
            sig == vmSymbols::type_signature(T_LONG)) {
          extra_slot = 1;
        }
      }
      guarantee_property((index + extra_slot) < max_locals,
                          "Invalid index %u in %s in class file %s",
                          index, tbl_name, CHECK_NULL);
    }
  }
  return localvariable_table_start;
}


void ClassFileParser::parse_type_array(u2 array_length, u4 code_length, u4* u1_index, u4* u2_index,
                                      u1* u1_array, u2* u2_array, constantPoolHandle cp, TRAPS) {
  ClassFileStream* cfs = stream();
  u2 index = 0; // index in the array with long/double occupying two slots
  u4 i1 = *u1_index;
  u4 i2 = *u2_index + 1;
  for(int i = 0; i < array_length; i++) {
    u1 tag = u1_array[i1++] = cfs->get_u1(CHECK);
    index++;
    if (tag == ITEM_Long || tag == ITEM_Double) {
      index++;
    } else if (tag == ITEM_Object) {
      u2 class_index = u2_array[i2++] = cfs->get_u2(CHECK);
      guarantee_property(valid_cp_range(class_index, cp->length()) &&
                         is_klass_reference(cp, class_index),
                         "Bad class index %u in StackMap in class file %s",
                         class_index, CHECK);
    } else if (tag == ITEM_Uninitialized) {
      u2 offset = u2_array[i2++] = cfs->get_u2(CHECK);
      guarantee_property(
        offset < code_length,
        "Bad uninitialized type offset %u in StackMap in class file %s",
        offset, CHECK);
    } else {
      guarantee_property(
        tag <= (u1)ITEM_Uninitialized,
        "Unknown variable type %u in StackMap in class file %s",
        tag, CHECK);
    }
  }
  u2_array[*u2_index] = index;
  *u1_index = i1;
  *u2_index = i2;
}

typeArrayOop ClassFileParser::parse_stackmap_table(
    u4 code_attribute_length, TRAPS) {
  if (code_attribute_length == 0)
    return NULL;

  ClassFileStream* cfs = stream();
  u1* stackmap_table_start = cfs->get_u1_buffer();
  assert(stackmap_table_start != NULL, "null stackmap table");

  // check code_attribute_length first
  stream()->skip_u1(code_attribute_length, CHECK_NULL);

  if (!_need_verify && !DumpSharedSpaces) {
    return NULL;
  }

  typeArrayOop stackmap_data =
    oopFactory::new_permanent_byteArray(code_attribute_length, CHECK_NULL);

  stackmap_data->set_length(code_attribute_length);
  memcpy((void*)stackmap_data->byte_at_addr(0),
         (void*)stackmap_table_start, code_attribute_length);
  return stackmap_data;
}

u2* ClassFileParser::parse_checked_exceptions(u2* checked_exceptions_length,
                                              u4 method_attribute_length,
                                              constantPoolHandle cp, TRAPS) {
  ClassFileStream* cfs = stream();
  cfs->guarantee_more(2, CHECK_NULL);  // checked_exceptions_length
  *checked_exceptions_length = cfs->get_u2_fast();
  unsigned int size = (*checked_exceptions_length) * sizeof(CheckedExceptionElement) / sizeof(u2);
  u2* checked_exceptions_start = cfs->get_u2_buffer();
  assert(checked_exceptions_start != NULL, "null checked exceptions");
  if (!_need_verify) {
    cfs->skip_u2_fast(size);
  } else {
    // Verify each value in the checked exception table
    u2 checked_exception;
    u2 len = *checked_exceptions_length;
    cfs->guarantee_more(2 * len, CHECK_NULL);
    for (int i = 0; i < len; i++) {
      checked_exception = cfs->get_u2_fast();
      check_property(
        valid_cp_range(checked_exception, cp->length()) &&
        is_klass_reference(cp, checked_exception),
        "Exception name has bad type at constant pool %u in class file %s",
        checked_exception, CHECK_NULL);
    }
  }
  // check exceptions attribute length
  if (_need_verify) {
    guarantee_property(method_attribute_length == (sizeof(*checked_exceptions_length) +
                                                   sizeof(u2) * size),
                      "Exceptions attribute has wrong length in class file %s", CHECK_NULL);
  }
  return checked_exceptions_start;
}

void ClassFileParser::throwIllegalSignature(
    const char* type, Symbol* name, Symbol* sig, TRAPS) {
  ResourceMark rm(THREAD);
  Exceptions::fthrow(THREAD_AND_LOCATION,
      vmSymbols::java_lang_ClassFormatError(),
      "%s \"%s\" in class %s has illegal signature \"%s\"", type,
      name->as_C_string(), _class_name->as_C_string(), sig->as_C_string());
}

// Skip an annotation.  Return >=limit if there is any problem.
int ClassFileParser::skip_annotation(u1* buffer, int limit, int index) {
  // annotation := atype:u2 do(nmem:u2) {member:u2 value}
  // value := switch (tag:u1) { ... }
  index += 2;  // skip atype
  if ((index += 2) >= limit)  return limit;  // read nmem
  int nmem = Bytes::get_Java_u2(buffer+index-2);
  while (--nmem >= 0 && index < limit) {
    index += 2; // skip member
    index = skip_annotation_value(buffer, limit, index);
  }
  return index;
}

// Skip an annotation value.  Return >=limit if there is any problem.
int ClassFileParser::skip_annotation_value(u1* buffer, int limit, int index) {
  // value := switch (tag:u1) {
  //   case B, C, I, S, Z, D, F, J, c: con:u2;
  //   case e: e_class:u2 e_name:u2;
  //   case s: s_con:u2;
  //   case [: do(nval:u2) {value};
  //   case @: annotation;
  //   case s: s_con:u2;
  // }
  if ((index += 1) >= limit)  return limit;  // read tag
  u1 tag = buffer[index-1];
  switch (tag) {
  case 'B': case 'C': case 'I': case 'S': case 'Z':
  case 'D': case 'F': case 'J': case 'c': case 's':
    index += 2;  // skip con or s_con
    break;
  case 'e':
    index += 4;  // skip e_class, e_name
    break;
  case '[':
    {
      if ((index += 2) >= limit)  return limit;  // read nval
      int nval = Bytes::get_Java_u2(buffer+index-2);
      while (--nval >= 0 && index < limit) {
        index = skip_annotation_value(buffer, limit, index);
      }
    }
    break;
  case '@':
    index = skip_annotation(buffer, limit, index);
    break;
  default:
    assert(false, "annotation tag");
    return limit;  //  bad tag byte
  }
  return index;
}

// Sift through annotations, looking for those significant to the VM:
void ClassFileParser::parse_annotations(u1* buffer, int limit,
                                        constantPoolHandle cp,
                                        ClassFileParser::AnnotationCollector* coll,
                                        TRAPS) {
  // annotations := do(nann:u2) {annotation}
  int index = 0;
  if ((index += 2) >= limit)  return;  // read nann
  int nann = Bytes::get_Java_u2(buffer+index-2);
  enum {  // initial annotation layout
    atype_off = 0,      // utf8 such as 'Ljava/lang/annotation/Retention;'
    count_off = 2,      // u2   such as 1 (one value)
    member_off = 4,     // utf8 such as 'value'
    tag_off = 6,        // u1   such as 'c' (type) or 'e' (enum)
    e_tag_val = 'e',
      e_type_off = 7,   // utf8 such as 'Ljava/lang/annotation/RetentionPolicy;'
      e_con_off = 9,    // utf8 payload, such as 'SOURCE', 'CLASS', 'RUNTIME'
      e_size = 11,     // end of 'e' annotation
    c_tag_val = 'c',
      c_con_off = 7,    // utf8 payload, such as 'I' or 'Ljava/lang/String;'
      c_size = 9,       // end of 'c' annotation
    min_size = 6        // smallest possible size (zero members)
  };
  while ((--nann) >= 0 && (index-2 + min_size <= limit)) {
    int index0 = index;
    index = skip_annotation(buffer, limit, index);
    u1* abase = buffer + index0;
    int atype = Bytes::get_Java_u2(abase + atype_off);
    int count = Bytes::get_Java_u2(abase + count_off);
    Symbol* aname = check_symbol_at(cp, atype);
    if (aname == NULL)  break;  // invalid annotation name
    Symbol* member = NULL;
    if (count >= 1) {
      int member_index = Bytes::get_Java_u2(abase + member_off);
      member = check_symbol_at(cp, member_index);
      if (member == NULL)  break;  // invalid member name
    }

    // Here is where parsing particular annotations will take place.
    AnnotationCollector::ID id = coll->annotation_index(aname);
    if (id == AnnotationCollector::_unknown)  continue;
    coll->set_annotation(id);
    // If there are no values, just set the bit and move on:
    if (count == 0)   continue;

    // For the record, here is how annotation payloads can be collected.
    // Suppose we want to capture @Retention.value.  Here is how:
    //if (id == AnnotationCollector::_class_Retention) {
    //  Symbol* payload = NULL;
    //  if (count == 1
    //      && e_size == (index0 - index)  // match size
    //      && e_tag_val == *(abase + tag_off)
    //      && (check_symbol_at(cp, Bytes::get_Java_u2(abase + e_type_off))
    //          == vmSymbols::RetentionPolicy_signature())
    //      && member == vmSymbols::value_name()) {
    //    payload = check_symbol_at(cp, Bytes::get_Java_u2(abase + e_con_off));
    //  }
    //  check_property(payload != NULL,
    //                 "Invalid @Retention annotation at offset %u in class file %s",
    //                 index0, CHECK);
    //  if (payload != NULL) {
    //      payload->increment_refcount();
    //      coll->_class_RetentionPolicy = payload;
    //  }
    //}
  }
}

ClassFileParser::AnnotationCollector::ID ClassFileParser::AnnotationCollector::annotation_index(Symbol* name) {
  vmSymbols::SID sid = vmSymbols::find_sid(name);
  switch (sid) {
  case vmSymbols::VM_SYMBOL_ENUM_NAME(java_lang_invoke_ForceInline_signature):
    if (_location != _in_method)  break;  // only allow for methods
    return _method_ForceInline;
  default: break;
  }
  return AnnotationCollector::_unknown;
}

void ClassFileParser::FieldAnnotationCollector::apply_to(FieldInfo* f) {
  fatal("no field annotations yet");
}

void ClassFileParser::MethodAnnotationCollector::apply_to(methodHandle m) {
  if (has_annotation(_method_ForceInline))
    m->set_force_inline(true);
}

void ClassFileParser::ClassAnnotationCollector::apply_to(instanceKlassHandle k) {
  fatal("no class annotations yet");
}


#define MAX_ARGS_SIZE 255
#define MAX_CODE_SIZE 65535
#define INITIAL_MAX_LVT_NUMBER 256

// Note: the parse_method below is big and clunky because all parsing of the code and exceptions
// attribute is inlined. This is cumbersome to avoid since we inline most of the parts in the
// methodOop to save footprint, so we only know the size of the resulting methodOop when the
// entire method attribute is parsed.
//
// The promoted_flags parameter is used to pass relevant access_flags
// from the method back up to the containing klass. These flag values
// are added to klass's access_flags.

methodHandle ClassFileParser::parse_method(constantPoolHandle cp, bool is_interface,
                                           AccessFlags *promoted_flags,
                                           typeArrayHandle* method_annotations,
                                           typeArrayHandle* method_parameter_annotations,
                                           typeArrayHandle* method_default_annotations,
                                           TRAPS) {
  ClassFileStream* cfs = stream();
  methodHandle nullHandle;
  ResourceMark rm(THREAD);
  // Parse fixed parts
  cfs->guarantee_more(8, CHECK_(nullHandle)); // access_flags, name_index, descriptor_index, attributes_count

  int flags = cfs->get_u2_fast();
  u2 name_index = cfs->get_u2_fast();
  int cp_size = cp->length();
  check_property(
    valid_cp_range(name_index, cp_size) &&
      cp->tag_at(name_index).is_utf8(),
    "Illegal constant pool index %u for method name in class file %s",
    name_index, CHECK_(nullHandle));
  Symbol*  name = cp->symbol_at(name_index);
  verify_legal_method_name(name, CHECK_(nullHandle));

  u2 signature_index = cfs->get_u2_fast();
  guarantee_property(
    valid_cp_range(signature_index, cp_size) &&
      cp->tag_at(signature_index).is_utf8(),
    "Illegal constant pool index %u for method signature in class file %s",
    signature_index, CHECK_(nullHandle));
  Symbol*  signature = cp->symbol_at(signature_index);

  AccessFlags access_flags;
  if (name == vmSymbols::class_initializer_name()) {
    // We ignore the other access flags for a valid class initializer.
    // (JVM Spec 2nd ed., chapter 4.6)
    if (_major_version < 51) { // backward compatibility
      flags = JVM_ACC_STATIC;
    } else if ((flags & JVM_ACC_STATIC) == JVM_ACC_STATIC) {
      flags &= JVM_ACC_STATIC | JVM_ACC_STRICT;
    }
  } else {
    verify_legal_method_modifiers(flags, is_interface, name, CHECK_(nullHandle));
  }

  int args_size = -1;  // only used when _need_verify is true
  if (_need_verify) {
    args_size = ((flags & JVM_ACC_STATIC) ? 0 : 1) +
                 verify_legal_method_signature(name, signature, CHECK_(nullHandle));
    if (args_size > MAX_ARGS_SIZE) {
      classfile_parse_error("Too many arguments in method signature in class file %s", CHECK_(nullHandle));
    }
  }

  access_flags.set_flags(flags & JVM_RECOGNIZED_METHOD_MODIFIERS);

  // Default values for code and exceptions attribute elements
  u2 max_stack = 0;
  u2 max_locals = 0;
  u4 code_length = 0;
  u1* code_start = 0;
  u2 exception_table_length = 0;
  typeArrayHandle exception_handlers(THREAD, Universe::the_empty_int_array());
  u2 checked_exceptions_length = 0;
  u2* checked_exceptions_start = NULL;
  CompressedLineNumberWriteStream* linenumber_table = NULL;
  int linenumber_table_length = 0;
  int total_lvt_length = 0;
  u2 lvt_cnt = 0;
  u2 lvtt_cnt = 0;
  bool lvt_allocated = false;
  u2 max_lvt_cnt = INITIAL_MAX_LVT_NUMBER;
  u2 max_lvtt_cnt = INITIAL_MAX_LVT_NUMBER;
  u2* localvariable_table_length;
  u2** localvariable_table_start;
  u2* localvariable_type_table_length;
  u2** localvariable_type_table_start;
  bool parsed_code_attribute = false;
  bool parsed_checked_exceptions_attribute = false;
  bool parsed_stackmap_attribute = false;
  // stackmap attribute - JDK1.5
  typeArrayHandle stackmap_data;
  u2 generic_signature_index = 0;
  MethodAnnotationCollector parsed_annotations;
  u1* runtime_visible_annotations = NULL;
  int runtime_visible_annotations_length = 0;
  u1* runtime_invisible_annotations = NULL;
  int runtime_invisible_annotations_length = 0;
  u1* runtime_visible_parameter_annotations = NULL;
  int runtime_visible_parameter_annotations_length = 0;
  u1* runtime_invisible_parameter_annotations = NULL;
  int runtime_invisible_parameter_annotations_length = 0;
  u1* annotation_default = NULL;
  int annotation_default_length = 0;

  // Parse code and exceptions attribute
  u2 method_attributes_count = cfs->get_u2_fast();
  while (method_attributes_count--) {
    cfs->guarantee_more(6, CHECK_(nullHandle));  // method_attribute_name_index, method_attribute_length
    u2 method_attribute_name_index = cfs->get_u2_fast();
    u4 method_attribute_length = cfs->get_u4_fast();
    check_property(
      valid_cp_range(method_attribute_name_index, cp_size) &&
        cp->tag_at(method_attribute_name_index).is_utf8(),
      "Invalid method attribute name index %u in class file %s",
      method_attribute_name_index, CHECK_(nullHandle));

    Symbol* method_attribute_name = cp->symbol_at(method_attribute_name_index);
    if (method_attribute_name == vmSymbols::tag_code()) {
      // Parse Code attribute
      if (_need_verify) {
        guarantee_property(!access_flags.is_native() && !access_flags.is_abstract(),
                        "Code attribute in native or abstract methods in class file %s",
                         CHECK_(nullHandle));
      }
      if (parsed_code_attribute) {
        classfile_parse_error("Multiple Code attributes in class file %s", CHECK_(nullHandle));
      }
      parsed_code_attribute = true;

      // Stack size, locals size, and code size
      if (_major_version == 45 && _minor_version <= 2) {
        cfs->guarantee_more(4, CHECK_(nullHandle));
        max_stack = cfs->get_u1_fast();
        max_locals = cfs->get_u1_fast();
        code_length = cfs->get_u2_fast();
      } else {
        cfs->guarantee_more(8, CHECK_(nullHandle));
        max_stack = cfs->get_u2_fast();
        max_locals = cfs->get_u2_fast();
        code_length = cfs->get_u4_fast();
      }
      if (_need_verify) {
        guarantee_property(args_size <= max_locals,
                           "Arguments can't fit into locals in class file %s", CHECK_(nullHandle));
        guarantee_property(code_length > 0 && code_length <= MAX_CODE_SIZE,
                           "Invalid method Code length %u in class file %s",
                           code_length, CHECK_(nullHandle));
      }
      // Code pointer
      code_start = cfs->get_u1_buffer();
      assert(code_start != NULL, "null code start");
      cfs->guarantee_more(code_length, CHECK_(nullHandle));
      cfs->skip_u1_fast(code_length);

      // Exception handler table
      cfs->guarantee_more(2, CHECK_(nullHandle));  // exception_table_length
      exception_table_length = cfs->get_u2_fast();
      if (exception_table_length > 0) {
        exception_handlers =
              parse_exception_table(code_length, exception_table_length, cp, CHECK_(nullHandle));
      }

      // Parse additional attributes in code attribute
      cfs->guarantee_more(2, CHECK_(nullHandle));  // code_attributes_count
      u2 code_attributes_count = cfs->get_u2_fast();

      unsigned int calculated_attribute_length = 0;

      if (_major_version > 45 || (_major_version == 45 && _minor_version > 2)) {
        calculated_attribute_length =
            sizeof(max_stack) + sizeof(max_locals) + sizeof(code_length);
      } else {
        // max_stack, locals and length are smaller in pre-version 45.2 classes
        calculated_attribute_length = sizeof(u1) + sizeof(u1) + sizeof(u2);
      }
      calculated_attribute_length +=
        code_length +
        sizeof(exception_table_length) +
        sizeof(code_attributes_count) +
        exception_table_length *
            ( sizeof(u2) +   // start_pc
              sizeof(u2) +   // end_pc
              sizeof(u2) +   // handler_pc
              sizeof(u2) );  // catch_type_index

      while (code_attributes_count--) {
        cfs->guarantee_more(6, CHECK_(nullHandle));  // code_attribute_name_index, code_attribute_length
        u2 code_attribute_name_index = cfs->get_u2_fast();
        u4 code_attribute_length = cfs->get_u4_fast();
        calculated_attribute_length += code_attribute_length +
                                       sizeof(code_attribute_name_index) +
                                       sizeof(code_attribute_length);
        check_property(valid_cp_range(code_attribute_name_index, cp_size) &&
                       cp->tag_at(code_attribute_name_index).is_utf8(),
                       "Invalid code attribute name index %u in class file %s",
                       code_attribute_name_index,
                       CHECK_(nullHandle));
        if (LoadLineNumberTables &&
            cp->symbol_at(code_attribute_name_index) == vmSymbols::tag_line_number_table()) {
          // Parse and compress line number table
          parse_linenumber_table(code_attribute_length, code_length,
            &linenumber_table, CHECK_(nullHandle));

        } else if (LoadLocalVariableTables &&
                   cp->symbol_at(code_attribute_name_index) == vmSymbols::tag_local_variable_table()) {
          // Parse local variable table
          if (!lvt_allocated) {
            localvariable_table_length = NEW_RESOURCE_ARRAY_IN_THREAD(
              THREAD, u2,  INITIAL_MAX_LVT_NUMBER);
            localvariable_table_start = NEW_RESOURCE_ARRAY_IN_THREAD(
              THREAD, u2*, INITIAL_MAX_LVT_NUMBER);
            localvariable_type_table_length = NEW_RESOURCE_ARRAY_IN_THREAD(
              THREAD, u2,  INITIAL_MAX_LVT_NUMBER);
            localvariable_type_table_start = NEW_RESOURCE_ARRAY_IN_THREAD(
              THREAD, u2*, INITIAL_MAX_LVT_NUMBER);
            lvt_allocated = true;
          }
          if (lvt_cnt == max_lvt_cnt) {
            max_lvt_cnt <<= 1;
            REALLOC_RESOURCE_ARRAY(u2, localvariable_table_length, lvt_cnt, max_lvt_cnt);
            REALLOC_RESOURCE_ARRAY(u2*, localvariable_table_start, lvt_cnt, max_lvt_cnt);
          }
          localvariable_table_start[lvt_cnt] =
            parse_localvariable_table(code_length,
                                      max_locals,
                                      code_attribute_length,
                                      cp,
                                      &localvariable_table_length[lvt_cnt],
                                      false,    // is not LVTT
                                      CHECK_(nullHandle));
          total_lvt_length += localvariable_table_length[lvt_cnt];
          lvt_cnt++;
        } else if (LoadLocalVariableTypeTables &&
                   _major_version >= JAVA_1_5_VERSION &&
                   cp->symbol_at(code_attribute_name_index) == vmSymbols::tag_local_variable_type_table()) {
          if (!lvt_allocated) {
            localvariable_table_length = NEW_RESOURCE_ARRAY_IN_THREAD(
              THREAD, u2,  INITIAL_MAX_LVT_NUMBER);
            localvariable_table_start = NEW_RESOURCE_ARRAY_IN_THREAD(
              THREAD, u2*, INITIAL_MAX_LVT_NUMBER);
            localvariable_type_table_length = NEW_RESOURCE_ARRAY_IN_THREAD(
              THREAD, u2,  INITIAL_MAX_LVT_NUMBER);
            localvariable_type_table_start = NEW_RESOURCE_ARRAY_IN_THREAD(
              THREAD, u2*, INITIAL_MAX_LVT_NUMBER);
            lvt_allocated = true;
          }
          // Parse local variable type table
          if (lvtt_cnt == max_lvtt_cnt) {
            max_lvtt_cnt <<= 1;
            REALLOC_RESOURCE_ARRAY(u2, localvariable_type_table_length, lvtt_cnt, max_lvtt_cnt);
            REALLOC_RESOURCE_ARRAY(u2*, localvariable_type_table_start, lvtt_cnt, max_lvtt_cnt);
          }
          localvariable_type_table_start[lvtt_cnt] =
            parse_localvariable_table(code_length,
                                      max_locals,
                                      code_attribute_length,
                                      cp,
                                      &localvariable_type_table_length[lvtt_cnt],
                                      true,     // is LVTT
                                      CHECK_(nullHandle));
          lvtt_cnt++;
        } else if (UseSplitVerifier &&
                   _major_version >= Verifier::STACKMAP_ATTRIBUTE_MAJOR_VERSION &&
                   cp->symbol_at(code_attribute_name_index) == vmSymbols::tag_stack_map_table()) {
          // Stack map is only needed by the new verifier in JDK1.5.
          if (parsed_stackmap_attribute) {
            classfile_parse_error("Multiple StackMapTable attributes in class file %s", CHECK_(nullHandle));
          }
          typeArrayOop sm =
            parse_stackmap_table(code_attribute_length, CHECK_(nullHandle));
          stackmap_data = typeArrayHandle(THREAD, sm);
          parsed_stackmap_attribute = true;
        } else {
          // Skip unknown attributes
          cfs->skip_u1(code_attribute_length, CHECK_(nullHandle));
        }
      }
      // check method attribute length
      if (_need_verify) {
        guarantee_property(method_attribute_length == calculated_attribute_length,
                           "Code segment has wrong length in class file %s", CHECK_(nullHandle));
      }
    } else if (method_attribute_name == vmSymbols::tag_exceptions()) {
      // Parse Exceptions attribute
      if (parsed_checked_exceptions_attribute) {
        classfile_parse_error("Multiple Exceptions attributes in class file %s", CHECK_(nullHandle));
      }
      parsed_checked_exceptions_attribute = true;
      checked_exceptions_start =
            parse_checked_exceptions(&checked_exceptions_length,
                                     method_attribute_length,
                                     cp, CHECK_(nullHandle));
    } else if (method_attribute_name == vmSymbols::tag_synthetic()) {
      if (method_attribute_length != 0) {
        classfile_parse_error(
          "Invalid Synthetic method attribute length %u in class file %s",
          method_attribute_length, CHECK_(nullHandle));
      }
      // Should we check that there hasn't already been a synthetic attribute?
      access_flags.set_is_synthetic();
    } else if (method_attribute_name == vmSymbols::tag_deprecated()) { // 4276120
      if (method_attribute_length != 0) {
        classfile_parse_error(
          "Invalid Deprecated method attribute length %u in class file %s",
          method_attribute_length, CHECK_(nullHandle));
      }
    } else if (_major_version >= JAVA_1_5_VERSION) {
      if (method_attribute_name == vmSymbols::tag_signature()) {
        if (method_attribute_length != 2) {
          classfile_parse_error(
            "Invalid Signature attribute length %u in class file %s",
            method_attribute_length, CHECK_(nullHandle));
        }
        cfs->guarantee_more(2, CHECK_(nullHandle));  // generic_signature_index
        generic_signature_index = cfs->get_u2_fast();
      } else if (method_attribute_name == vmSymbols::tag_runtime_visible_annotations()) {
        runtime_visible_annotations_length = method_attribute_length;
        runtime_visible_annotations = cfs->get_u1_buffer();
        assert(runtime_visible_annotations != NULL, "null visible annotations");
        parse_annotations(runtime_visible_annotations, runtime_visible_annotations_length, cp, &parsed_annotations, CHECK_(nullHandle));
        cfs->skip_u1(runtime_visible_annotations_length, CHECK_(nullHandle));
      } else if (PreserveAllAnnotations && method_attribute_name == vmSymbols::tag_runtime_invisible_annotations()) {
        runtime_invisible_annotations_length = method_attribute_length;
        runtime_invisible_annotations = cfs->get_u1_buffer();
        assert(runtime_invisible_annotations != NULL, "null invisible annotations");
        cfs->skip_u1(runtime_invisible_annotations_length, CHECK_(nullHandle));
      } else if (method_attribute_name == vmSymbols::tag_runtime_visible_parameter_annotations()) {
        runtime_visible_parameter_annotations_length = method_attribute_length;
        runtime_visible_parameter_annotations = cfs->get_u1_buffer();
        assert(runtime_visible_parameter_annotations != NULL, "null visible parameter annotations");
        cfs->skip_u1(runtime_visible_parameter_annotations_length, CHECK_(nullHandle));
      } else if (PreserveAllAnnotations && method_attribute_name == vmSymbols::tag_runtime_invisible_parameter_annotations()) {
        runtime_invisible_parameter_annotations_length = method_attribute_length;
        runtime_invisible_parameter_annotations = cfs->get_u1_buffer();
        assert(runtime_invisible_parameter_annotations != NULL, "null invisible parameter annotations");
        cfs->skip_u1(runtime_invisible_parameter_annotations_length, CHECK_(nullHandle));
      } else if (method_attribute_name == vmSymbols::tag_annotation_default()) {
        annotation_default_length = method_attribute_length;
        annotation_default = cfs->get_u1_buffer();
        assert(annotation_default != NULL, "null annotation default");
        cfs->skip_u1(annotation_default_length, CHECK_(nullHandle));
      } else {
        // Skip unknown attributes
        cfs->skip_u1(method_attribute_length, CHECK_(nullHandle));
      }
    } else {
      // Skip unknown attributes
      cfs->skip_u1(method_attribute_length, CHECK_(nullHandle));
    }
  }

  if (linenumber_table != NULL) {
    linenumber_table->write_terminator();
    linenumber_table_length = linenumber_table->position();
  }

  // Make sure there's at least one Code attribute in non-native/non-abstract method
  if (_need_verify) {
    guarantee_property(access_flags.is_native() || access_flags.is_abstract() || parsed_code_attribute,
                      "Absent Code attribute in method that is not native or abstract in class file %s", CHECK_(nullHandle));
  }

  // All sizing information for a methodOop is finally available, now create it
  methodOop m_oop  = oopFactory::new_method(code_length, access_flags, linenumber_table_length,
                                            total_lvt_length, checked_exceptions_length,
                                            oopDesc::IsSafeConc, CHECK_(nullHandle));
  methodHandle m (THREAD, m_oop);

  ClassLoadingService::add_class_method_size(m_oop->size()*HeapWordSize);

  // Fill in information from fixed part (access_flags already set)
  m->set_constants(cp());
  m->set_name_index(name_index);
  m->set_signature_index(signature_index);
  m->set_generic_signature_index(generic_signature_index);
#ifdef CC_INTERP
  // hmm is there a gc issue here??
  ResultTypeFinder rtf(cp->symbol_at(signature_index));
  m->set_result_index(rtf.type());
#endif

  if (args_size >= 0) {
    m->set_size_of_parameters(args_size);
  } else {
    m->compute_size_of_parameters(THREAD);
  }
#ifdef ASSERT
  if (args_size >= 0) {
    m->compute_size_of_parameters(THREAD);
    assert(args_size == m->size_of_parameters(), "");
  }
#endif

  // Fill in code attribute information
  m->set_max_stack(max_stack);
  m->set_max_locals(max_locals);
  m->constMethod()->set_stackmap_data(stackmap_data());

  /**
   * The exception_table field is the flag used to indicate
   * that the methodOop and it's associated constMethodOop are partially
   * initialized and thus are exempt from pre/post GC verification.  Once
   * the field is set, the oops are considered fully initialized so make
   * sure that the oops can pass verification when this field is set.
   */
  m->set_exception_table(exception_handlers());

  // Copy byte codes
  m->set_code(code_start);

  // Copy line number table
  if (linenumber_table != NULL) {
    memcpy(m->compressed_linenumber_table(),
           linenumber_table->buffer(), linenumber_table_length);
  }

  // Copy checked exceptions
  if (checked_exceptions_length > 0) {
    int size = checked_exceptions_length * sizeof(CheckedExceptionElement) / sizeof(u2);
    copy_u2_with_conversion((u2*) m->checked_exceptions_start(), checked_exceptions_start, size);
  }

  /* Copy class file LVT's/LVTT's into the HotSpot internal LVT.
   *
   * Rules for LVT's and LVTT's are:
   *   - There can be any number of LVT's and LVTT's.
   *   - If there are n LVT's, it is the same as if there was just
   *     one LVT containing all the entries from the n LVT's.
   *   - There may be no more than one LVT entry per local variable.
   *     Two LVT entries are 'equal' if these fields are the same:
   *        start_pc, length, name, slot
   *   - There may be no more than one LVTT entry per each LVT entry.
   *     Each LVTT entry has to match some LVT entry.
   *   - HotSpot internal LVT keeps natural ordering of class file LVT entries.
   */
  if (total_lvt_length > 0) {
    int tbl_no, idx;

    promoted_flags->set_has_localvariable_table();

    LVT_Hash** lvt_Hash = NEW_RESOURCE_ARRAY(LVT_Hash*, HASH_ROW_SIZE);
    initialize_hashtable(lvt_Hash);

    // To fill LocalVariableTable in
    Classfile_LVT_Element*  cf_lvt;
    LocalVariableTableElement* lvt = m->localvariable_table_start();

    for (tbl_no = 0; tbl_no < lvt_cnt; tbl_no++) {
      cf_lvt = (Classfile_LVT_Element *) localvariable_table_start[tbl_no];
      for (idx = 0; idx < localvariable_table_length[tbl_no]; idx++, lvt++) {
        copy_lvt_element(&cf_lvt[idx], lvt);
        // If no duplicates, add LVT elem in hashtable lvt_Hash.
        if (LVT_put_after_lookup(lvt, lvt_Hash) == false
          && _need_verify
          && _major_version >= JAVA_1_5_VERSION ) {
          clear_hashtable(lvt_Hash);
          classfile_parse_error("Duplicated LocalVariableTable attribute "
                                "entry for '%s' in class file %s",
                                 cp->symbol_at(lvt->name_cp_index)->as_utf8(),
                                 CHECK_(nullHandle));
        }
      }
    }

    // To merge LocalVariableTable and LocalVariableTypeTable
    Classfile_LVT_Element* cf_lvtt;
    LocalVariableTableElement lvtt_elem;

    for (tbl_no = 0; tbl_no < lvtt_cnt; tbl_no++) {
      cf_lvtt = (Classfile_LVT_Element *) localvariable_type_table_start[tbl_no];
      for (idx = 0; idx < localvariable_type_table_length[tbl_no]; idx++) {
        copy_lvt_element(&cf_lvtt[idx], &lvtt_elem);
        int index = hash(&lvtt_elem);
        LVT_Hash* entry = LVT_lookup(&lvtt_elem, index, lvt_Hash);
        if (entry == NULL) {
          if (_need_verify) {
            clear_hashtable(lvt_Hash);
            classfile_parse_error("LVTT entry for '%s' in class file %s "
                                  "does not match any LVT entry",
                                   cp->symbol_at(lvtt_elem.name_cp_index)->as_utf8(),
                                   CHECK_(nullHandle));
          }
        } else if (entry->_elem->signature_cp_index != 0 && _need_verify) {
          clear_hashtable(lvt_Hash);
          classfile_parse_error("Duplicated LocalVariableTypeTable attribute "
                                "entry for '%s' in class file %s",
                                 cp->symbol_at(lvtt_elem.name_cp_index)->as_utf8(),
                                 CHECK_(nullHandle));
        } else {
          // to add generic signatures into LocalVariableTable
          entry->_elem->signature_cp_index = lvtt_elem.descriptor_cp_index;
        }
      }
    }
    clear_hashtable(lvt_Hash);
  }

  if (parsed_annotations.has_any_annotations())
    parsed_annotations.apply_to(m);
  *method_annotations = assemble_annotations(runtime_visible_annotations,
                                             runtime_visible_annotations_length,
                                             runtime_invisible_annotations,
                                             runtime_invisible_annotations_length,
                                             CHECK_(nullHandle));
  *method_parameter_annotations = assemble_annotations(runtime_visible_parameter_annotations,
                                                       runtime_visible_parameter_annotations_length,
                                                       runtime_invisible_parameter_annotations,
                                                       runtime_invisible_parameter_annotations_length,
                                                       CHECK_(nullHandle));
  *method_default_annotations = assemble_annotations(annotation_default,
                                                     annotation_default_length,
                                                     NULL,
                                                     0,
                                                     CHECK_(nullHandle));

  if (name == vmSymbols::finalize_method_name() &&
      signature == vmSymbols::void_method_signature()) {
    if (m->is_empty_method()) {
      _has_empty_finalizer = true;
    } else {
      _has_finalizer = true;
    }
  }
  if (name == vmSymbols::object_initializer_name() &&
      signature == vmSymbols::void_method_signature() &&
      m->is_vanilla_constructor()) {
    _has_vanilla_constructor = true;
  }

  if (EnableInvokeDynamic && (m->is_method_handle_invoke() ||
                              m->is_method_handle_adapter())) {
    THROW_MSG_(vmSymbols::java_lang_VirtualMachineError(),
               "Method handle invokers must be defined internally to the VM", nullHandle);
  }

  return m;
}


// The promoted_flags parameter is used to pass relevant access_flags
// from the methods back up to the containing klass. These flag values
// are added to klass's access_flags.

objArrayHandle ClassFileParser::parse_methods(constantPoolHandle cp, bool is_interface,
                                              AccessFlags* promoted_flags,
                                              bool* has_final_method,
                                              objArrayOop* methods_annotations_oop,
                                              objArrayOop* methods_parameter_annotations_oop,
                                              objArrayOop* methods_default_annotations_oop,
                                              TRAPS) {
  ClassFileStream* cfs = stream();
  objArrayHandle nullHandle;
  typeArrayHandle method_annotations;
  typeArrayHandle method_parameter_annotations;
  typeArrayHandle method_default_annotations;
  cfs->guarantee_more(2, CHECK_(nullHandle));  // length
  u2 length = cfs->get_u2_fast();
  if (length == 0) {
    return objArrayHandle(THREAD, Universe::the_empty_system_obj_array());
  } else {
    objArrayOop m = oopFactory::new_system_objArray(length, CHECK_(nullHandle));
    objArrayHandle methods(THREAD, m);
    HandleMark hm(THREAD);
    objArrayHandle methods_annotations;
    objArrayHandle methods_parameter_annotations;
    objArrayHandle methods_default_annotations;
    for (int index = 0; index < length; index++) {
      methodHandle method = parse_method(cp, is_interface,
                                         promoted_flags,
                                         &method_annotations,
                                         &method_parameter_annotations,
                                         &method_default_annotations,
                                         CHECK_(nullHandle));
      if (method->is_final()) {
        *has_final_method = true;
      }
      methods->obj_at_put(index, method());
      if (method_annotations.not_null()) {
        if (methods_annotations.is_null()) {
          objArrayOop md = oopFactory::new_system_objArray(length, CHECK_(nullHandle));
          methods_annotations = objArrayHandle(THREAD, md);
        }
        methods_annotations->obj_at_put(index, method_annotations());
      }
      if (method_parameter_annotations.not_null()) {
        if (methods_parameter_annotations.is_null()) {
          objArrayOop md = oopFactory::new_system_objArray(length, CHECK_(nullHandle));
          methods_parameter_annotations = objArrayHandle(THREAD, md);
        }
        methods_parameter_annotations->obj_at_put(index, method_parameter_annotations());
      }
      if (method_default_annotations.not_null()) {
        if (methods_default_annotations.is_null()) {
          objArrayOop md = oopFactory::new_system_objArray(length, CHECK_(nullHandle));
          methods_default_annotations = objArrayHandle(THREAD, md);
        }
        methods_default_annotations->obj_at_put(index, method_default_annotations());
      }
    }
    if (_need_verify && length > 1) {
      // Check duplicated methods
      ResourceMark rm(THREAD);
      NameSigHash** names_and_sigs = NEW_RESOURCE_ARRAY_IN_THREAD(
        THREAD, NameSigHash*, HASH_ROW_SIZE);
      initialize_hashtable(names_and_sigs);
      bool dup = false;
      {
        debug_only(No_Safepoint_Verifier nsv;)
        for (int i = 0; i < length; i++) {
          methodOop m = (methodOop)methods->obj_at(i);
          // If no duplicates, add name/signature in hashtable names_and_sigs.
          if (!put_after_lookup(m->name(), m->signature(), names_and_sigs)) {
            dup = true;
            break;
          }
        }
      }
      if (dup) {
        classfile_parse_error("Duplicate method name&signature in class file %s",
                              CHECK_(nullHandle));
      }
    }

    *methods_annotations_oop = methods_annotations();
    *methods_parameter_annotations_oop = methods_parameter_annotations();
    *methods_default_annotations_oop = methods_default_annotations();

    return methods;
  }
}


typeArrayHandle ClassFileParser::sort_methods(objArrayHandle methods,
                                              objArrayHandle methods_annotations,
                                              objArrayHandle methods_parameter_annotations,
                                              objArrayHandle methods_default_annotations,
                                              TRAPS) {
  typeArrayHandle nullHandle;
  int length = methods()->length();
  // If JVMTI original method ordering or sharing is enabled we have to
  // remember the original class file ordering.
  // We temporarily use the vtable_index field in the methodOop to store the
  // class file index, so we can read in after calling qsort.
  // Put the method ordering in the shared archive.
  if (JvmtiExport::can_maintain_original_method_order() || DumpSharedSpaces) {
    for (int index = 0; index < length; index++) {
      methodOop m = methodOop(methods->obj_at(index));
      assert(!m->valid_vtable_index(), "vtable index should not be set");
      m->set_vtable_index(index);
    }
  }
  // Sort method array by ascending method name (for faster lookups & vtable construction)
  // Note that the ordering is not alphabetical, see Symbol::fast_compare
  methodOopDesc::sort_methods(methods(),
                              methods_annotations(),
                              methods_parameter_annotations(),
                              methods_default_annotations());

  // If JVMTI original method ordering or sharing is enabled construct int
  // array remembering the original ordering
  if (JvmtiExport::can_maintain_original_method_order() || DumpSharedSpaces) {
    typeArrayOop new_ordering = oopFactory::new_permanent_intArray(length, CHECK_(nullHandle));
    typeArrayHandle method_ordering(THREAD, new_ordering);
    for (int index = 0; index < length; index++) {
      methodOop m = methodOop(methods->obj_at(index));
      int old_index = m->vtable_index();
      assert(old_index >= 0 && old_index < length, "invalid method index");
      method_ordering->int_at_put(index, old_index);
      m->set_vtable_index(methodOopDesc::invalid_vtable_index);
    }
    return method_ordering;
  } else {
    return typeArrayHandle(THREAD, Universe::the_empty_int_array());
  }
}


void ClassFileParser::parse_classfile_sourcefile_attribute(constantPoolHandle cp, TRAPS) {
  ClassFileStream* cfs = stream();
  cfs->guarantee_more(2, CHECK);  // sourcefile_index
  u2 sourcefile_index = cfs->get_u2_fast();
  check_property(
    valid_cp_range(sourcefile_index, cp->length()) &&
      cp->tag_at(sourcefile_index).is_utf8(),
    "Invalid SourceFile attribute at constant pool index %u in class file %s",
    sourcefile_index, CHECK);
  set_class_sourcefile(cp->symbol_at(sourcefile_index));
}



void ClassFileParser::parse_classfile_source_debug_extension_attribute(constantPoolHandle cp,
                                                                       int length, TRAPS) {
  ClassFileStream* cfs = stream();
  u1* sde_buffer = cfs->get_u1_buffer();
  assert(sde_buffer != NULL, "null sde buffer");

  // Don't bother storing it if there is no way to retrieve it
  if (JvmtiExport::can_get_source_debug_extension()) {
<<<<<<< HEAD
    k->set_source_debug_extension((char*)sde_buffer, length);
=======
    // Optimistically assume that only 1 byte UTF format is used
    // (common case)
    TempNewSymbol sde_symbol = SymbolTable::new_symbol((const char*)sde_buffer, length, CHECK);
    // Note that set_source_debug_extension() increments the reference count
    // for its copy of the Symbol*, so use a TempNewSymbol here.
    set_class_sde_symbol(sde_symbol);
>>>>>>> 15f4203b
  }
  // Got utf8 string, set stream position forward
  cfs->skip_u1(length, CHECK);
}


// Inner classes can be static, private or protected (classic VM does this)
#define RECOGNIZED_INNER_CLASS_MODIFIERS (JVM_RECOGNIZED_CLASS_MODIFIERS | JVM_ACC_PRIVATE | JVM_ACC_PROTECTED | JVM_ACC_STATIC)

// Return number of classes in the inner classes attribute table
u2 ClassFileParser::parse_classfile_inner_classes_attribute(u1* inner_classes_attribute_start,
                                                            bool parsed_enclosingmethod_attribute,
                                                            u2 enclosing_method_class_index,
                                                            u2 enclosing_method_method_index,
                                                            constantPoolHandle cp,
                                                            TRAPS) {
  ClassFileStream* cfs = stream();
  u1* current_mark = cfs->current();
  u2 length = 0;
  if (inner_classes_attribute_start != NULL) {
    cfs->set_current(inner_classes_attribute_start);
    cfs->guarantee_more(2, CHECK_0);  // length
    length = cfs->get_u2_fast();
  }

  // 4-tuples of shorts of inner classes data and 2 shorts of enclosing
  // method data:
  //   [inner_class_info_index,
  //    outer_class_info_index,
  //    inner_name_index,
  //    inner_class_access_flags,
  //    ...
  //    enclosing_method_class_index,
  //    enclosing_method_method_index]
  int size = length * 4 + (parsed_enclosingmethod_attribute ? 2 : 0);
  typeArrayOop ic = oopFactory::new_permanent_shortArray(size, CHECK_0);
  typeArrayHandle inner_classes(THREAD, ic);
  int index = 0;
  int cp_size = cp->length();
  cfs->guarantee_more(8 * length, CHECK_0);  // 4-tuples of u2
  for (int n = 0; n < length; n++) {
    // Inner class index
    u2 inner_class_info_index = cfs->get_u2_fast();
    check_property(
      inner_class_info_index == 0 ||
        (valid_cp_range(inner_class_info_index, cp_size) &&
        is_klass_reference(cp, inner_class_info_index)),
      "inner_class_info_index %u has bad constant type in class file %s",
      inner_class_info_index, CHECK_0);
    // Outer class index
    u2 outer_class_info_index = cfs->get_u2_fast();
    check_property(
      outer_class_info_index == 0 ||
        (valid_cp_range(outer_class_info_index, cp_size) &&
        is_klass_reference(cp, outer_class_info_index)),
      "outer_class_info_index %u has bad constant type in class file %s",
      outer_class_info_index, CHECK_0);
    // Inner class name
    u2 inner_name_index = cfs->get_u2_fast();
    check_property(
      inner_name_index == 0 || (valid_cp_range(inner_name_index, cp_size) &&
        cp->tag_at(inner_name_index).is_utf8()),
      "inner_name_index %u has bad constant type in class file %s",
      inner_name_index, CHECK_0);
    if (_need_verify) {
      guarantee_property(inner_class_info_index != outer_class_info_index,
                         "Class is both outer and inner class in class file %s", CHECK_0);
    }
    // Access flags
    AccessFlags inner_access_flags;
    jint flags = cfs->get_u2_fast() & RECOGNIZED_INNER_CLASS_MODIFIERS;
    if ((flags & JVM_ACC_INTERFACE) && _major_version < JAVA_6_VERSION) {
      // Set abstract bit for old class files for backward compatibility
      flags |= JVM_ACC_ABSTRACT;
    }
    verify_legal_class_modifiers(flags, CHECK_0);
    inner_access_flags.set_flags(flags);

    inner_classes->short_at_put(index++, inner_class_info_index);
    inner_classes->short_at_put(index++, outer_class_info_index);
    inner_classes->short_at_put(index++, inner_name_index);
    inner_classes->short_at_put(index++, inner_access_flags.as_short());
  }

  // 4347400: make sure there's no duplicate entry in the classes array
  if (_need_verify && _major_version >= JAVA_1_5_VERSION) {
    for(int i = 0; i < length * 4; i += 4) {
      for(int j = i + 4; j < length * 4; j += 4) {
        guarantee_property((inner_classes->ushort_at(i)   != inner_classes->ushort_at(j) ||
                            inner_classes->ushort_at(i+1) != inner_classes->ushort_at(j+1) ||
                            inner_classes->ushort_at(i+2) != inner_classes->ushort_at(j+2) ||
                            inner_classes->ushort_at(i+3) != inner_classes->ushort_at(j+3)),
                            "Duplicate entry in InnerClasses in class file %s",
                            CHECK_0);
      }
    }
  }

  // Set EnclosingMethod class and method indexes.
  if (parsed_enclosingmethod_attribute) {
    inner_classes->short_at_put(index++, enclosing_method_class_index);
    inner_classes->short_at_put(index++, enclosing_method_method_index);
  }
  assert(index == size, "wrong size");

  // Update instanceKlass with inner class info.
  set_class_inner_classes(inner_classes);

  // Restore buffer's current position.
  cfs->set_current(current_mark);

  return length;
}

void ClassFileParser::parse_classfile_synthetic_attribute(constantPoolHandle cp, TRAPS) {
  set_class_synthetic_flag(true);
}

void ClassFileParser::parse_classfile_signature_attribute(constantPoolHandle cp, TRAPS) {
  ClassFileStream* cfs = stream();
  u2 signature_index = cfs->get_u2(CHECK);
  check_property(
    valid_cp_range(signature_index, cp->length()) &&
      cp->tag_at(signature_index).is_utf8(),
    "Invalid constant pool index %u in Signature attribute in class file %s",
    signature_index, CHECK);
  set_class_generic_signature(cp->symbol_at(signature_index));
}

void ClassFileParser::parse_classfile_bootstrap_methods_attribute(constantPoolHandle cp,
                                                                  u4 attribute_byte_length, TRAPS) {
  ClassFileStream* cfs = stream();
  u1* current_start = cfs->current();

  cfs->guarantee_more(2, CHECK);  // length
  int attribute_array_length = cfs->get_u2_fast();

  guarantee_property(_max_bootstrap_specifier_index < attribute_array_length,
                     "Short length on BootstrapMethods in class file %s",
                     CHECK);

  // The attribute contains a counted array of counted tuples of shorts,
  // represending bootstrap specifiers:
  //    length*{bootstrap_method_index, argument_count*{argument_index}}
  int operand_count = (attribute_byte_length - sizeof(u2)) / sizeof(u2);
  // operand_count = number of shorts in attr, except for leading length

  // The attribute is copied into a short[] array.
  // The array begins with a series of short[2] pairs, one for each tuple.
  int index_size = (attribute_array_length * 2);

  typeArrayOop operands_oop = oopFactory::new_permanent_intArray(index_size + operand_count, CHECK);
  typeArrayHandle operands(THREAD, operands_oop);
  operands_oop = NULL; // tidy

  int operand_fill_index = index_size;
  int cp_size = cp->length();

  for (int n = 0; n < attribute_array_length; n++) {
    // Store a 32-bit offset into the header of the operand array.
    assert(constantPoolOopDesc::operand_offset_at(operands(), n) == 0, "");
    constantPoolOopDesc::operand_offset_at_put(operands(), n, operand_fill_index);

    // Read a bootstrap specifier.
    cfs->guarantee_more(sizeof(u2) * 2, CHECK);  // bsm, argc
    u2 bootstrap_method_index = cfs->get_u2_fast();
    u2 argument_count = cfs->get_u2_fast();
    check_property(
      valid_cp_range(bootstrap_method_index, cp_size) &&
      cp->tag_at(bootstrap_method_index).is_method_handle(),
      "bootstrap_method_index %u has bad constant type in class file %s",
      bootstrap_method_index,
      CHECK);
    operands->short_at_put(operand_fill_index++, bootstrap_method_index);
    operands->short_at_put(operand_fill_index++, argument_count);

    cfs->guarantee_more(sizeof(u2) * argument_count, CHECK);  // argv[argc]
    for (int j = 0; j < argument_count; j++) {
      u2 argument_index = cfs->get_u2_fast();
      check_property(
        valid_cp_range(argument_index, cp_size) &&
        cp->tag_at(argument_index).is_loadable_constant(),
        "argument_index %u has bad constant type in class file %s",
        argument_index,
        CHECK);
      operands->short_at_put(operand_fill_index++, argument_index);
    }
  }

  assert(operand_fill_index == operands()->length(), "exact fill");
  assert(constantPoolOopDesc::operand_array_length(operands()) == attribute_array_length, "correct decode");

  u1* current_end = cfs->current();
  guarantee_property(current_end == current_start + attribute_byte_length,
                     "Bad length on BootstrapMethods in class file %s",
                     CHECK);

  cp->set_operands(operands());
}


void ClassFileParser::parse_classfile_attributes(constantPoolHandle cp,
                                                 ClassFileParser::ClassAnnotationCollector* parsed_annotations,
                                                 TRAPS) {
  ClassFileStream* cfs = stream();
  // Set inner classes attribute to default sentinel
  set_class_inner_classes(typeArrayHandle(THREAD, Universe::the_empty_short_array()));
  cfs->guarantee_more(2, CHECK);  // attributes_count
  u2 attributes_count = cfs->get_u2_fast();
  bool parsed_sourcefile_attribute = false;
  bool parsed_innerclasses_attribute = false;
  bool parsed_enclosingmethod_attribute = false;
  bool parsed_bootstrap_methods_attribute = false;
  u1* runtime_visible_annotations = NULL;
  int runtime_visible_annotations_length = 0;
  u1* runtime_invisible_annotations = NULL;
  int runtime_invisible_annotations_length = 0;
  u1* inner_classes_attribute_start = NULL;
  u4  inner_classes_attribute_length = 0;
  u2  enclosing_method_class_index = 0;
  u2  enclosing_method_method_index = 0;
  // Iterate over attributes
  while (attributes_count--) {
    cfs->guarantee_more(6, CHECK);  // attribute_name_index, attribute_length
    u2 attribute_name_index = cfs->get_u2_fast();
    u4 attribute_length = cfs->get_u4_fast();
    check_property(
      valid_cp_range(attribute_name_index, cp->length()) &&
        cp->tag_at(attribute_name_index).is_utf8(),
      "Attribute name has bad constant pool index %u in class file %s",
      attribute_name_index, CHECK);
    Symbol* tag = cp->symbol_at(attribute_name_index);
    if (tag == vmSymbols::tag_source_file()) {
      // Check for SourceFile tag
      if (_need_verify) {
        guarantee_property(attribute_length == 2, "Wrong SourceFile attribute length in class file %s", CHECK);
      }
      if (parsed_sourcefile_attribute) {
        classfile_parse_error("Multiple SourceFile attributes in class file %s", CHECK);
      } else {
        parsed_sourcefile_attribute = true;
      }
      parse_classfile_sourcefile_attribute(cp, CHECK);
    } else if (tag == vmSymbols::tag_source_debug_extension()) {
      // Check for SourceDebugExtension tag
      parse_classfile_source_debug_extension_attribute(cp, (int)attribute_length, CHECK);
    } else if (tag == vmSymbols::tag_inner_classes()) {
      // Check for InnerClasses tag
      if (parsed_innerclasses_attribute) {
        classfile_parse_error("Multiple InnerClasses attributes in class file %s", CHECK);
      } else {
        parsed_innerclasses_attribute = true;
      }
      inner_classes_attribute_start = cfs->get_u1_buffer();
      inner_classes_attribute_length = attribute_length;
      cfs->skip_u1(inner_classes_attribute_length, CHECK);
    } else if (tag == vmSymbols::tag_synthetic()) {
      // Check for Synthetic tag
      // Shouldn't we check that the synthetic flags wasn't already set? - not required in spec
      if (attribute_length != 0) {
        classfile_parse_error(
          "Invalid Synthetic classfile attribute length %u in class file %s",
          attribute_length, CHECK);
      }
      parse_classfile_synthetic_attribute(cp, CHECK);
    } else if (tag == vmSymbols::tag_deprecated()) {
      // Check for Deprecatd tag - 4276120
      if (attribute_length != 0) {
        classfile_parse_error(
          "Invalid Deprecated classfile attribute length %u in class file %s",
          attribute_length, CHECK);
      }
    } else if (_major_version >= JAVA_1_5_VERSION) {
      if (tag == vmSymbols::tag_signature()) {
        if (attribute_length != 2) {
          classfile_parse_error(
            "Wrong Signature attribute length %u in class file %s",
            attribute_length, CHECK);
        }
        parse_classfile_signature_attribute(cp, CHECK);
      } else if (tag == vmSymbols::tag_runtime_visible_annotations()) {
        runtime_visible_annotations_length = attribute_length;
        runtime_visible_annotations = cfs->get_u1_buffer();
        assert(runtime_visible_annotations != NULL, "null visible annotations");
        parse_annotations(runtime_visible_annotations,
                          runtime_visible_annotations_length,
                          cp,
                          parsed_annotations,
                          CHECK);
        cfs->skip_u1(runtime_visible_annotations_length, CHECK);
      } else if (PreserveAllAnnotations && tag == vmSymbols::tag_runtime_invisible_annotations()) {
        runtime_invisible_annotations_length = attribute_length;
        runtime_invisible_annotations = cfs->get_u1_buffer();
        assert(runtime_invisible_annotations != NULL, "null invisible annotations");
        cfs->skip_u1(runtime_invisible_annotations_length, CHECK);
      } else if (tag == vmSymbols::tag_enclosing_method()) {
        if (parsed_enclosingmethod_attribute) {
          classfile_parse_error("Multiple EnclosingMethod attributes in class file %s", CHECK);
        }   else {
          parsed_enclosingmethod_attribute = true;
        }
        cfs->guarantee_more(4, CHECK);  // class_index, method_index
        enclosing_method_class_index  = cfs->get_u2_fast();
        enclosing_method_method_index = cfs->get_u2_fast();
        if (enclosing_method_class_index == 0) {
          classfile_parse_error("Invalid class index in EnclosingMethod attribute in class file %s", CHECK);
        }
        // Validate the constant pool indices and types
        if (!cp->is_within_bounds(enclosing_method_class_index) ||
            !is_klass_reference(cp, enclosing_method_class_index)) {
          classfile_parse_error("Invalid or out-of-bounds class index in EnclosingMethod attribute in class file %s", CHECK);
        }
        if (enclosing_method_method_index != 0 &&
            (!cp->is_within_bounds(enclosing_method_method_index) ||
             !cp->tag_at(enclosing_method_method_index).is_name_and_type())) {
          classfile_parse_error("Invalid or out-of-bounds method index in EnclosingMethod attribute in class file %s", CHECK);
        }
      } else if (tag == vmSymbols::tag_bootstrap_methods() &&
                 _major_version >= Verifier::INVOKEDYNAMIC_MAJOR_VERSION) {
        if (parsed_bootstrap_methods_attribute)
          classfile_parse_error("Multiple BootstrapMethods attributes in class file %s", CHECK);
        parsed_bootstrap_methods_attribute = true;
        parse_classfile_bootstrap_methods_attribute(cp, attribute_length, CHECK);
      } else {
        // Unknown attribute
        cfs->skip_u1(attribute_length, CHECK);
      }
    } else {
      // Unknown attribute
      cfs->skip_u1(attribute_length, CHECK);
    }
  }
  typeArrayHandle annotations = assemble_annotations(runtime_visible_annotations,
                                                     runtime_visible_annotations_length,
                                                     runtime_invisible_annotations,
                                                     runtime_invisible_annotations_length,
                                                     CHECK);
  set_class_annotations(annotations);

  if (parsed_innerclasses_attribute || parsed_enclosingmethod_attribute) {
    u2 num_of_classes = parse_classfile_inner_classes_attribute(
                            inner_classes_attribute_start,
                            parsed_innerclasses_attribute,
                            enclosing_method_class_index,
                            enclosing_method_method_index,
                            cp, CHECK);
    if (parsed_innerclasses_attribute &&_need_verify && _major_version >= JAVA_1_5_VERSION) {
      guarantee_property(
        inner_classes_attribute_length == sizeof(num_of_classes) + 4 * sizeof(u2) * num_of_classes,
        "Wrong InnerClasses attribute length in class file %s", CHECK);
    }
  }

  if (_max_bootstrap_specifier_index >= 0) {
    guarantee_property(parsed_bootstrap_methods_attribute,
                       "Missing BootstrapMethods attribute in class file %s", CHECK);
  }
}

void ClassFileParser::apply_parsed_class_attributes(instanceKlassHandle k) {
  if (_synthetic_flag)
    k->set_is_synthetic();
  if (_sourcefile != NULL) {
    _sourcefile->increment_refcount();
    k->set_source_file_name(_sourcefile);
  }
  if (_generic_signature != NULL) {
    _generic_signature->increment_refcount();
    k->set_generic_signature(_generic_signature);
  }
  k->set_source_debug_extension(_sde_symbol);  // increment_refcount inside
  k->set_inner_classes(_inner_classes());
  k->set_class_annotations(_annotations());
}

typeArrayHandle ClassFileParser::assemble_annotations(u1* runtime_visible_annotations,
                                                      int runtime_visible_annotations_length,
                                                      u1* runtime_invisible_annotations,
                                                      int runtime_invisible_annotations_length, TRAPS) {
  typeArrayHandle annotations;
  if (runtime_visible_annotations != NULL ||
      runtime_invisible_annotations != NULL) {
    typeArrayOop anno = oopFactory::new_permanent_byteArray(runtime_visible_annotations_length +
                                                            runtime_invisible_annotations_length, CHECK_(annotations));
    annotations = typeArrayHandle(THREAD, anno);
    if (runtime_visible_annotations != NULL) {
      memcpy(annotations->byte_at_addr(0), runtime_visible_annotations, runtime_visible_annotations_length);
    }
    if (runtime_invisible_annotations != NULL) {
      memcpy(annotations->byte_at_addr(runtime_visible_annotations_length), runtime_invisible_annotations, runtime_invisible_annotations_length);
    }
  }
  return annotations;
}


instanceKlassHandle ClassFileParser::parseClassFile(Symbol* name,
                                                    Handle class_loader,
                                                    Handle protection_domain,
                                                    KlassHandle host_klass,
                                                    GrowableArray<Handle>* cp_patches,
                                                    TempNewSymbol& parsed_name,
                                                    bool verify,
                                                    TRAPS) {
  // When a retransformable agent is attached, JVMTI caches the
  // class bytes that existed before the first retransformation.
  // If RedefineClasses() was used before the retransformable
  // agent attached, then the cached class bytes may not be the
  // original class bytes.
  unsigned char *cached_class_file_bytes = NULL;
  jint cached_class_file_length;

  ClassFileStream* cfs = stream();
  // Timing
  assert(THREAD->is_Java_thread(), "must be a JavaThread");
  JavaThread* jt = (JavaThread*) THREAD;

  PerfClassTraceTime ctimer(ClassLoader::perf_class_parse_time(),
                            ClassLoader::perf_class_parse_selftime(),
                            NULL,
                            jt->get_thread_stat()->perf_recursion_counts_addr(),
                            jt->get_thread_stat()->perf_timers_addr(),
                            PerfClassTraceTime::PARSE_CLASS);

  init_parsed_class_attributes();

  if (JvmtiExport::should_post_class_file_load_hook()) {
    // Get the cached class file bytes (if any) from the class that
    // is being redefined or retransformed. We use jvmti_thread_state()
    // instead of JvmtiThreadState::state_for(jt) so we don't allocate
    // a JvmtiThreadState any earlier than necessary. This will help
    // avoid the bug described by 7126851.
    JvmtiThreadState *state = jt->jvmti_thread_state();
    if (state != NULL) {
      KlassHandle *h_class_being_redefined =
                     state->get_class_being_redefined();
      if (h_class_being_redefined != NULL) {
        instanceKlassHandle ikh_class_being_redefined =
          instanceKlassHandle(THREAD, (*h_class_being_redefined)());
        cached_class_file_bytes =
          ikh_class_being_redefined->get_cached_class_file_bytes();
        cached_class_file_length =
          ikh_class_being_redefined->get_cached_class_file_len();
      }
    }

    unsigned char* ptr = cfs->buffer();
    unsigned char* end_ptr = cfs->buffer() + cfs->length();

    JvmtiExport::post_class_file_load_hook(name, class_loader, protection_domain,
                                           &ptr, &end_ptr,
                                           &cached_class_file_bytes,
                                           &cached_class_file_length);

    if (ptr != cfs->buffer()) {
      // JVMTI agent has modified class file data.
      // Set new class file stream using JVMTI agent modified
      // class file data.
      cfs = new ClassFileStream(ptr, end_ptr - ptr, cfs->source());
      set_stream(cfs);
    }
  }

  _host_klass = host_klass;
  _cp_patches = cp_patches;

  instanceKlassHandle nullHandle;

  // Figure out whether we can skip format checking (matching classic VM behavior)
  _need_verify = Verifier::should_verify_for(class_loader(), verify);

  // Set the verify flag in stream
  cfs->set_verify(_need_verify);

  // Save the class file name for easier error message printing.
  _class_name = (name != NULL) ? name : vmSymbols::unknown_class_name();

  cfs->guarantee_more(8, CHECK_(nullHandle));  // magic, major, minor
  // Magic value
  u4 magic = cfs->get_u4_fast();
  guarantee_property(magic == JAVA_CLASSFILE_MAGIC,
                     "Incompatible magic value %u in class file %s",
                     magic, CHECK_(nullHandle));

  // Version numbers
  u2 minor_version = cfs->get_u2_fast();
  u2 major_version = cfs->get_u2_fast();

  // Check version numbers - we check this even with verifier off
  if (!is_supported_version(major_version, minor_version)) {
    if (name == NULL) {
      Exceptions::fthrow(
        THREAD_AND_LOCATION,
        vmSymbols::java_lang_UnsupportedClassVersionError(),
        "Unsupported major.minor version %u.%u",
        major_version,
        minor_version);
    } else {
      ResourceMark rm(THREAD);
      Exceptions::fthrow(
        THREAD_AND_LOCATION,
        vmSymbols::java_lang_UnsupportedClassVersionError(),
        "%s : Unsupported major.minor version %u.%u",
        name->as_C_string(),
        major_version,
        minor_version);
    }
    return nullHandle;
  }

  _major_version = major_version;
  _minor_version = minor_version;


  // Check if verification needs to be relaxed for this class file
  // Do not restrict it to jdk1.0 or jdk1.1 to maintain backward compatibility (4982376)
  _relax_verify = Verifier::relax_verify_for(class_loader());

  // Constant pool
  constantPoolHandle cp = parse_constant_pool(class_loader, CHECK_(nullHandle));
  ConstantPoolCleaner error_handler(cp); // set constant pool to be cleaned up.

  int cp_size = cp->length();

  cfs->guarantee_more(8, CHECK_(nullHandle));  // flags, this_class, super_class, infs_len

  // Access flags
  AccessFlags access_flags;
  jint flags = cfs->get_u2_fast() & JVM_RECOGNIZED_CLASS_MODIFIERS;

  if ((flags & JVM_ACC_INTERFACE) && _major_version < JAVA_6_VERSION) {
    // Set abstract bit for old class files for backward compatibility
    flags |= JVM_ACC_ABSTRACT;
  }
  verify_legal_class_modifiers(flags, CHECK_(nullHandle));
  access_flags.set_flags(flags);

  // This class and superclass
  instanceKlassHandle super_klass;
  u2 this_class_index = cfs->get_u2_fast();
  check_property(
    valid_cp_range(this_class_index, cp_size) &&
      cp->tag_at(this_class_index).is_unresolved_klass(),
    "Invalid this class index %u in constant pool in class file %s",
    this_class_index, CHECK_(nullHandle));

  Symbol*  class_name  = cp->unresolved_klass_at(this_class_index);
  assert(class_name != NULL, "class_name can't be null");

  // It's important to set parsed_name *before* resolving the super class.
  // (it's used for cleanup by the caller if parsing fails)
  parsed_name = class_name;
  // parsed_name is returned and can be used if there's an error, so add to
  // its reference count.  Caller will decrement the refcount.
  parsed_name->increment_refcount();

  // Update _class_name which could be null previously to be class_name
  _class_name = class_name;

  // Don't need to check whether this class name is legal or not.
  // It has been checked when constant pool is parsed.
  // However, make sure it is not an array type.
  if (_need_verify) {
    guarantee_property(class_name->byte_at(0) != JVM_SIGNATURE_ARRAY,
                       "Bad class name in class file %s",
                       CHECK_(nullHandle));
  }

  klassOop preserve_this_klass;   // for storing result across HandleMark

  // release all handles when parsing is done
  { HandleMark hm(THREAD);

    // Checks if name in class file matches requested name
    if (name != NULL && class_name != name) {
      ResourceMark rm(THREAD);
      Exceptions::fthrow(
        THREAD_AND_LOCATION,
        vmSymbols::java_lang_NoClassDefFoundError(),
        "%s (wrong name: %s)",
        name->as_C_string(),
        class_name->as_C_string()
      );
      return nullHandle;
    }

    if (TraceClassLoadingPreorder) {
      tty->print("[Loading %s", name->as_klass_external_name());
      if (cfs->source() != NULL) tty->print(" from %s", cfs->source());
      tty->print_cr("]");
    }

    u2 super_class_index = cfs->get_u2_fast();
    if (super_class_index == 0) {
      check_property(class_name == vmSymbols::java_lang_Object(),
                     "Invalid superclass index %u in class file %s",
                     super_class_index,
                     CHECK_(nullHandle));
    } else {
      check_property(valid_cp_range(super_class_index, cp_size) &&
                     is_klass_reference(cp, super_class_index),
                     "Invalid superclass index %u in class file %s",
                     super_class_index,
                     CHECK_(nullHandle));
      // The class name should be legal because it is checked when parsing constant pool.
      // However, make sure it is not an array type.
      bool is_array = false;
      if (cp->tag_at(super_class_index).is_klass()) {
        super_klass = instanceKlassHandle(THREAD, cp->resolved_klass_at(super_class_index));
        if (_need_verify)
          is_array = super_klass->oop_is_array();
      } else if (_need_verify) {
        is_array = (cp->unresolved_klass_at(super_class_index)->byte_at(0) == JVM_SIGNATURE_ARRAY);
      }
      if (_need_verify) {
        guarantee_property(!is_array,
                          "Bad superclass name in class file %s", CHECK_(nullHandle));
      }
    }

    // Interfaces
    u2 itfs_len = cfs->get_u2_fast();
    objArrayHandle local_interfaces;
    if (itfs_len == 0) {
      local_interfaces = objArrayHandle(THREAD, Universe::the_empty_system_obj_array());
    } else {
      local_interfaces = parse_interfaces(cp, itfs_len, class_loader, protection_domain, _class_name, CHECK_(nullHandle));
    }

    u2 java_fields_count = 0;
    // Fields (offsets are filled in later)
    FieldAllocationCount fac;
    objArrayHandle fields_annotations;
    typeArrayHandle fields = parse_fields(class_name, cp, access_flags.is_interface(), &fac, &fields_annotations,
                                          &java_fields_count,
                                          CHECK_(nullHandle));
    // Methods
    bool has_final_method = false;
    AccessFlags promoted_flags;
    promoted_flags.set_flags(0);
    // These need to be oop pointers because they are allocated lazily
    // inside parse_methods inside a nested HandleMark
    objArrayOop methods_annotations_oop = NULL;
    objArrayOop methods_parameter_annotations_oop = NULL;
    objArrayOop methods_default_annotations_oop = NULL;
    objArrayHandle methods = parse_methods(cp, access_flags.is_interface(),
                                           &promoted_flags,
                                           &has_final_method,
                                           &methods_annotations_oop,
                                           &methods_parameter_annotations_oop,
                                           &methods_default_annotations_oop,
                                           CHECK_(nullHandle));

    objArrayHandle methods_annotations(THREAD, methods_annotations_oop);
    objArrayHandle methods_parameter_annotations(THREAD, methods_parameter_annotations_oop);
    objArrayHandle methods_default_annotations(THREAD, methods_default_annotations_oop);

    // Additional attributes
    ClassAnnotationCollector parsed_annotations;
    parse_classfile_attributes(cp, &parsed_annotations, CHECK_(nullHandle));

    // Make sure this is the end of class file stream
    guarantee_property(cfs->at_eos(), "Extra bytes at the end of class file %s", CHECK_(nullHandle));

    // We check super class after class file is parsed and format is checked
    if (super_class_index > 0 && super_klass.is_null()) {
      Symbol*  sk  = cp->klass_name_at(super_class_index);
      if (access_flags.is_interface()) {
        // Before attempting to resolve the superclass, check for class format
        // errors not checked yet.
        guarantee_property(sk == vmSymbols::java_lang_Object(),
                           "Interfaces must have java.lang.Object as superclass in class file %s",
                           CHECK_(nullHandle));
      }
      klassOop k = SystemDictionary::resolve_super_or_fail(class_name,
                                                           sk,
                                                           class_loader,
                                                           protection_domain,
                                                           true,
                                                           CHECK_(nullHandle));

      KlassHandle kh (THREAD, k);
      super_klass = instanceKlassHandle(THREAD, kh());
      if (LinkWellKnownClasses)  // my super class is well known to me
        cp->klass_at_put(super_class_index, super_klass()); // eagerly resolve
    }
    if (super_klass.not_null()) {
      if (super_klass->is_interface()) {
        ResourceMark rm(THREAD);
        Exceptions::fthrow(
          THREAD_AND_LOCATION,
          vmSymbols::java_lang_IncompatibleClassChangeError(),
          "class %s has interface %s as super class",
          class_name->as_klass_external_name(),
          super_klass->external_name()
        );
        return nullHandle;
      }
      // Make sure super class is not final
      if (super_klass->is_final()) {
        THROW_MSG_(vmSymbols::java_lang_VerifyError(), "Cannot inherit from final class", nullHandle);
      }
    }

    // Compute the transitive list of all unique interfaces implemented by this class
    objArrayHandle transitive_interfaces = compute_transitive_interfaces(super_klass, local_interfaces, CHECK_(nullHandle));

    // sort methods
    typeArrayHandle method_ordering = sort_methods(methods,
                                                   methods_annotations,
                                                   methods_parameter_annotations,
                                                   methods_default_annotations,
                                                   CHECK_(nullHandle));

    // promote flags from parse_methods() to the klass' flags
    access_flags.add_promoted_flags(promoted_flags.as_int());

    // Size of Java vtable (in words)
    int vtable_size = 0;
    int itable_size = 0;
    int num_miranda_methods = 0;

    klassVtable::compute_vtable_size_and_num_mirandas(vtable_size,
                                                      num_miranda_methods,
                                                      super_klass(),
                                                      methods(),
                                                      access_flags,
                                                      class_loader,
                                                      class_name,
                                                      local_interfaces(),
                                                      CHECK_(nullHandle));

    // Size of Java itable (in words)
    itable_size = access_flags.is_interface() ? 0 : klassItable::compute_itable_size(transitive_interfaces);

    // Field size and offset computation
    int nonstatic_field_size = super_klass() == NULL ? 0 : super_klass->nonstatic_field_size();
#ifndef PRODUCT
    int orig_nonstatic_field_size = 0;
#endif
    int static_field_size = 0;
    int next_static_oop_offset;
    int next_static_double_offset;
    int next_static_word_offset;
    int next_static_short_offset;
    int next_static_byte_offset;
    int next_static_type_offset;
    int next_nonstatic_oop_offset;
    int next_nonstatic_double_offset;
    int next_nonstatic_word_offset;
    int next_nonstatic_short_offset;
    int next_nonstatic_byte_offset;
    int next_nonstatic_type_offset;
    int first_nonstatic_oop_offset;
    int first_nonstatic_field_offset;
    int next_nonstatic_field_offset;

    // Calculate the starting byte offsets
    next_static_oop_offset      = instanceMirrorKlass::offset_of_static_fields();
    next_static_double_offset   = next_static_oop_offset +
                                  (fac.count[STATIC_OOP] * heapOopSize);
    if ( fac.count[STATIC_DOUBLE] &&
         (Universe::field_type_should_be_aligned(T_DOUBLE) ||
          Universe::field_type_should_be_aligned(T_LONG)) ) {
      next_static_double_offset = align_size_up(next_static_double_offset, BytesPerLong);
    }

    next_static_word_offset     = next_static_double_offset +
                                  (fac.count[STATIC_DOUBLE] * BytesPerLong);
    next_static_short_offset    = next_static_word_offset +
                                  (fac.count[STATIC_WORD] * BytesPerInt);
    next_static_byte_offset     = next_static_short_offset +
                                  (fac.count[STATIC_SHORT] * BytesPerShort);
    next_static_type_offset     = align_size_up((next_static_byte_offset +
                                  fac.count[STATIC_BYTE] ), wordSize );
    static_field_size           = (next_static_type_offset -
                                  next_static_oop_offset) / wordSize;

    first_nonstatic_field_offset = instanceOopDesc::base_offset_in_bytes() +
                                   nonstatic_field_size * heapOopSize;
    next_nonstatic_field_offset = first_nonstatic_field_offset;

    unsigned int nonstatic_double_count = fac.count[NONSTATIC_DOUBLE];
    unsigned int nonstatic_word_count   = fac.count[NONSTATIC_WORD];
    unsigned int nonstatic_short_count  = fac.count[NONSTATIC_SHORT];
    unsigned int nonstatic_byte_count   = fac.count[NONSTATIC_BYTE];
    unsigned int nonstatic_oop_count    = fac.count[NONSTATIC_OOP];

    bool super_has_nonstatic_fields =
            (super_klass() != NULL && super_klass->has_nonstatic_fields());
    bool has_nonstatic_fields  =  super_has_nonstatic_fields ||
            ((nonstatic_double_count + nonstatic_word_count +
              nonstatic_short_count + nonstatic_byte_count +
              nonstatic_oop_count) != 0);


    // Prepare list of oops for oop map generation.
    int* nonstatic_oop_offsets;
    unsigned int* nonstatic_oop_counts;
    unsigned int nonstatic_oop_map_count = 0;

    nonstatic_oop_offsets = NEW_RESOURCE_ARRAY_IN_THREAD(
              THREAD, int, nonstatic_oop_count + 1);
    nonstatic_oop_counts  = NEW_RESOURCE_ARRAY_IN_THREAD(
              THREAD, unsigned int, nonstatic_oop_count + 1);

    first_nonstatic_oop_offset = 0; // will be set for first oop field

#ifndef PRODUCT
    if( PrintCompactFieldsSavings ) {
      next_nonstatic_double_offset = next_nonstatic_field_offset +
                                     (nonstatic_oop_count * heapOopSize);
      if ( nonstatic_double_count > 0 ) {
        next_nonstatic_double_offset = align_size_up(next_nonstatic_double_offset, BytesPerLong);
      }
      next_nonstatic_word_offset  = next_nonstatic_double_offset +
                                    (nonstatic_double_count * BytesPerLong);
      next_nonstatic_short_offset = next_nonstatic_word_offset +
                                    (nonstatic_word_count * BytesPerInt);
      next_nonstatic_byte_offset  = next_nonstatic_short_offset +
                                    (nonstatic_short_count * BytesPerShort);
      next_nonstatic_type_offset  = align_size_up((next_nonstatic_byte_offset +
                                    nonstatic_byte_count ), heapOopSize );
      orig_nonstatic_field_size   = nonstatic_field_size +
      ((next_nonstatic_type_offset - first_nonstatic_field_offset)/heapOopSize);
    }
#endif
    bool compact_fields   = CompactFields;
    int  allocation_style = FieldsAllocationStyle;
    if( allocation_style < 0 || allocation_style > 2 ) { // Out of range?
      assert(false, "0 <= FieldsAllocationStyle <= 2");
      allocation_style = 1; // Optimistic
    }

    // The next classes have predefined hard-coded fields offsets
    // (see in JavaClasses::compute_hard_coded_offsets()).
    // Use default fields allocation order for them.
    if( (allocation_style != 0 || compact_fields ) && class_loader.is_null() &&
        (class_name == vmSymbols::java_lang_AssertionStatusDirectives() ||
         class_name == vmSymbols::java_lang_Class() ||
         class_name == vmSymbols::java_lang_ClassLoader() ||
         class_name == vmSymbols::java_lang_ref_Reference() ||
         class_name == vmSymbols::java_lang_ref_SoftReference() ||
         class_name == vmSymbols::java_lang_StackTraceElement() ||
         class_name == vmSymbols::java_lang_String() ||
         class_name == vmSymbols::java_lang_Throwable() ||
         class_name == vmSymbols::java_lang_Boolean() ||
         class_name == vmSymbols::java_lang_Character() ||
         class_name == vmSymbols::java_lang_Float() ||
         class_name == vmSymbols::java_lang_Double() ||
         class_name == vmSymbols::java_lang_Byte() ||
         class_name == vmSymbols::java_lang_Short() ||
         class_name == vmSymbols::java_lang_Integer() ||
         class_name == vmSymbols::java_lang_Long())) {
      allocation_style = 0;     // Allocate oops first
      compact_fields   = false; // Don't compact fields
    }

    if( allocation_style == 0 ) {
      // Fields order: oops, longs/doubles, ints, shorts/chars, bytes
      next_nonstatic_oop_offset    = next_nonstatic_field_offset;
      next_nonstatic_double_offset = next_nonstatic_oop_offset +
                                      (nonstatic_oop_count * heapOopSize);
    } else if( allocation_style == 1 ) {
      // Fields order: longs/doubles, ints, shorts/chars, bytes, oops
      next_nonstatic_double_offset = next_nonstatic_field_offset;
    } else if( allocation_style == 2 ) {
      // Fields allocation: oops fields in super and sub classes are together.
      if( nonstatic_field_size > 0 && super_klass() != NULL &&
          super_klass->nonstatic_oop_map_size() > 0 ) {
        int map_count = super_klass->nonstatic_oop_map_count();
        OopMapBlock* first_map = super_klass->start_of_nonstatic_oop_maps();
        OopMapBlock* last_map = first_map + map_count - 1;
        int next_offset = last_map->offset() + (last_map->count() * heapOopSize);
        if (next_offset == next_nonstatic_field_offset) {
          allocation_style = 0;   // allocate oops first
          next_nonstatic_oop_offset    = next_nonstatic_field_offset;
          next_nonstatic_double_offset = next_nonstatic_oop_offset +
                                         (nonstatic_oop_count * heapOopSize);
        }
      }
      if( allocation_style == 2 ) {
        allocation_style = 1;     // allocate oops last
        next_nonstatic_double_offset = next_nonstatic_field_offset;
      }
    } else {
      ShouldNotReachHere();
    }

    int nonstatic_oop_space_count   = 0;
    int nonstatic_word_space_count  = 0;
    int nonstatic_short_space_count = 0;
    int nonstatic_byte_space_count  = 0;
    int nonstatic_oop_space_offset;
    int nonstatic_word_space_offset;
    int nonstatic_short_space_offset;
    int nonstatic_byte_space_offset;

    if( nonstatic_double_count > 0 ) {
      int offset = next_nonstatic_double_offset;
      next_nonstatic_double_offset = align_size_up(offset, BytesPerLong);
      if( compact_fields && offset != next_nonstatic_double_offset ) {
        // Allocate available fields into the gap before double field.
        int length = next_nonstatic_double_offset - offset;
        assert(length == BytesPerInt, "");
        nonstatic_word_space_offset = offset;
        if( nonstatic_word_count > 0 ) {
          nonstatic_word_count      -= 1;
          nonstatic_word_space_count = 1; // Only one will fit
          length -= BytesPerInt;
          offset += BytesPerInt;
        }
        nonstatic_short_space_offset = offset;
        while( length >= BytesPerShort && nonstatic_short_count > 0 ) {
          nonstatic_short_count       -= 1;
          nonstatic_short_space_count += 1;
          length -= BytesPerShort;
          offset += BytesPerShort;
        }
        nonstatic_byte_space_offset = offset;
        while( length > 0 && nonstatic_byte_count > 0 ) {
          nonstatic_byte_count       -= 1;
          nonstatic_byte_space_count += 1;
          length -= 1;
        }
        // Allocate oop field in the gap if there are no other fields for that.
        nonstatic_oop_space_offset = offset;
        if( length >= heapOopSize && nonstatic_oop_count > 0 &&
            allocation_style != 0 ) { // when oop fields not first
          nonstatic_oop_count      -= 1;
          nonstatic_oop_space_count = 1; // Only one will fit
          length -= heapOopSize;
          offset += heapOopSize;
        }
      }
    }

    next_nonstatic_word_offset  = next_nonstatic_double_offset +
                                  (nonstatic_double_count * BytesPerLong);
    next_nonstatic_short_offset = next_nonstatic_word_offset +
                                  (nonstatic_word_count * BytesPerInt);
    next_nonstatic_byte_offset  = next_nonstatic_short_offset +
                                  (nonstatic_short_count * BytesPerShort);

    int notaligned_offset;
    if( allocation_style == 0 ) {
      notaligned_offset = next_nonstatic_byte_offset + nonstatic_byte_count;
    } else { // allocation_style == 1
      next_nonstatic_oop_offset = next_nonstatic_byte_offset + nonstatic_byte_count;
      if( nonstatic_oop_count > 0 ) {
        next_nonstatic_oop_offset = align_size_up(next_nonstatic_oop_offset, heapOopSize);
      }
      notaligned_offset = next_nonstatic_oop_offset + (nonstatic_oop_count * heapOopSize);
    }
    next_nonstatic_type_offset = align_size_up(notaligned_offset, heapOopSize );
    nonstatic_field_size = nonstatic_field_size + ((next_nonstatic_type_offset
                                   - first_nonstatic_field_offset)/heapOopSize);

    // Iterate over fields again and compute correct offsets.
    // The field allocation type was temporarily stored in the offset slot.
    // oop fields are located before non-oop fields (static and non-static).
    for (AllFieldStream fs(fields, cp); !fs.done(); fs.next()) {
      int real_offset;
      FieldAllocationType atype = (FieldAllocationType) fs.offset();
      switch (atype) {
        case STATIC_OOP:
          real_offset = next_static_oop_offset;
          next_static_oop_offset += heapOopSize;
          break;
        case STATIC_BYTE:
          real_offset = next_static_byte_offset;
          next_static_byte_offset += 1;
          break;
        case STATIC_SHORT:
          real_offset = next_static_short_offset;
          next_static_short_offset += BytesPerShort;
          break;
        case STATIC_WORD:
          real_offset = next_static_word_offset;
          next_static_word_offset += BytesPerInt;
          break;
        case STATIC_DOUBLE:
          real_offset = next_static_double_offset;
          next_static_double_offset += BytesPerLong;
          break;
        case NONSTATIC_OOP:
          if( nonstatic_oop_space_count > 0 ) {
            real_offset = nonstatic_oop_space_offset;
            nonstatic_oop_space_offset += heapOopSize;
            nonstatic_oop_space_count  -= 1;
          } else {
            real_offset = next_nonstatic_oop_offset;
            next_nonstatic_oop_offset += heapOopSize;
          }
          // Update oop maps
          if( nonstatic_oop_map_count > 0 &&
              nonstatic_oop_offsets[nonstatic_oop_map_count - 1] ==
              real_offset -
              int(nonstatic_oop_counts[nonstatic_oop_map_count - 1]) *
              heapOopSize ) {
            // Extend current oop map
            nonstatic_oop_counts[nonstatic_oop_map_count - 1] += 1;
          } else {
            // Create new oop map
            nonstatic_oop_offsets[nonstatic_oop_map_count] = real_offset;
            nonstatic_oop_counts [nonstatic_oop_map_count] = 1;
            nonstatic_oop_map_count += 1;
            if( first_nonstatic_oop_offset == 0 ) { // Undefined
              first_nonstatic_oop_offset = real_offset;
            }
          }
          break;
        case NONSTATIC_BYTE:
          if( nonstatic_byte_space_count > 0 ) {
            real_offset = nonstatic_byte_space_offset;
            nonstatic_byte_space_offset += 1;
            nonstatic_byte_space_count  -= 1;
          } else {
            real_offset = next_nonstatic_byte_offset;
            next_nonstatic_byte_offset += 1;
          }
          break;
        case NONSTATIC_SHORT:
          if( nonstatic_short_space_count > 0 ) {
            real_offset = nonstatic_short_space_offset;
            nonstatic_short_space_offset += BytesPerShort;
            nonstatic_short_space_count  -= 1;
          } else {
            real_offset = next_nonstatic_short_offset;
            next_nonstatic_short_offset += BytesPerShort;
          }
          break;
        case NONSTATIC_WORD:
          if( nonstatic_word_space_count > 0 ) {
            real_offset = nonstatic_word_space_offset;
            nonstatic_word_space_offset += BytesPerInt;
            nonstatic_word_space_count  -= 1;
          } else {
            real_offset = next_nonstatic_word_offset;
            next_nonstatic_word_offset += BytesPerInt;
          }
          break;
        case NONSTATIC_DOUBLE:
          real_offset = next_nonstatic_double_offset;
          next_nonstatic_double_offset += BytesPerLong;
          break;
        default:
          ShouldNotReachHere();
      }
      fs.set_offset(real_offset);
    }

    // Size of instances
    int instance_size;

    next_nonstatic_type_offset = align_size_up(notaligned_offset, wordSize );
    instance_size = align_object_size(next_nonstatic_type_offset / wordSize);

    assert(instance_size == align_object_size(align_size_up((instanceOopDesc::base_offset_in_bytes() + nonstatic_field_size*heapOopSize), wordSize) / wordSize), "consistent layout helper value");

    // Number of non-static oop map blocks allocated at end of klass.
    const unsigned int total_oop_map_count =
      compute_oop_map_count(super_klass, nonstatic_oop_map_count,
                            first_nonstatic_oop_offset);

    // Compute reference type
    ReferenceType rt;
    if (super_klass() == NULL) {
      rt = REF_NONE;
    } else {
      rt = super_klass->reference_type();
    }

    // We can now create the basic klassOop for this klass
    klassOop ik = oopFactory::new_instanceKlass(name, vtable_size, itable_size,
                                                static_field_size,
                                                total_oop_map_count,
                                                access_flags,
                                                rt, host_klass,
                                                CHECK_(nullHandle));
    instanceKlassHandle this_klass (THREAD, ik);

    assert(this_klass->static_field_size() == static_field_size, "sanity");
    assert(this_klass->nonstatic_oop_map_count() == total_oop_map_count,
           "sanity");

    // Fill in information already parsed
    this_klass->set_should_verify_class(verify);
    jint lh = Klass::instance_layout_helper(instance_size, false);
    this_klass->set_layout_helper(lh);
    assert(this_klass->oop_is_instance(), "layout is correct");
    assert(this_klass->size_helper() == instance_size, "correct size_helper");
    // Not yet: supers are done below to support the new subtype-checking fields
    //this_klass->set_super(super_klass());
    this_klass->set_class_loader(class_loader());
    this_klass->set_nonstatic_field_size(nonstatic_field_size);
    this_klass->set_has_nonstatic_fields(has_nonstatic_fields);
    this_klass->set_static_oop_field_count(fac.count[STATIC_OOP]);
    cp->set_pool_holder(this_klass());
    error_handler.set_in_error(false);   // turn off error handler for cp
    this_klass->set_constants(cp());
    this_klass->set_local_interfaces(local_interfaces());
    this_klass->set_fields(fields(), java_fields_count);
    this_klass->set_methods(methods());
    if (has_final_method) {
      this_klass->set_has_final_method();
    }
    this_klass->set_method_ordering(method_ordering());
    // The instanceKlass::_methods_jmethod_ids cache and the
    // instanceKlass::_methods_cached_itable_indices cache are
    // both managed on the assumption that the initial cache
    // size is equal to the number of methods in the class. If
    // that changes, then instanceKlass::idnum_can_increment()
    // has to be changed accordingly.
    this_klass->set_initial_method_idnum(methods->length());
    this_klass->set_name(cp->klass_name_at(this_class_index));
    if (LinkWellKnownClasses || is_anonymous())  // I am well known to myself
      cp->klass_at_put(this_class_index, this_klass()); // eagerly resolve
    this_klass->set_protection_domain(protection_domain());
    this_klass->set_fields_annotations(fields_annotations());
    this_klass->set_methods_annotations(methods_annotations());
    this_klass->set_methods_parameter_annotations(methods_parameter_annotations());
    this_klass->set_methods_default_annotations(methods_default_annotations());

    this_klass->set_minor_version(minor_version);
    this_klass->set_major_version(major_version);

    // Set up methodOop::intrinsic_id as soon as we know the names of methods.
    // (We used to do this lazily, but now we query it in Rewriter,
    // which is eagerly done for every method, so we might as well do it now,
    // when everything is fresh in memory.)
    if (methodOopDesc::klass_id_for_intrinsics(this_klass->as_klassOop()) != vmSymbols::NO_SID) {
      for (int j = 0; j < methods->length(); j++) {
        ((methodOop)methods->obj_at(j))->init_intrinsic_id();
      }
    }

    if (cached_class_file_bytes != NULL) {
      // JVMTI: we have an instanceKlass now, tell it about the cached bytes
      this_klass->set_cached_class_file(cached_class_file_bytes,
                                        cached_class_file_length);
    }

    // Miranda methods
    if ((num_miranda_methods > 0) ||
        // if this class introduced new miranda methods or
        (super_klass.not_null() && (super_klass->has_miranda_methods()))
        // super class exists and this class inherited miranda methods
        ) {
      this_klass->set_has_miranda_methods(); // then set a flag
    }

    // Fill in field values obtained by parse_classfile_attributes
    if (parsed_annotations.has_any_annotations())
      parsed_annotations.apply_to(this_klass);
    apply_parsed_class_attributes(this_klass);

    // VerifyOops believes that once this has been set, the object is completely loaded.
    // Compute transitive closure of interfaces this class implements
    this_klass->set_transitive_interfaces(transitive_interfaces());

    // Fill in information needed to compute superclasses.
    this_klass->initialize_supers(super_klass(), CHECK_(nullHandle));

    // Initialize itable offset tables
    klassItable::setup_itable_offset_table(this_klass);

    // Do final class setup
    fill_oop_maps(this_klass, nonstatic_oop_map_count, nonstatic_oop_offsets, nonstatic_oop_counts);

    // Fill in has_finalizer, has_vanilla_constructor, and layout_helper
    set_precomputed_flags(this_klass);

    // reinitialize modifiers, using the InnerClasses attribute
    int computed_modifiers = this_klass->compute_modifier_flags(CHECK_(nullHandle));
    this_klass->set_modifier_flags(computed_modifiers);

    // check if this class can access its super class
    check_super_class_access(this_klass, CHECK_(nullHandle));

    // check if this class can access its superinterfaces
    check_super_interface_access(this_klass, CHECK_(nullHandle));

    // check if this class overrides any final method
    check_final_method_override(this_klass, CHECK_(nullHandle));

    // check that if this class is an interface then it doesn't have static methods
    if (this_klass->is_interface()) {
      check_illegal_static_method(this_klass, CHECK_(nullHandle));
    }

    // Allocate mirror and initialize static fields
    java_lang_Class::create_mirror(this_klass, CHECK_(nullHandle));

    ClassLoadingService::notify_class_loaded(instanceKlass::cast(this_klass()),
                                             false /* not shared class */);

    if (TraceClassLoading) {
      // print in a single call to reduce interleaving of output
      if (cfs->source() != NULL) {
        tty->print("[Loaded %s from %s]\n", this_klass->external_name(),
                   cfs->source());
      } else if (class_loader.is_null()) {
        if (THREAD->is_Java_thread()) {
          klassOop caller = ((JavaThread*)THREAD)->security_get_caller_class(1);
          tty->print("[Loaded %s by instance of %s]\n",
                     this_klass->external_name(),
                     instanceKlass::cast(caller)->external_name());
        } else {
          tty->print("[Loaded %s]\n", this_klass->external_name());
        }
      } else {
        ResourceMark rm;
        tty->print("[Loaded %s from %s]\n", this_klass->external_name(),
                   instanceKlass::cast(class_loader->klass())->external_name());
      }
    }

    if (TraceClassResolution) {
      // print out the superclass.
      const char * from = Klass::cast(this_klass())->external_name();
      if (this_klass->java_super() != NULL) {
        tty->print("RESOLVE %s %s (super)\n", from, instanceKlass::cast(this_klass->java_super())->external_name());
      }
      // print out each of the interface classes referred to by this class.
      objArrayHandle local_interfaces(THREAD, this_klass->local_interfaces());
      if (!local_interfaces.is_null()) {
        int length = local_interfaces->length();
        for (int i = 0; i < length; i++) {
          klassOop k = klassOop(local_interfaces->obj_at(i));
          instanceKlass* to_class = instanceKlass::cast(k);
          const char * to = to_class->external_name();
          tty->print("RESOLVE %s %s (interface)\n", from, to);
        }
      }
    }

#ifndef PRODUCT
    if( PrintCompactFieldsSavings ) {
      if( nonstatic_field_size < orig_nonstatic_field_size ) {
        tty->print("[Saved %d of %d bytes in %s]\n",
                 (orig_nonstatic_field_size - nonstatic_field_size)*heapOopSize,
                 orig_nonstatic_field_size*heapOopSize,
                 this_klass->external_name());
      } else if( nonstatic_field_size > orig_nonstatic_field_size ) {
        tty->print("[Wasted %d over %d bytes in %s]\n",
                 (nonstatic_field_size - orig_nonstatic_field_size)*heapOopSize,
                 orig_nonstatic_field_size*heapOopSize,
                 this_klass->external_name());
      }
    }
#endif

    // preserve result across HandleMark
    preserve_this_klass = this_klass();
  }

  // Create new handle outside HandleMark
  instanceKlassHandle this_klass (THREAD, preserve_this_klass);
  debug_only(this_klass->as_klassOop()->verify();)

  return this_klass;
}


unsigned int
ClassFileParser::compute_oop_map_count(instanceKlassHandle super,
                                       unsigned int nonstatic_oop_map_count,
                                       int first_nonstatic_oop_offset) {
  unsigned int map_count =
    super.is_null() ? 0 : super->nonstatic_oop_map_count();
  if (nonstatic_oop_map_count > 0) {
    // We have oops to add to map
    if (map_count == 0) {
      map_count = nonstatic_oop_map_count;
    } else {
      // Check whether we should add a new map block or whether the last one can
      // be extended
      OopMapBlock* const first_map = super->start_of_nonstatic_oop_maps();
      OopMapBlock* const last_map = first_map + map_count - 1;

      int next_offset = last_map->offset() + last_map->count() * heapOopSize;
      if (next_offset == first_nonstatic_oop_offset) {
        // There is no gap bettwen superklass's last oop field and first
        // local oop field, merge maps.
        nonstatic_oop_map_count -= 1;
      } else {
        // Superklass didn't end with a oop field, add extra maps
        assert(next_offset < first_nonstatic_oop_offset, "just checking");
      }
      map_count += nonstatic_oop_map_count;
    }
  }
  return map_count;
}


void ClassFileParser::fill_oop_maps(instanceKlassHandle k,
                                    unsigned int nonstatic_oop_map_count,
                                    int* nonstatic_oop_offsets,
                                    unsigned int* nonstatic_oop_counts) {
  OopMapBlock* this_oop_map = k->start_of_nonstatic_oop_maps();
  const instanceKlass* const super = k->superklass();
  const unsigned int super_count = super ? super->nonstatic_oop_map_count() : 0;
  if (super_count > 0) {
    // Copy maps from superklass
    OopMapBlock* super_oop_map = super->start_of_nonstatic_oop_maps();
    for (unsigned int i = 0; i < super_count; ++i) {
      *this_oop_map++ = *super_oop_map++;
    }
  }

  if (nonstatic_oop_map_count > 0) {
    if (super_count + nonstatic_oop_map_count > k->nonstatic_oop_map_count()) {
      // The counts differ because there is no gap between superklass's last oop
      // field and the first local oop field.  Extend the last oop map copied
      // from the superklass instead of creating new one.
      nonstatic_oop_map_count--;
      nonstatic_oop_offsets++;
      this_oop_map--;
      this_oop_map->set_count(this_oop_map->count() + *nonstatic_oop_counts++);
      this_oop_map++;
    }

    // Add new map blocks, fill them
    while (nonstatic_oop_map_count-- > 0) {
      this_oop_map->set_offset(*nonstatic_oop_offsets++);
      this_oop_map->set_count(*nonstatic_oop_counts++);
      this_oop_map++;
    }
    assert(k->start_of_nonstatic_oop_maps() + k->nonstatic_oop_map_count() ==
           this_oop_map, "sanity");
  }
}


void ClassFileParser::set_precomputed_flags(instanceKlassHandle k) {
  klassOop super = k->super();

  // Check if this klass has an empty finalize method (i.e. one with return bytecode only),
  // in which case we don't have to register objects as finalizable
  if (!_has_empty_finalizer) {
    if (_has_finalizer ||
        (super != NULL && super->klass_part()->has_finalizer())) {
      k->set_has_finalizer();
    }
  }

#ifdef ASSERT
  bool f = false;
  methodOop m = k->lookup_method(vmSymbols::finalize_method_name(),
                                 vmSymbols::void_method_signature());
  if (m != NULL && !m->is_empty_method()) {
    f = true;
  }
  assert(f == k->has_finalizer(), "inconsistent has_finalizer");
#endif

  // Check if this klass supports the java.lang.Cloneable interface
  if (SystemDictionary::Cloneable_klass_loaded()) {
    if (k->is_subtype_of(SystemDictionary::Cloneable_klass())) {
      k->set_is_cloneable();
    }
  }

  // Check if this klass has a vanilla default constructor
  if (super == NULL) {
    // java.lang.Object has empty default constructor
    k->set_has_vanilla_constructor();
  } else {
    if (Klass::cast(super)->has_vanilla_constructor() &&
        _has_vanilla_constructor) {
      k->set_has_vanilla_constructor();
    }
#ifdef ASSERT
    bool v = false;
    if (Klass::cast(super)->has_vanilla_constructor()) {
      methodOop constructor = k->find_method(vmSymbols::object_initializer_name(
), vmSymbols::void_method_signature());
      if (constructor != NULL && constructor->is_vanilla_constructor()) {
        v = true;
      }
    }
    assert(v == k->has_vanilla_constructor(), "inconsistent has_vanilla_constructor");
#endif
  }

  // If it cannot be fast-path allocated, set a bit in the layout helper.
  // See documentation of instanceKlass::can_be_fastpath_allocated().
  assert(k->size_helper() > 0, "layout_helper is initialized");
  if ((!RegisterFinalizersAtInit && k->has_finalizer())
      || k->is_abstract() || k->is_interface()
      || (k->name() == vmSymbols::java_lang_Class()
          && k->class_loader() == NULL)
      || k->size_helper() >= FastAllocateSizeLimit) {
    // Forbid fast-path allocation.
    jint lh = Klass::instance_layout_helper(k->size_helper(), true);
    k->set_layout_helper(lh);
  }
}


// utility method for appending and array with check for duplicates

void append_interfaces(objArrayHandle result, int& index, objArrayOop ifs) {
  // iterate over new interfaces
  for (int i = 0; i < ifs->length(); i++) {
    oop e = ifs->obj_at(i);
    assert(e->is_klass() && instanceKlass::cast(klassOop(e))->is_interface(), "just checking");
    // check for duplicates
    bool duplicate = false;
    for (int j = 0; j < index; j++) {
      if (result->obj_at(j) == e) {
        duplicate = true;
        break;
      }
    }
    // add new interface
    if (!duplicate) {
      result->obj_at_put(index++, e);
    }
  }
}

objArrayHandle ClassFileParser::compute_transitive_interfaces(instanceKlassHandle super, objArrayHandle local_ifs, TRAPS) {
  // Compute maximum size for transitive interfaces
  int max_transitive_size = 0;
  int super_size = 0;
  // Add superclass transitive interfaces size
  if (super.not_null()) {
    super_size = super->transitive_interfaces()->length();
    max_transitive_size += super_size;
  }
  // Add local interfaces' super interfaces
  int local_size = local_ifs->length();
  for (int i = 0; i < local_size; i++) {
    klassOop l = klassOop(local_ifs->obj_at(i));
    max_transitive_size += instanceKlass::cast(l)->transitive_interfaces()->length();
  }
  // Finally add local interfaces
  max_transitive_size += local_size;
  // Construct array
  objArrayHandle result;
  if (max_transitive_size == 0) {
    // no interfaces, use canonicalized array
    result = objArrayHandle(THREAD, Universe::the_empty_system_obj_array());
  } else if (max_transitive_size == super_size) {
    // no new local interfaces added, share superklass' transitive interface array
    result = objArrayHandle(THREAD, super->transitive_interfaces());
  } else if (max_transitive_size == local_size) {
    // only local interfaces added, share local interface array
    result = local_ifs;
  } else {
    objArrayHandle nullHandle;
    objArrayOop new_objarray = oopFactory::new_system_objArray(max_transitive_size, CHECK_(nullHandle));
    result = objArrayHandle(THREAD, new_objarray);
    int index = 0;
    // Copy down from superclass
    if (super.not_null()) {
      append_interfaces(result, index, super->transitive_interfaces());
    }
    // Copy down from local interfaces' superinterfaces
    for (int i = 0; i < local_ifs->length(); i++) {
      klassOop l = klassOop(local_ifs->obj_at(i));
      append_interfaces(result, index, instanceKlass::cast(l)->transitive_interfaces());
    }
    // Finally add local interfaces
    append_interfaces(result, index, local_ifs());

    // Check if duplicates were removed
    if (index != max_transitive_size) {
      assert(index < max_transitive_size, "just checking");
      objArrayOop new_result = oopFactory::new_system_objArray(index, CHECK_(nullHandle));
      for (int i = 0; i < index; i++) {
        oop e = result->obj_at(i);
        assert(e != NULL, "just checking");
        new_result->obj_at_put(i, e);
      }
      result = objArrayHandle(THREAD, new_result);
    }
  }
  return result;
}


void ClassFileParser::check_super_class_access(instanceKlassHandle this_klass, TRAPS) {
  klassOop super = this_klass->super();
  if ((super != NULL) &&
      (!Reflection::verify_class_access(this_klass->as_klassOop(), super, false))) {
    ResourceMark rm(THREAD);
    Exceptions::fthrow(
      THREAD_AND_LOCATION,
      vmSymbols::java_lang_IllegalAccessError(),
      "class %s cannot access its superclass %s",
      this_klass->external_name(),
      instanceKlass::cast(super)->external_name()
    );
    return;
  }
}


void ClassFileParser::check_super_interface_access(instanceKlassHandle this_klass, TRAPS) {
  objArrayHandle local_interfaces (THREAD, this_klass->local_interfaces());
  int lng = local_interfaces->length();
  for (int i = lng - 1; i >= 0; i--) {
    klassOop k = klassOop(local_interfaces->obj_at(i));
    assert (k != NULL && Klass::cast(k)->is_interface(), "invalid interface");
    if (!Reflection::verify_class_access(this_klass->as_klassOop(), k, false)) {
      ResourceMark rm(THREAD);
      Exceptions::fthrow(
        THREAD_AND_LOCATION,
        vmSymbols::java_lang_IllegalAccessError(),
        "class %s cannot access its superinterface %s",
        this_klass->external_name(),
        instanceKlass::cast(k)->external_name()
      );
      return;
    }
  }
}


void ClassFileParser::check_final_method_override(instanceKlassHandle this_klass, TRAPS) {
  objArrayHandle methods (THREAD, this_klass->methods());
  int num_methods = methods->length();

  // go thru each method and check if it overrides a final method
  for (int index = 0; index < num_methods; index++) {
    methodOop m = (methodOop)methods->obj_at(index);

    // skip private, static and <init> methods
    if ((!m->is_private()) &&
        (!m->is_static()) &&
        (m->name() != vmSymbols::object_initializer_name())) {

      Symbol* name = m->name();
      Symbol* signature = m->signature();
      klassOop k = this_klass->super();
      methodOop super_m = NULL;
      while (k != NULL) {
        // skip supers that don't have final methods.
        if (k->klass_part()->has_final_method()) {
          // lookup a matching method in the super class hierarchy
          super_m = instanceKlass::cast(k)->lookup_method(name, signature);
          if (super_m == NULL) {
            break; // didn't find any match; get out
          }

          if (super_m->is_final() &&
              // matching method in super is final
              (Reflection::verify_field_access(this_klass->as_klassOop(),
                                               super_m->method_holder(),
                                               super_m->method_holder(),
                                               super_m->access_flags(), false))
            // this class can access super final method and therefore override
            ) {
            ResourceMark rm(THREAD);
            Exceptions::fthrow(
              THREAD_AND_LOCATION,
              vmSymbols::java_lang_VerifyError(),
              "class %s overrides final method %s.%s",
              this_klass->external_name(),
              name->as_C_string(),
              signature->as_C_string()
            );
            return;
          }

          // continue to look from super_m's holder's super.
          k = instanceKlass::cast(super_m->method_holder())->super();
          continue;
        }

        k = k->klass_part()->super();
      }
    }
  }
}


// assumes that this_klass is an interface
void ClassFileParser::check_illegal_static_method(instanceKlassHandle this_klass, TRAPS) {
  assert(this_klass->is_interface(), "not an interface");
  objArrayHandle methods (THREAD, this_klass->methods());
  int num_methods = methods->length();

  for (int index = 0; index < num_methods; index++) {
    methodOop m = (methodOop)methods->obj_at(index);
    // if m is static and not the init method, throw a verify error
    if ((m->is_static()) && (m->name() != vmSymbols::class_initializer_name())) {
      ResourceMark rm(THREAD);
      Exceptions::fthrow(
        THREAD_AND_LOCATION,
        vmSymbols::java_lang_VerifyError(),
        "Illegal static method %s in interface %s",
        m->name()->as_C_string(),
        this_klass->external_name()
      );
      return;
    }
  }
}

// utility methods for format checking

void ClassFileParser::verify_legal_class_modifiers(jint flags, TRAPS) {
  if (!_need_verify) { return; }

  const bool is_interface  = (flags & JVM_ACC_INTERFACE)  != 0;
  const bool is_abstract   = (flags & JVM_ACC_ABSTRACT)   != 0;
  const bool is_final      = (flags & JVM_ACC_FINAL)      != 0;
  const bool is_super      = (flags & JVM_ACC_SUPER)      != 0;
  const bool is_enum       = (flags & JVM_ACC_ENUM)       != 0;
  const bool is_annotation = (flags & JVM_ACC_ANNOTATION) != 0;
  const bool major_gte_15  = _major_version >= JAVA_1_5_VERSION;

  if ((is_abstract && is_final) ||
      (is_interface && !is_abstract) ||
      (is_interface && major_gte_15 && (is_super || is_enum)) ||
      (!is_interface && major_gte_15 && is_annotation)) {
    ResourceMark rm(THREAD);
    Exceptions::fthrow(
      THREAD_AND_LOCATION,
      vmSymbols::java_lang_ClassFormatError(),
      "Illegal class modifiers in class %s: 0x%X",
      _class_name->as_C_string(), flags
    );
    return;
  }
}

bool ClassFileParser::has_illegal_visibility(jint flags) {
  const bool is_public    = (flags & JVM_ACC_PUBLIC)    != 0;
  const bool is_protected = (flags & JVM_ACC_PROTECTED) != 0;
  const bool is_private   = (flags & JVM_ACC_PRIVATE)   != 0;

  return ((is_public && is_protected) ||
          (is_public && is_private) ||
          (is_protected && is_private));
}

bool ClassFileParser::is_supported_version(u2 major, u2 minor) {
  u2 max_version =
    JDK_Version::is_gte_jdk17x_version() ? JAVA_MAX_SUPPORTED_VERSION :
    (JDK_Version::is_gte_jdk16x_version() ? JAVA_6_VERSION : JAVA_1_5_VERSION);
  return (major >= JAVA_MIN_SUPPORTED_VERSION) &&
         (major <= max_version) &&
         ((major != max_version) ||
          (minor <= JAVA_MAX_SUPPORTED_MINOR_VERSION));
}

void ClassFileParser::verify_legal_field_modifiers(
    jint flags, bool is_interface, TRAPS) {
  if (!_need_verify) { return; }

  const bool is_public    = (flags & JVM_ACC_PUBLIC)    != 0;
  const bool is_protected = (flags & JVM_ACC_PROTECTED) != 0;
  const bool is_private   = (flags & JVM_ACC_PRIVATE)   != 0;
  const bool is_static    = (flags & JVM_ACC_STATIC)    != 0;
  const bool is_final     = (flags & JVM_ACC_FINAL)     != 0;
  const bool is_volatile  = (flags & JVM_ACC_VOLATILE)  != 0;
  const bool is_transient = (flags & JVM_ACC_TRANSIENT) != 0;
  const bool is_enum      = (flags & JVM_ACC_ENUM)      != 0;
  const bool major_gte_15 = _major_version >= JAVA_1_5_VERSION;

  bool is_illegal = false;

  if (is_interface) {
    if (!is_public || !is_static || !is_final || is_private ||
        is_protected || is_volatile || is_transient ||
        (major_gte_15 && is_enum)) {
      is_illegal = true;
    }
  } else { // not interface
    if (has_illegal_visibility(flags) || (is_final && is_volatile)) {
      is_illegal = true;
    }
  }

  if (is_illegal) {
    ResourceMark rm(THREAD);
    Exceptions::fthrow(
      THREAD_AND_LOCATION,
      vmSymbols::java_lang_ClassFormatError(),
      "Illegal field modifiers in class %s: 0x%X",
      _class_name->as_C_string(), flags);
    return;
  }
}

void ClassFileParser::verify_legal_method_modifiers(
    jint flags, bool is_interface, Symbol* name, TRAPS) {
  if (!_need_verify) { return; }

  const bool is_public       = (flags & JVM_ACC_PUBLIC)       != 0;
  const bool is_private      = (flags & JVM_ACC_PRIVATE)      != 0;
  const bool is_static       = (flags & JVM_ACC_STATIC)       != 0;
  const bool is_final        = (flags & JVM_ACC_FINAL)        != 0;
  const bool is_native       = (flags & JVM_ACC_NATIVE)       != 0;
  const bool is_abstract     = (flags & JVM_ACC_ABSTRACT)     != 0;
  const bool is_bridge       = (flags & JVM_ACC_BRIDGE)       != 0;
  const bool is_strict       = (flags & JVM_ACC_STRICT)       != 0;
  const bool is_synchronized = (flags & JVM_ACC_SYNCHRONIZED) != 0;
  const bool major_gte_15    = _major_version >= JAVA_1_5_VERSION;
  const bool is_initializer  = (name == vmSymbols::object_initializer_name());

  bool is_illegal = false;

  if (is_interface) {
    if (!is_abstract || !is_public || is_static || is_final ||
        is_native || (major_gte_15 && (is_synchronized || is_strict))) {
      is_illegal = true;
    }
  } else { // not interface
    if (is_initializer) {
      if (is_static || is_final || is_synchronized || is_native ||
          is_abstract || (major_gte_15 && is_bridge)) {
        is_illegal = true;
      }
    } else { // not initializer
      if (is_abstract) {
        if ((is_final || is_native || is_private || is_static ||
            (major_gte_15 && (is_synchronized || is_strict)))) {
          is_illegal = true;
        }
      }
      if (has_illegal_visibility(flags)) {
        is_illegal = true;
      }
    }
  }

  if (is_illegal) {
    ResourceMark rm(THREAD);
    Exceptions::fthrow(
      THREAD_AND_LOCATION,
      vmSymbols::java_lang_ClassFormatError(),
      "Method %s in class %s has illegal modifiers: 0x%X",
      name->as_C_string(), _class_name->as_C_string(), flags);
    return;
  }
}

void ClassFileParser::verify_legal_utf8(const unsigned char* buffer, int length, TRAPS) {
  assert(_need_verify, "only called when _need_verify is true");
  int i = 0;
  int count = length >> 2;
  for (int k=0; k<count; k++) {
    unsigned char b0 = buffer[i];
    unsigned char b1 = buffer[i+1];
    unsigned char b2 = buffer[i+2];
    unsigned char b3 = buffer[i+3];
    // For an unsigned char v,
    // (v | v - 1) is < 128 (highest bit 0) for 0 < v < 128;
    // (v | v - 1) is >= 128 (highest bit 1) for v == 0 or v >= 128.
    unsigned char res = b0 | b0 - 1 |
                        b1 | b1 - 1 |
                        b2 | b2 - 1 |
                        b3 | b3 - 1;
    if (res >= 128) break;
    i += 4;
  }
  for(; i < length; i++) {
    unsigned short c;
    // no embedded zeros
    guarantee_property((buffer[i] != 0), "Illegal UTF8 string in constant pool in class file %s", CHECK);
    if(buffer[i] < 128) {
      continue;
    }
    if ((i + 5) < length) { // see if it's legal supplementary character
      if (UTF8::is_supplementary_character(&buffer[i])) {
        c = UTF8::get_supplementary_character(&buffer[i]);
        i += 5;
        continue;
      }
    }
    switch (buffer[i] >> 4) {
      default: break;
      case 0x8: case 0x9: case 0xA: case 0xB: case 0xF:
        classfile_parse_error("Illegal UTF8 string in constant pool in class file %s", CHECK);
      case 0xC: case 0xD:  // 110xxxxx  10xxxxxx
        c = (buffer[i] & 0x1F) << 6;
        i++;
        if ((i < length) && ((buffer[i] & 0xC0) == 0x80)) {
          c += buffer[i] & 0x3F;
          if (_major_version <= 47 || c == 0 || c >= 0x80) {
            // for classes with major > 47, c must a null or a character in its shortest form
            break;
          }
        }
        classfile_parse_error("Illegal UTF8 string in constant pool in class file %s", CHECK);
      case 0xE:  // 1110xxxx 10xxxxxx 10xxxxxx
        c = (buffer[i] & 0xF) << 12;
        i += 2;
        if ((i < length) && ((buffer[i-1] & 0xC0) == 0x80) && ((buffer[i] & 0xC0) == 0x80)) {
          c += ((buffer[i-1] & 0x3F) << 6) + (buffer[i] & 0x3F);
          if (_major_version <= 47 || c >= 0x800) {
            // for classes with major > 47, c must be in its shortest form
            break;
          }
        }
        classfile_parse_error("Illegal UTF8 string in constant pool in class file %s", CHECK);
    }  // end of switch
  } // end of for
}

// Checks if name is a legal class name.
void ClassFileParser::verify_legal_class_name(Symbol* name, TRAPS) {
  if (!_need_verify || _relax_verify) { return; }

  char buf[fixed_buffer_size];
  char* bytes = name->as_utf8_flexible_buffer(THREAD, buf, fixed_buffer_size);
  unsigned int length = name->utf8_length();
  bool legal = false;

  if (length > 0) {
    char* p;
    if (bytes[0] == JVM_SIGNATURE_ARRAY) {
      p = skip_over_field_signature(bytes, false, length, CHECK);
      legal = (p != NULL) && ((p - bytes) == (int)length);
    } else if (_major_version < JAVA_1_5_VERSION) {
      if (bytes[0] != '<') {
        p = skip_over_field_name(bytes, true, length);
        legal = (p != NULL) && ((p - bytes) == (int)length);
      }
    } else {
      // 4900761: relax the constraints based on JSR202 spec
      // Class names may be drawn from the entire Unicode character set.
      // Identifiers between '/' must be unqualified names.
      // The utf8 string has been verified when parsing cpool entries.
      legal = verify_unqualified_name(bytes, length, LegalClass);
    }
  }
  if (!legal) {
    ResourceMark rm(THREAD);
    Exceptions::fthrow(
      THREAD_AND_LOCATION,
      vmSymbols::java_lang_ClassFormatError(),
      "Illegal class name \"%s\" in class file %s", bytes,
      _class_name->as_C_string()
    );
    return;
  }
}

// Checks if name is a legal field name.
void ClassFileParser::verify_legal_field_name(Symbol* name, TRAPS) {
  if (!_need_verify || _relax_verify) { return; }

  char buf[fixed_buffer_size];
  char* bytes = name->as_utf8_flexible_buffer(THREAD, buf, fixed_buffer_size);
  unsigned int length = name->utf8_length();
  bool legal = false;

  if (length > 0) {
    if (_major_version < JAVA_1_5_VERSION) {
      if (bytes[0] != '<') {
        char* p = skip_over_field_name(bytes, false, length);
        legal = (p != NULL) && ((p - bytes) == (int)length);
      }
    } else {
      // 4881221: relax the constraints based on JSR202 spec
      legal = verify_unqualified_name(bytes, length, LegalField);
    }
  }

  if (!legal) {
    ResourceMark rm(THREAD);
    Exceptions::fthrow(
      THREAD_AND_LOCATION,
      vmSymbols::java_lang_ClassFormatError(),
      "Illegal field name \"%s\" in class %s", bytes,
      _class_name->as_C_string()
    );
    return;
  }
}

// Checks if name is a legal method name.
void ClassFileParser::verify_legal_method_name(Symbol* name, TRAPS) {
  if (!_need_verify || _relax_verify) { return; }

  assert(name != NULL, "method name is null");
  char buf[fixed_buffer_size];
  char* bytes = name->as_utf8_flexible_buffer(THREAD, buf, fixed_buffer_size);
  unsigned int length = name->utf8_length();
  bool legal = false;

  if (length > 0) {
    if (bytes[0] == '<') {
      if (name == vmSymbols::object_initializer_name() || name == vmSymbols::class_initializer_name()) {
        legal = true;
      }
    } else if (_major_version < JAVA_1_5_VERSION) {
      char* p;
      p = skip_over_field_name(bytes, false, length);
      legal = (p != NULL) && ((p - bytes) == (int)length);
    } else {
      // 4881221: relax the constraints based on JSR202 spec
      legal = verify_unqualified_name(bytes, length, LegalMethod);
    }
  }

  if (!legal) {
    ResourceMark rm(THREAD);
    Exceptions::fthrow(
      THREAD_AND_LOCATION,
      vmSymbols::java_lang_ClassFormatError(),
      "Illegal method name \"%s\" in class %s", bytes,
      _class_name->as_C_string()
    );
    return;
  }
}


// Checks if signature is a legal field signature.
void ClassFileParser::verify_legal_field_signature(Symbol* name, Symbol* signature, TRAPS) {
  if (!_need_verify) { return; }

  char buf[fixed_buffer_size];
  char* bytes = signature->as_utf8_flexible_buffer(THREAD, buf, fixed_buffer_size);
  unsigned int length = signature->utf8_length();
  char* p = skip_over_field_signature(bytes, false, length, CHECK);

  if (p == NULL || (p - bytes) != (int)length) {
    throwIllegalSignature("Field", name, signature, CHECK);
  }
}

// Checks if signature is a legal method signature.
// Returns number of parameters
int ClassFileParser::verify_legal_method_signature(Symbol* name, Symbol* signature, TRAPS) {
  if (!_need_verify) {
    // make sure caller's args_size will be less than 0 even for non-static
    // method so it will be recomputed in compute_size_of_parameters().
    return -2;
  }

  unsigned int args_size = 0;
  char buf[fixed_buffer_size];
  char* p = signature->as_utf8_flexible_buffer(THREAD, buf, fixed_buffer_size);
  unsigned int length = signature->utf8_length();
  char* nextp;

  // The first character must be a '('
  if ((length > 0) && (*p++ == JVM_SIGNATURE_FUNC)) {
    length--;
    // Skip over legal field signatures
    nextp = skip_over_field_signature(p, false, length, CHECK_0);
    while ((length > 0) && (nextp != NULL)) {
      args_size++;
      if (p[0] == 'J' || p[0] == 'D') {
        args_size++;
      }
      length -= nextp - p;
      p = nextp;
      nextp = skip_over_field_signature(p, false, length, CHECK_0);
    }
    // The first non-signature thing better be a ')'
    if ((length > 0) && (*p++ == JVM_SIGNATURE_ENDFUNC)) {
      length--;
      if (name->utf8_length() > 0 && name->byte_at(0) == '<') {
        // All internal methods must return void
        if ((length == 1) && (p[0] == JVM_SIGNATURE_VOID)) {
          return args_size;
        }
      } else {
        // Now we better just have a return value
        nextp = skip_over_field_signature(p, true, length, CHECK_0);
        if (nextp && ((int)length == (nextp - p))) {
          return args_size;
        }
      }
    }
  }
  // Report error
  throwIllegalSignature("Method", name, signature, CHECK_0);
  return 0;
}


// Unqualified names may not contain the characters '.', ';', '[', or '/'.
// Method names also may not contain the characters '<' or '>', unless <init>
// or <clinit>.  Note that method names may not be <init> or <clinit> in this
// method.  Because these names have been checked as special cases before
// calling this method in verify_legal_method_name.
bool ClassFileParser::verify_unqualified_name(
    char* name, unsigned int length, int type) {
  jchar ch;

  for (char* p = name; p != name + length; ) {
    ch = *p;
    if (ch < 128) {
      p++;
      if (ch == '.' || ch == ';' || ch == '[' ) {
        return false;   // do not permit '.', ';', or '['
      }
      if (type != LegalClass && ch == '/') {
        return false;   // do not permit '/' unless it's class name
      }
      if (type == LegalMethod && (ch == '<' || ch == '>')) {
        return false;   // do not permit '<' or '>' in method names
      }
    } else {
      char* tmp_p = UTF8::next(p, &ch);
      p = tmp_p;
    }
  }
  return true;
}


// Take pointer to a string. Skip over the longest part of the string that could
// be taken as a fieldname. Allow '/' if slash_ok is true.
// Return a pointer to just past the fieldname.
// Return NULL if no fieldname at all was found, or in the case of slash_ok
// being true, we saw consecutive slashes (meaning we were looking for a
// qualified path but found something that was badly-formed).
char* ClassFileParser::skip_over_field_name(char* name, bool slash_ok, unsigned int length) {
  char* p;
  jchar ch;
  jboolean last_is_slash = false;
  jboolean not_first_ch = false;

  for (p = name; p != name + length; not_first_ch = true) {
    char* old_p = p;
    ch = *p;
    if (ch < 128) {
      p++;
      // quick check for ascii
      if ((ch >= 'a' && ch <= 'z') ||
          (ch >= 'A' && ch <= 'Z') ||
          (ch == '_' || ch == '$') ||
          (not_first_ch && ch >= '0' && ch <= '9')) {
        last_is_slash = false;
        continue;
      }
      if (slash_ok && ch == '/') {
        if (last_is_slash) {
          return NULL;  // Don't permit consecutive slashes
        }
        last_is_slash = true;
        continue;
      }
    } else {
      jint unicode_ch;
      char* tmp_p = UTF8::next_character(p, &unicode_ch);
      p = tmp_p;
      last_is_slash = false;
      // Check if ch is Java identifier start or is Java identifier part
      // 4672820: call java.lang.Character methods directly without generating separate tables.
      EXCEPTION_MARK;
      instanceKlassHandle klass (THREAD, SystemDictionary::Character_klass());

      // return value
      JavaValue result(T_BOOLEAN);
      // Set up the arguments to isJavaIdentifierStart and isJavaIdentifierPart
      JavaCallArguments args;
      args.push_int(unicode_ch);

      // public static boolean isJavaIdentifierStart(char ch);
      JavaCalls::call_static(&result,
                             klass,
                             vmSymbols::isJavaIdentifierStart_name(),
                             vmSymbols::int_bool_signature(),
                             &args,
                             THREAD);

      if (HAS_PENDING_EXCEPTION) {
        CLEAR_PENDING_EXCEPTION;
        return 0;
      }
      if (result.get_jboolean()) {
        continue;
      }

      if (not_first_ch) {
        // public static boolean isJavaIdentifierPart(char ch);
        JavaCalls::call_static(&result,
                               klass,
                               vmSymbols::isJavaIdentifierPart_name(),
                               vmSymbols::int_bool_signature(),
                               &args,
                               THREAD);

        if (HAS_PENDING_EXCEPTION) {
          CLEAR_PENDING_EXCEPTION;
          return 0;
        }

        if (result.get_jboolean()) {
          continue;
        }
      }
    }
    return (not_first_ch) ? old_p : NULL;
  }
  return (not_first_ch) ? p : NULL;
}


// Take pointer to a string. Skip over the longest part of the string that could
// be taken as a field signature. Allow "void" if void_ok.
// Return a pointer to just past the signature.
// Return NULL if no legal signature is found.
char* ClassFileParser::skip_over_field_signature(char* signature,
                                                 bool void_ok,
                                                 unsigned int length,
                                                 TRAPS) {
  unsigned int array_dim = 0;
  while (length > 0) {
    switch (signature[0]) {
      case JVM_SIGNATURE_VOID: if (!void_ok) { return NULL; }
      case JVM_SIGNATURE_BOOLEAN:
      case JVM_SIGNATURE_BYTE:
      case JVM_SIGNATURE_CHAR:
      case JVM_SIGNATURE_SHORT:
      case JVM_SIGNATURE_INT:
      case JVM_SIGNATURE_FLOAT:
      case JVM_SIGNATURE_LONG:
      case JVM_SIGNATURE_DOUBLE:
        return signature + 1;
      case JVM_SIGNATURE_CLASS: {
        if (_major_version < JAVA_1_5_VERSION) {
          // Skip over the class name if one is there
          char* p = skip_over_field_name(signature + 1, true, --length);

          // The next character better be a semicolon
          if (p && (p - signature) > 1 && p[0] == ';') {
            return p + 1;
          }
        } else {
          // 4900761: For class version > 48, any unicode is allowed in class name.
          length--;
          signature++;
          while (length > 0 && signature[0] != ';') {
            if (signature[0] == '.') {
              classfile_parse_error("Class name contains illegal character '.' in descriptor in class file %s", CHECK_0);
            }
            length--;
            signature++;
          }
          if (signature[0] == ';') { return signature + 1; }
        }

        return NULL;
      }
      case JVM_SIGNATURE_ARRAY:
        array_dim++;
        if (array_dim > 255) {
          // 4277370: array descriptor is valid only if it represents 255 or fewer dimensions.
          classfile_parse_error("Array type descriptor has more than 255 dimensions in class file %s", CHECK_0);
        }
        // The rest of what's there better be a legal signature
        signature++;
        length--;
        void_ok = false;
        break;

      default:
        return NULL;
    }
  }
  return NULL;
}<|MERGE_RESOLUTION|>--- conflicted
+++ resolved
@@ -2498,16 +2498,13 @@
 
   // Don't bother storing it if there is no way to retrieve it
   if (JvmtiExport::can_get_source_debug_extension()) {
-<<<<<<< HEAD
-    k->set_source_debug_extension((char*)sde_buffer, length);
-=======
-    // Optimistically assume that only 1 byte UTF format is used
-    // (common case)
-    TempNewSymbol sde_symbol = SymbolTable::new_symbol((const char*)sde_buffer, length, CHECK);
-    // Note that set_source_debug_extension() increments the reference count
-    // for its copy of the Symbol*, so use a TempNewSymbol here.
-    set_class_sde_symbol(sde_symbol);
->>>>>>> 15f4203b
+    assert((length+1) > length, "Overflow checking");
+    u1* sde = NEW_RESOURCE_ARRAY_IN_THREAD(THREAD, u1, length+1);
+    for (int i = 0; i < length; i++) {
+      sde[i] = sde_buffer[i];
+    }
+    sde[length] = '\0';
+    set_class_sde_buffer((char*)sde, length);
   }
   // Got utf8 string, set stream position forward
   cfs->skip_u1(length, CHECK);
@@ -2878,7 +2875,9 @@
     _generic_signature->increment_refcount();
     k->set_generic_signature(_generic_signature);
   }
-  k->set_source_debug_extension(_sde_symbol);  // increment_refcount inside
+  if (_sde_buffer != NULL) {
+    k->set_source_debug_extension(_sde_buffer, _sde_length);
+  }
   k->set_inner_classes(_inner_classes());
   k->set_class_annotations(_annotations());
 }

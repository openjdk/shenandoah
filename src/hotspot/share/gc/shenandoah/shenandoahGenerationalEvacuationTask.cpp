--- conflicted
+++ resolved
@@ -226,22 +226,10 @@
   assert(region->age() >= _tenuring_threshold, "Only promote regions that are sufficiently aged");
   assert(marking_context->is_marked(obj), "promoted humongous object should be alive");
 
-<<<<<<< HEAD
-  // TODO: Consider not promoting humongous objects that represent primitive arrays.  Leaving a primitive array
-  // (obj->is_typeArray()) in young-gen is harmless because these objects are never relocated and they are not
-  // scanned.  Leaving primitive arrays in young-gen memory allows their memory to be reclaimed more quickly when
-  // it becomes garbage.  Better to not make this change until sizes of young-gen and old-gen are completely
-  // adaptive, as leaving primitive arrays in young-gen might be perceived as an "astonishing result" by someone
-  // has carefully analyzed the required sizes of an application's young-gen and old-gen.
   const size_t used_words = obj->size();
   const size_t used_bytes = used_words * HeapWordSize;
   const size_t spanned_regions = ShenandoahHeapRegion::required_regions(used_words);
   const size_t humongous_waste = spanned_regions * ShenandoahHeapRegion::region_size_bytes() - used_bytes;
-=======
-  const size_t used_bytes = obj->size() * HeapWordSize;
-  const size_t spanned_regions = ShenandoahHeapRegion::required_regions(used_bytes);
-  const size_t humongous_waste = spanned_regions * ShenandoahHeapRegion::region_size_bytes() - obj->size() * HeapWordSize;
->>>>>>> 662d146d
   const size_t index_limit = region->index() + spanned_regions;
 
   ShenandoahOldGeneration* const old_gen = _heap->old_generation();

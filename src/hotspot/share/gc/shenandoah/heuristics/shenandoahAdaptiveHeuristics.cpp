/*
 * Copyright (c) 2018, 2019, Red Hat, Inc. All rights reserved.
 * DO NOT ALTER OR REMOVE COPYRIGHT NOTICES OR THIS FILE HEADER.
 *
 * This code is free software; you can redistribute it and/or modify it
 * under the terms of the GNU General Public License version 2 only, as
 * published by the Free Software Foundation.
 *
 * This code is distributed in the hope that it will be useful, but WITHOUT
 * ANY WARRANTY; without even the implied warranty of MERCHANTABILITY or
 * FITNESS FOR A PARTICULAR PURPOSE.  See the GNU General Public License
 * version 2 for more details (a copy is included in the LICENSE file that
 * accompanied this code).
 *
 * You should have received a copy of the GNU General Public License version
 * 2 along with this work; if not, write to the Free Software Foundation,
 * Inc., 51 Franklin St, Fifth Floor, Boston, MA 02110-1301 USA.
 *
 * Please contact Oracle, 500 Oracle Parkway, Redwood Shores, CA 94065 USA
 * or visit www.oracle.com if you need additional information or have any
 * questions.
 *
 */

#include "precompiled.hpp"

#include "gc/shenandoah/heuristics/shenandoahAdaptiveHeuristics.hpp"
#include "gc/shenandoah/shenandoahCollectionSet.hpp"
#include "gc/shenandoah/shenandoahFreeSet.hpp"
#include "gc/shenandoah/shenandoahGeneration.hpp"
#include "gc/shenandoah/shenandoahHeapRegion.inline.hpp"
#include "gc/shenandoah/shenandoahYoungGeneration.hpp"
#include "logging/log.hpp"
#include "logging/logTag.hpp"
#include "utilities/quickSort.hpp"

// These constants are used to adjust the margin of error for the moving
// average of the allocation rate and cycle time. The units are standard
// deviations.
const double ShenandoahAdaptiveHeuristics::FULL_PENALTY_SD = 0.2;
const double ShenandoahAdaptiveHeuristics::DEGENERATE_PENALTY_SD = 0.1;

// These are used to decide if we want to make any adjustments at all
// at the end of a successful concurrent cycle.
const double ShenandoahAdaptiveHeuristics::LOWEST_EXPECTED_AVAILABLE_AT_END = -0.5;
const double ShenandoahAdaptiveHeuristics::HIGHEST_EXPECTED_AVAILABLE_AT_END = 0.5;

// These values are the confidence interval expressed as standard deviations.
// At the minimum confidence level, there is a 25% chance that the true value of
// the estimate (average cycle time or allocation rate) is not more than
// MINIMUM_CONFIDENCE standard deviations away from our estimate. Similarly, the
// MAXIMUM_CONFIDENCE interval here means there is a one in a thousand chance
// that the true value of our estimate is outside the interval. These are used
// as bounds on the adjustments applied at the outcome of a GC cycle.
const double ShenandoahAdaptiveHeuristics::MINIMUM_CONFIDENCE = 0.319; // 25%
const double ShenandoahAdaptiveHeuristics::MAXIMUM_CONFIDENCE = 3.291; // 99.9%

ShenandoahAdaptiveHeuristics::ShenandoahAdaptiveHeuristics(ShenandoahGeneration* generation) :
  ShenandoahHeuristics(generation),
  _margin_of_error_sd(ShenandoahAdaptiveInitialConfidence),
  _spike_threshold_sd(ShenandoahAdaptiveInitialSpikeThreshold),
  _last_trigger(OTHER) { }

ShenandoahAdaptiveHeuristics::~ShenandoahAdaptiveHeuristics() {}

void ShenandoahAdaptiveHeuristics::choose_collection_set_from_regiondata(ShenandoahCollectionSet* cset,
                                                                         RegionData* data, size_t size,
                                                                         size_t actual_free) {
  size_t garbage_threshold = ShenandoahHeapRegion::region_size_bytes() * ShenandoahGarbageThreshold / 100;
  size_t ignore_threshold = ShenandoahHeapRegion::region_size_bytes() * ShenandoahIgnoreGarbageThreshold / 100;
  ShenandoahHeap* heap = ShenandoahHeap::heap();

  // The logic for cset selection in adaptive is as follows:
  //
  //   1. We cannot get cset larger than available free space. Otherwise we guarantee OOME
  //      during evacuation, and thus guarantee full GC. In practice, we also want to let
  //      application to allocate something. This is why we limit CSet to some fraction of
  //      available space. In non-overloaded heap, max_cset would contain all plausible candidates
  //      over garbage threshold.
  //
  //   2. We should not get cset too low so that free threshold would not be met right
  //      after the cycle. Otherwise we get back-to-back cycles for no reason if heap is
  //      too fragmented. In non-overloaded non-fragmented heap min_garbage would be around zero.
  //
  // Therefore, we start by sorting the regions by garbage. Then we unconditionally add the best candidates
  // before we meet min_garbage. Then we add all candidates that fit with a garbage threshold before
  // we hit max_cset. When max_cset is hit, we terminate the cset selection. Note that in this scheme,
  // ShenandoahGarbageThreshold is the soft threshold which would be ignored until min_garbage is hit.

  // In generational mode, the sort order within the data array is not strictly descending amounts of garbage.  In
  // particular, regions that have reached tenure age will be sorted into this array before younger regions that contain
  // more garbage.  This represents one of the reasons why we keep looking at regions even after we decide, for example,
  // to exclude one of the regions because it might require evacuation of too much live data.
  bool is_generational = heap->mode()->is_generational();
  bool is_global = (_generation->generation_mode() == GLOBAL);
  size_t capacity = heap->young_generation()->max_capacity();

  // cur_young_garbage represents the amount of memory to be reclaimed from young-gen.  In the case that live objects
  // are known to be promoted out of young-gen, we count this as cur_young_garbage because this memory is reclaimed
  // from young-gen and becomes available to serve future young-gen allocation requests.
  size_t cur_young_garbage = 0;

  // Better select garbage-first regions
  QuickSort::sort<RegionData>(data, (int)size, compare_by_garbage, false);

  if (is_generational) {
    if (is_global) {
      size_t max_young_cset    = (size_t) (heap->get_young_evac_reserve() / ShenandoahEvacWaste);
      size_t young_cur_cset = 0;
      size_t max_old_cset    = (size_t) (heap->get_old_evac_reserve() / ShenandoahEvacWaste);
      size_t old_cur_cset = 0;
      size_t free_target = (capacity * ShenandoahMinFreeThreshold) / 100 + max_young_cset;
      size_t min_garbage = (free_target > actual_free) ? (free_target - actual_free) : 0;

      log_info(gc, ergo)("Adaptive CSet Selection for GLOBAL. Max Young Evacuation: " SIZE_FORMAT
                         "%s, Max Old Evacuation: " SIZE_FORMAT "%s, Actual Free: " SIZE_FORMAT "%s.",
                         byte_size_in_proper_unit(max_young_cset),    proper_unit_for_byte_size(max_young_cset),
                         byte_size_in_proper_unit(max_old_cset),    proper_unit_for_byte_size(max_old_cset),
                         byte_size_in_proper_unit(actual_free), proper_unit_for_byte_size(actual_free));

      for (size_t idx = 0; idx < size; idx++) {
        ShenandoahHeapRegion* r = data[idx]._region;
        bool add_region = false;
        if (r->is_old()) {
          size_t new_cset = old_cur_cset + r->get_live_data_bytes();
          if ((new_cset <= max_old_cset) && (r->garbage() > garbage_threshold)) {
            add_region = true;
            old_cur_cset = new_cset;
          }
        } else if (cset->is_preselected(r->index())) {
          assert(r->age() >= InitialTenuringThreshold, "Preselected regions must have tenure age");
          // Entire region will be promoted, This region does not impact young-gen or old-gen evacuation reserve.
          // This region has been pre-selected and its impact on promotion reserve is already accounted for.
          add_region = true;
          // r->used() is r->garbage() + r->get_live_data_bytes()
          // Since all live data in this region is being evacuated from young-gen, it is as if this memory
          // is garbage insofar as young-gen is concerned.  Counting this as garbage reduces the need to
          // reclaim highly utilized young-gen regions just for the sake of finding min_garbage to reclaim
          // within youn-gen memory.
          cur_young_garbage += r->used();
        } else if (r->age() < InitialTenuringThreshold) {
          size_t new_cset = young_cur_cset + r->get_live_data_bytes();
          size_t region_garbage = r->garbage();
          size_t new_garbage = cur_young_garbage + region_garbage;
          bool add_regardless = (region_garbage > ignore_threshold) && (new_garbage < min_garbage);
          if ((new_cset <= max_young_cset) && (add_regardless || (region_garbage > garbage_threshold))) {
            add_region = true;
            young_cur_cset = new_cset;
            cur_young_garbage = new_garbage;
          }
        }
        // Note that we do not add aged regions if they were not pre-selected.  The reason they were not preselected
        // is because there is not sufficient room in old-gen to hold their to-be-promoted live objects.

        if (add_region) {
          cset->add_region(r);
        }
      }
    } else {
      // This is young-gen collection or a mixed evacuation.  If this is mixed evacuation, the old-gen candidate regions
      // have already been added.
      size_t max_cset    = (size_t) (heap->get_young_evac_reserve() / ShenandoahEvacWaste);
      size_t cur_cset = 0;
      size_t free_target = (capacity * ShenandoahMinFreeThreshold) / 100 + max_cset;
      size_t min_garbage = (free_target > actual_free) ? (free_target - actual_free) : 0;

      log_info(gc, ergo)("Adaptive CSet Selection for YOUNG. Max Evacuation: " SIZE_FORMAT "%s, Actual Free: " SIZE_FORMAT "%s.",
                         byte_size_in_proper_unit(max_cset),    proper_unit_for_byte_size(max_cset),
                         byte_size_in_proper_unit(actual_free), proper_unit_for_byte_size(actual_free));

      for (size_t idx = 0; idx < size; idx++) {
        ShenandoahHeapRegion* r = data[idx]._region;
        bool add_region = false;

        if (!r->is_old()) {
          if (cset->is_preselected(r->index())) {
            assert(r->age() >= InitialTenuringThreshold, "Preselected regions must have tenure age");
            // Entire region will be promoted, This region does not impact young-gen evacuation reserve.  Memory has already
            // been set aside to hold evacuation results as advance_promotion_reserve.
            add_region = true;
            // Since all live data in this region is being evacuated from young-gen, it is as if this memory
            // is garbage insofar as young-gen is concerned.  Counting this as garbage reduces the need to
            // reclaim highly utilized young-gen regions just for the sake of finding min_garbage to reclaim
            // within youn-gen memory
            cur_young_garbage += r->get_live_data_bytes();
          } else if  (r->age() < InitialTenuringThreshold) {
            size_t new_cset = cur_cset + r->get_live_data_bytes();
            size_t region_garbage = r->garbage();
            size_t new_garbage = cur_young_garbage + region_garbage;
            bool add_regardless = (region_garbage > ignore_threshold) && (new_garbage < min_garbage);
            if ((new_cset <= max_cset) && (add_regardless || (region_garbage > garbage_threshold))) {
              add_region = true;
              cur_cset = new_cset;
              cur_young_garbage = new_garbage;
            }
          }
          // Note that we do not add aged regions if they were not pre-selected.  The reason they were not preselected
          // is because there is not sufficient room in old-gen to hold their to-be-promoted live objects.

          if (add_region) {
            cset->add_region(r);
          }
        }
      }
    }
  } else {
    // Traditional Shenandoah (non-generational)
<<<<<<< HEAD
    size_t max_cset    = (size_t) (heap->get_young_evac_reserve() / ShenandoahEvacWaste);
    size_t cur_cset = 0;
=======
    size_t capacity    = ShenandoahHeap::heap()->soft_max_capacity();
    size_t max_cset    = (size_t)((1.0 * capacity / 100 * ShenandoahEvacReserve) / ShenandoahEvacWaste);
>>>>>>> b594e541
    size_t free_target = (capacity * ShenandoahMinFreeThreshold) / 100 + max_cset;
    size_t min_garbage = (free_target > actual_free) ? (free_target - actual_free) : 0;

    log_info(gc, ergo)("Adaptive CSet Selection. Max Evacuation: " SIZE_FORMAT "%s, Actual Free: " SIZE_FORMAT "%s.",
                         byte_size_in_proper_unit(max_cset),    proper_unit_for_byte_size(max_cset),
                         byte_size_in_proper_unit(actual_free), proper_unit_for_byte_size(actual_free));

<<<<<<< HEAD
=======
    size_t cur_cset = 0;
    size_t cur_garbage = 0;

>>>>>>> b594e541
    for (size_t idx = 0; idx < size; idx++) {
      ShenandoahHeapRegion* r = data[idx]._region;
      size_t new_cset = cur_cset + r->get_live_data_bytes();
      size_t region_garbage = r->garbage();
<<<<<<< HEAD
      size_t new_garbage = cur_young_garbage + region_garbage;
=======
      size_t new_garbage = cur_garbage + region_garbage;
>>>>>>> b594e541
      bool add_regardless = (region_garbage > ignore_threshold) && (new_garbage < min_garbage);
      if ((new_cset <= max_cset) && (add_regardless || (region_garbage > garbage_threshold))) {
        cset->add_region(r);
        cur_cset = new_cset;
<<<<<<< HEAD
        cur_young_garbage = new_garbage;
=======
        cur_garbage = new_garbage;
>>>>>>> b594e541
      }
    }
  }
}

void ShenandoahAdaptiveHeuristics::record_cycle_start() {
  ShenandoahHeuristics::record_cycle_start();
  _allocation_rate.allocation_counter_reset();
}

void ShenandoahAdaptiveHeuristics::record_success_concurrent(bool abbreviated) {
  ShenandoahHeuristics::record_success_concurrent(abbreviated);

  size_t available = ShenandoahHeap::heap()->free_set()->available();

  _available.add(available);
  double z_score = 0.0;
  if (_available.sd() > 0) {
    z_score = (available - _available.avg()) / _available.sd();
  }

  log_debug(gc, ergo)("Available: " SIZE_FORMAT " %sB, z-score=%.3f. Average available: %.1f %sB +/- %.1f %sB.",
                      byte_size_in_proper_unit(available), proper_unit_for_byte_size(available),
                      z_score,
                      byte_size_in_proper_unit(_available.avg()), proper_unit_for_byte_size(_available.avg()),
                      byte_size_in_proper_unit(_available.sd()), proper_unit_for_byte_size(_available.sd()));

  // In the case when a concurrent GC cycle completes successfully but with an
  // unusually small amount of available memory we will adjust our trigger
  // parameters so that they are more likely to initiate a new cycle.
  // Conversely, when a GC cycle results in an above average amount of available
  // memory, we will adjust the trigger parameters to be less likely to initiate
  // a GC cycle.
  //
  // The z-score we've computed is in no way statistically related to the
  // trigger parameters, but it has the nice property that worse z-scores for
  // available memory indicate making larger adjustments to the trigger
  // parameters. It also results in fewer adjustments as the application
  // stabilizes.
  //
  // In order to avoid making endless and likely unnecessary adjustments to the
  // trigger parameters, the change in available memory (with respect to the
  // average) at the end of a cycle must be beyond these threshold values.
  if (z_score < LOWEST_EXPECTED_AVAILABLE_AT_END ||
      z_score > HIGHEST_EXPECTED_AVAILABLE_AT_END) {
    // The sign is flipped because a negative z-score indicates that the
    // available memory at the end of the cycle is below average. Positive
    // adjustments make the triggers more sensitive (i.e., more likely to fire).
    // The z-score also gives us a measure of just how far below normal. This
    // property allows us to adjust the trigger parameters proportionally.
    //
    // The `100` here is used to attenuate the size of our adjustments. This
    // number was chosen empirically. It also means the adjustments at the end of
    // a concurrent cycle are an order of magnitude smaller than the adjustments
    // made for a degenerated or full GC cycle (which themselves were also
    // chosen empirically).
    adjust_last_trigger_parameters(z_score / -100);
  }
}

void ShenandoahAdaptiveHeuristics::record_success_degenerated() {
  ShenandoahHeuristics::record_success_degenerated();
  // Adjust both trigger's parameters in the case of a degenerated GC because
  // either of them should have triggered earlier to avoid this case.
  adjust_margin_of_error(DEGENERATE_PENALTY_SD);
  adjust_spike_threshold(DEGENERATE_PENALTY_SD);
}

void ShenandoahAdaptiveHeuristics::record_success_full() {
  ShenandoahHeuristics::record_success_full();
  // Adjust both trigger's parameters in the case of a full GC because
  // either of them should have triggered earlier to avoid this case.
  adjust_margin_of_error(FULL_PENALTY_SD);
  adjust_spike_threshold(FULL_PENALTY_SD);
}

static double saturate(double value, double min, double max) {
  return MAX2(MIN2(value, max), min);
}

bool ShenandoahAdaptiveHeuristics::should_start_gc() {
  size_t max_capacity = _generation->max_capacity();
  size_t capacity = _generation->soft_max_capacity();
  size_t available = _generation->available();
  size_t allocated = _generation->bytes_allocated_since_gc_start();

  log_debug(gc)("should_start_gc (%s)? available: " SIZE_FORMAT ", soft_max_capacity: " SIZE_FORMAT
                ", max_capacity: " SIZE_FORMAT ", allocated: " SIZE_FORMAT,
                _generation->name(), available, capacity, max_capacity, allocated);

  // Make sure the code below treats available without the soft tail.
  size_t soft_tail = max_capacity - capacity;
  available = (available > soft_tail) ? (available - soft_tail) : 0;

  // The collector reserve may eat into what the mutator is allowed to use. Make sure we are looking
  // at what is available to the mutator when deciding whether to start a GC.
  size_t usable = ShenandoahHeap::heap()->free_set()->available();
  if (usable < available) {
    log_debug(gc)("Usable (" SIZE_FORMAT "%s) is less than available (" SIZE_FORMAT "%s)",
                  byte_size_in_proper_unit(usable), proper_unit_for_byte_size(usable),
                  byte_size_in_proper_unit(available), proper_unit_for_byte_size(available));
    available = usable;
  }

  // Allocation spikes are a characteristic of both the application ahd the JVM configuration.  On the JVM command line,
  // the application developer may want to supply a hint of the nature of spikes that are inherent in the application
  // workload, and this information would normally be independent of heap size (not a percentage thereof).  On the
  // other hand, some allocation spikes are correlated with JVM configuration.  For example, there are allocation
  // spikes at the starts of concurrent marking and evacuation to refresh all local allocation buffers.  The nature
  // of these spikes is determined by LAB min and max sizes and numbers of threads, but also on frequency of GC passes,
  // and on "periodic" behavior of these threads  If GC frequency is much higher than the periodic trigger for mutator
  // threads, then many of the mutator threads may be able to "sit out" of most GC passes.  Though the thread's stack
  // must be scanned, the thread does not need to refresh its LABs if it sits idle throughout the duration of the GC
  // pass.  The best prediction for this aspect of spikes in allocation patterns is probably recent past history.
  // TODO: and dive deeper into _gc_time_penalties as this may also need to be corrected

  // Check if allocation headroom is still okay. This also factors in:
  //   1. Some space to absorb allocation spikes (ShenandoahAllocSpikeFactor)
  //   2. Accumulated penalties from Degenerated and Full GC
  size_t allocation_headroom = available;
  size_t spike_headroom = capacity / 100 * ShenandoahAllocSpikeFactor;
  size_t penalties      = capacity / 100 * _gc_time_penalties;

  allocation_headroom -= MIN2(allocation_headroom, penalties);
  allocation_headroom -= MIN2(allocation_headroom, spike_headroom);

  // Track allocation rate even if we decide to start a cycle for other reasons.
  double rate = _allocation_rate.sample(allocated);
  _last_trigger = OTHER;

  size_t min_threshold = min_free_threshold();

  if (allocation_headroom < min_threshold) {
    log_info(gc)("Trigger (%s): Free (" SIZE_FORMAT "%s) is below minimum threshold (" SIZE_FORMAT "%s)",
                 _generation->name(),
                 byte_size_in_proper_unit(allocation_headroom), proper_unit_for_byte_size(allocation_headroom),
                 byte_size_in_proper_unit(min_threshold),       proper_unit_for_byte_size(min_threshold));
    return true;
  }

  // Check if we need to learn a bit about the application
  const size_t max_learn = ShenandoahLearningSteps;
  if (_gc_times_learned < max_learn) {
    size_t init_threshold = capacity / 100 * ShenandoahInitFreeThreshold;
    if (allocation_headroom < init_threshold) {
      log_info(gc)("Trigger (%s): Learning " SIZE_FORMAT " of " SIZE_FORMAT ". Free (" SIZE_FORMAT "%s) is below initial threshold (" SIZE_FORMAT "%s)",
                   _generation->name(), _gc_times_learned + 1, max_learn,
                   byte_size_in_proper_unit(allocation_headroom), proper_unit_for_byte_size(allocation_headroom),
                   byte_size_in_proper_unit(init_threshold),      proper_unit_for_byte_size(init_threshold));
      return true;
    }
  }

  //  Rationale:
  //    The idea is that there is an average allocation rate and there are occasional abnormal bursts (or spikes) of
  //    allocations that exceed the average allocation rate.  What do these spikes look like?
  //
  //    1. At certain phase changes, we may discard large amounts of data and replace it with large numbers of newly
  //       allocated objects.  This "spike" looks more like a phase change.  We were in steady state at M bytes/sec
  //       allocation rate and now we're in a "reinitialization phase" that looks like N bytes/sec.  We need the "spike"
  //       accomodation to give us enough runway to recalibrate our "average allocation rate".
  //
  //   2. The typical workload changes.  "Suddenly", our typical workload of N TPS increases to N+delta TPS.  This means
  //       our average allocation rate needs to be adjusted.  Once again, we need the "spike" accomodation to give us
  //       enough runway to recalibrate our "average allocation rate".
  //
  //    3. Though there is an "average" allocation rate, a given workload's demand for allocation may be very bursty.  We
  //       allocate a bunch of LABs during the 5 ms that follow completion of a GC, then we perform no more allocations for
  //       the next 150 ms.  It seems we want the "spike" to represent the maximum divergence from average within the
  //       period of time between consecutive evaluation of the should_start_gc() service.  Here's the thinking:
  //
  //       a) Between now and the next time I ask whether should_start_gc(), we might experience a spike representing
  //          the anticipated burst of allocations.  If that would put us over budget, then we should start GC immediately.
  //       b) Between now and the anticipated depletion of allocation pool, there may be two or more bursts of allocations.
  //          If there are more than one of these bursts, we can "approximate" that these will be separated by spans of
  //          time with very little or no allocations so the "average" allocation rate should be a suitable approximation
  //          of how this will behave.
  //
  //    For cases 1 and 2, we need to "quickly" recalibrate the average allocation rate whenever we detect a change
  //    in operation mode.  We want some way to decide that the average rate has changed.  Make average allocation rate
  //    computations an independent effort.


  // TODO: Account for inherent delays in responding to GC triggers
  //  1. It has been observed that delays of 200 ms or greater are common between the moment we return true from should_start_gc()
  //     and the moment at which we begin execution of the concurrent reset phase.  Add this time into the calculation of
  //     avg_cycle_time below.  (What is "this time"?  Perhaps we should remember recent history of this delay for the
  //     running workload and use the maximum delay recently seen for "this time".)
  //  2. The frequency of inquiries to should_start_gc() is adaptive, ranging between ShenandoahControlIntervalMin and
  //     ShenandoahControlIntervalMax.  The current control interval (or the max control interval) should also be added into
  //     the calculation of avg_cycle_time below.

  double avg_cycle_time = _gc_time_history->davg() + (_margin_of_error_sd * _gc_time_history->dsd());

  size_t last_live_memory = get_last_live_memory();
  size_t penultimate_live_memory = get_penultimate_live_memory();
  double original_cycle_time = avg_cycle_time;
  if ((penultimate_live_memory < last_live_memory) && (penultimate_live_memory != 0)) {
    // If the live-memory size is growing, our estimates of cycle time are based on lighter workload, so adjust.
    // TODO: Be more precise about how to scale when live memory is growing.  Existing code is a very rough approximation
    // tuned with very limited workload observations.
    avg_cycle_time = (avg_cycle_time * 2 * last_live_memory) / penultimate_live_memory;
  } else {
    int degen_cycles = degenerated_cycles_in_a_row();
    if (degen_cycles > 0) {
      // If we've degenerated recently, we might be waiting too long between triggers so adjust trigger forward.
      // TODO: Be more precise about how to scale when we've experienced recent degenerated GC.  Existing code is a very
      // rough approximation tuned with very limited workload observations.
      avg_cycle_time += degen_cycles * avg_cycle_time;
    }
  }

  double avg_alloc_rate = _allocation_rate.upper_bound(_margin_of_error_sd);
  log_debug(gc)("%s: average GC time: %.2f ms, allocation rate: %.0f %s/s",
    _generation->name(), avg_cycle_time * 1000, byte_size_in_proper_unit(avg_alloc_rate), proper_unit_for_byte_size(avg_alloc_rate));

  if (avg_cycle_time > allocation_headroom / avg_alloc_rate) {
    if (avg_cycle_time > original_cycle_time) {
      log_debug(gc)("%s: average GC time adjusted from: %.2f ms to %.2f ms because upward trend in live memory retention",
                    _generation->name(), original_cycle_time, avg_cycle_time);
    }

    log_info(gc)("Trigger (%s): Average GC time (%.2f ms) is above the time for average allocation rate (%.0f %sB/s) to deplete free headroom (" SIZE_FORMAT "%s) (margin of error = %.2f)",
                 _generation->name(), avg_cycle_time * 1000,
                 byte_size_in_proper_unit(avg_alloc_rate), proper_unit_for_byte_size(avg_alloc_rate),
                 byte_size_in_proper_unit(allocation_headroom), proper_unit_for_byte_size(allocation_headroom),
                 _margin_of_error_sd);

    log_info(gc, ergo)("Free headroom: " SIZE_FORMAT "%s (free) - " SIZE_FORMAT "%s (spike) - " SIZE_FORMAT "%s (penalties) = " SIZE_FORMAT "%s",
                       byte_size_in_proper_unit(available),           proper_unit_for_byte_size(available),
                       byte_size_in_proper_unit(spike_headroom),      proper_unit_for_byte_size(spike_headroom),
                       byte_size_in_proper_unit(penalties),           proper_unit_for_byte_size(penalties),
                       byte_size_in_proper_unit(allocation_headroom), proper_unit_for_byte_size(allocation_headroom));

    _last_trigger = RATE;
    return true;
  }

  bool is_spiking = _allocation_rate.is_spiking(rate, _spike_threshold_sd);
  if (is_spiking && avg_cycle_time > allocation_headroom / rate) {
    log_info(gc)("Trigger (%s): Average GC time (%.2f ms) is above the time for instantaneous allocation rate (%.0f %sB/s) to deplete free headroom (" SIZE_FORMAT "%s) (spike threshold = %.2f)",
                 _generation->name(), avg_cycle_time * 1000,
                 byte_size_in_proper_unit(rate), proper_unit_for_byte_size(rate),
                 byte_size_in_proper_unit(allocation_headroom), proper_unit_for_byte_size(allocation_headroom),

                 _spike_threshold_sd);
    _last_trigger = SPIKE;
    return true;
  }

  return ShenandoahHeuristics::should_start_gc();
}

void ShenandoahAdaptiveHeuristics::adjust_last_trigger_parameters(double amount) {
  switch (_last_trigger) {
    case RATE:
      adjust_margin_of_error(amount);
      break;
    case SPIKE:
      adjust_spike_threshold(amount);
      break;
    case OTHER:
      // nothing to adjust here.
      break;
    default:
      ShouldNotReachHere();
  }
}

void ShenandoahAdaptiveHeuristics::adjust_margin_of_error(double amount) {
  _margin_of_error_sd = saturate(_margin_of_error_sd + amount, MINIMUM_CONFIDENCE, MAXIMUM_CONFIDENCE);
  log_debug(gc, ergo)("Margin of error now %.2f", _margin_of_error_sd);
}

void ShenandoahAdaptiveHeuristics::adjust_spike_threshold(double amount) {
  _spike_threshold_sd = saturate(_spike_threshold_sd - amount, MINIMUM_CONFIDENCE, MAXIMUM_CONFIDENCE);
  log_debug(gc, ergo)("Spike threshold now: %.2f", _spike_threshold_sd);
}

ShenandoahAllocationRate::ShenandoahAllocationRate() :
  _last_sample_time(os::elapsedTime()),
  _last_sample_value(0),
  _interval_sec(1.0 / ShenandoahAdaptiveSampleFrequencyHz),
  _rate(int(ShenandoahAdaptiveSampleSizeSeconds * ShenandoahAdaptiveSampleFrequencyHz), ShenandoahAdaptiveDecayFactor),
  _rate_avg(int(ShenandoahAdaptiveSampleSizeSeconds * ShenandoahAdaptiveSampleFrequencyHz), ShenandoahAdaptiveDecayFactor) {
}

double ShenandoahAllocationRate::sample(size_t allocated) {
  double now = os::elapsedTime();
  double rate = 0.0;
  if (now - _last_sample_time > _interval_sec) {
    if (allocated >= _last_sample_value) {
      rate = instantaneous_rate(now, allocated);
      _rate.add(rate);
      _rate_avg.add(_rate.avg());
    }

    _last_sample_time = now;
    _last_sample_value = allocated;
  }
  return rate;
}

double ShenandoahAllocationRate::upper_bound(double sds) const {
  // Here we are using the standard deviation of the computed running
  // average, rather than the standard deviation of the samples that went
  // into the moving average. This is a much more stable value and is tied
  // to the actual statistic in use (moving average over samples of averages).
  return _rate.davg() + (sds * _rate_avg.dsd());
}

void ShenandoahAllocationRate::allocation_counter_reset() {
  _last_sample_time = os::elapsedTime();
  _last_sample_value = 0;
}

bool ShenandoahAllocationRate::is_spiking(double rate, double threshold) const {
  if (rate <= 0.0) {
    return false;
  }

  double sd = _rate.sd();
  if (sd > 0) {
    // There is a small chance that that rate has already been sampled, but it
    // seems not to matter in practice.
    double z_score = (rate - _rate.avg()) / sd;
    if (z_score > threshold) {
      return true;
    }
  }
  return false;
}

double ShenandoahAllocationRate::instantaneous_rate(size_t allocated) const {
  return instantaneous_rate(os::elapsedTime(), allocated);
}

double ShenandoahAllocationRate::instantaneous_rate(double time, size_t allocated) const {
  size_t last_value = _last_sample_value;
  double last_time = _last_sample_time;
  size_t allocation_delta = (allocated > last_value) ? (allocated - last_value) : 0;
  double time_delta_sec = time - last_time;
  return (time_delta_sec > 0)  ? (allocation_delta / time_delta_sec) : 0;
}<|MERGE_RESOLUTION|>--- conflicted
+++ resolved
@@ -205,13 +205,8 @@
     }
   } else {
     // Traditional Shenandoah (non-generational)
-<<<<<<< HEAD
-    size_t max_cset    = (size_t) (heap->get_young_evac_reserve() / ShenandoahEvacWaste);
-    size_t cur_cset = 0;
-=======
     size_t capacity    = ShenandoahHeap::heap()->soft_max_capacity();
     size_t max_cset    = (size_t)((1.0 * capacity / 100 * ShenandoahEvacReserve) / ShenandoahEvacWaste);
->>>>>>> b594e541
     size_t free_target = (capacity * ShenandoahMinFreeThreshold) / 100 + max_cset;
     size_t min_garbage = (free_target > actual_free) ? (free_target - actual_free) : 0;
 
@@ -219,30 +214,19 @@
                          byte_size_in_proper_unit(max_cset),    proper_unit_for_byte_size(max_cset),
                          byte_size_in_proper_unit(actual_free), proper_unit_for_byte_size(actual_free));
 
-<<<<<<< HEAD
-=======
     size_t cur_cset = 0;
     size_t cur_garbage = 0;
 
->>>>>>> b594e541
     for (size_t idx = 0; idx < size; idx++) {
       ShenandoahHeapRegion* r = data[idx]._region;
       size_t new_cset = cur_cset + r->get_live_data_bytes();
       size_t region_garbage = r->garbage();
-<<<<<<< HEAD
-      size_t new_garbage = cur_young_garbage + region_garbage;
-=======
       size_t new_garbage = cur_garbage + region_garbage;
->>>>>>> b594e541
       bool add_regardless = (region_garbage > ignore_threshold) && (new_garbage < min_garbage);
       if ((new_cset <= max_cset) && (add_regardless || (region_garbage > garbage_threshold))) {
         cset->add_region(r);
         cur_cset = new_cset;
-<<<<<<< HEAD
-        cur_young_garbage = new_garbage;
-=======
         cur_garbage = new_garbage;
->>>>>>> b594e541
       }
     }
   }

/*
 * Copyright (c) 2018, Red Hat, Inc. All rights reserved.
 * Copyright Amazon.com Inc. or its affiliates. All Rights Reserved.
 * DO NOT ALTER OR REMOVE COPYRIGHT NOTICES OR THIS FILE HEADER.
 *
 * This code is free software; you can redistribute it and/or modify it
 * under the terms of the GNU General Public License version 2 only, as
 * published by the Free Software Foundation.
 *
 * This code is distributed in the hope that it will be useful, but WITHOUT
 * ANY WARRANTY; without even the implied warranty of MERCHANTABILITY or
 * FITNESS FOR A PARTICULAR PURPOSE.  See the GNU General Public License
 * version 2 for more details (a copy is included in the LICENSE file that
 * accompanied this code).
 *
 * You should have received a copy of the GNU General Public License version
 * 2 along with this work; if not, write to the Free Software Foundation,
 * Inc., 51 Franklin St, Fifth Floor, Boston, MA 02110-1301 USA.
 *
 * Please contact Oracle, 500 Oracle Parkway, Redwood Shores, CA 94065 USA
 * or visit www.oracle.com if you need additional information or have any
 * questions.
 *
 */

/*
 * @test
 * @requires vm.gc.Shenandoah
 *
<<<<<<< HEAD
 * @run main/othervm -Xmx128m -XX:+UnlockExperimentalVMOptions -XX:+UseShenandoahGC                                   TestWrongArrayMember
 * @run main/othervm -Xmx128m -XX:+UnlockExperimentalVMOptions -XX:+UseShenandoahGC -XX:ShenandoahGCMode=iu           TestWrongArrayMember
 * @run main/othervm -Xmx128m -XX:+UnlockExperimentalVMOptions -XX:+UseShenandoahGC -XX:ShenandoahGCMode=generational TestWrongArrayMember
=======
 * @run main/othervm -Xmx128m -XX:+UnlockExperimentalVMOptions -XX:+UseShenandoahGC TestWrongArrayMember
>>>>>>> bd36b6ae
 */

public class TestWrongArrayMember {
    public static void main(String... args) throws Exception {
        Object[] src = new Object[3];
        src[0] = new Integer(0);
        src[1] = new Object();
        src[2] = new Object();
        Object[] dst = new Integer[3];
        dst[0] = new Integer(1);
        dst[1] = new Integer(2);
        dst[2] = new Integer(3);
        try {
            System.arraycopy(src, 0, dst, 0, 3);
            throw new RuntimeException("Expected ArrayStoreException");
        } catch (ArrayStoreException e) {
            if (src[0] != dst[0]) {
                throw new RuntimeException("First element not copied");
            } else if (src[1] == dst[1] || src[2] == dst[2]) {
                throw new RuntimeException("Second and third elements are affected");
            } else {
                return; // Passed!
            }
        }
    }
}<|MERGE_RESOLUTION|>--- conflicted
+++ resolved
@@ -27,13 +27,8 @@
  * @test
  * @requires vm.gc.Shenandoah
  *
-<<<<<<< HEAD
  * @run main/othervm -Xmx128m -XX:+UnlockExperimentalVMOptions -XX:+UseShenandoahGC                                   TestWrongArrayMember
- * @run main/othervm -Xmx128m -XX:+UnlockExperimentalVMOptions -XX:+UseShenandoahGC -XX:ShenandoahGCMode=iu           TestWrongArrayMember
  * @run main/othervm -Xmx128m -XX:+UnlockExperimentalVMOptions -XX:+UseShenandoahGC -XX:ShenandoahGCMode=generational TestWrongArrayMember
-=======
- * @run main/othervm -Xmx128m -XX:+UnlockExperimentalVMOptions -XX:+UseShenandoahGC TestWrongArrayMember
->>>>>>> bd36b6ae
  */
 
 public class TestWrongArrayMember {

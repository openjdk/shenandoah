/*
 * Copyright (c) 2016, 2021, Red Hat, Inc. All rights reserved.
 * Copyright Amazon.com Inc. or its affiliates. All Rights Reserved.
 * DO NOT ALTER OR REMOVE COPYRIGHT NOTICES OR THIS FILE HEADER.
 *
 * This code is free software; you can redistribute it and/or modify it
 * under the terms of the GNU General Public License version 2 only, as
 * published by the Free Software Foundation.
 *
 * This code is distributed in the hope that it will be useful, but WITHOUT
 * ANY WARRANTY; without even the implied warranty of MERCHANTABILITY or
 * FITNESS FOR A PARTICULAR PURPOSE.  See the GNU General Public License
 * version 2 for more details (a copy is included in the LICENSE file that
 * accompanied this code).
 *
 * You should have received a copy of the GNU General Public License version
 * 2 along with this work; if not, write to the Free Software Foundation,
 * Inc., 51 Franklin St, Fifth Floor, Boston, MA 02110-1301 USA.
 *
 * Please contact Oracle, 500 Oracle Parkway, Redwood Shores, CA 94065 USA
 * or visit www.oracle.com if you need additional information or have any
 * questions.
 *
 */

#include "precompiled.hpp"
#include "gc/shared/tlab_globals.hpp"
#include "gc/shenandoah/shenandoahAffiliation.hpp"
#include "gc/shenandoah/shenandoahBarrierSet.hpp"
#include "gc/shenandoah/shenandoahFreeSet.hpp"
#include "gc/shenandoah/shenandoahHeap.inline.hpp"
#include "gc/shenandoah/shenandoahHeapRegionSet.hpp"
#include "gc/shenandoah/shenandoahMarkingContext.inline.hpp"
#include "gc/shenandoah/shenandoahOldGeneration.hpp"
#include "gc/shenandoah/shenandoahScanRemembered.inline.hpp"
#include "gc/shenandoah/shenandoahYoungGeneration.hpp"
#include "logging/logStream.hpp"
#include "memory/resourceArea.hpp"
#include "runtime/orderAccess.hpp"

ShenandoahSetsOfFree::ShenandoahSetsOfFree(size_t max_regions, ShenandoahFreeSet* free_set) :
    _max(max_regions),
    _free_set(free_set),
    _region_size_bytes(ShenandoahHeapRegion::region_size_bytes())
{
  _membership = NEW_C_HEAP_ARRAY(ShenandoahFreeMemoryType, max_regions, mtGC);
  clear_internal();
}

ShenandoahSetsOfFree::~ShenandoahSetsOfFree() {
  FREE_C_HEAP_ARRAY(ShenandoahFreeMemoryType, _membership);
}


void ShenandoahSetsOfFree::clear_internal() {
  for (size_t idx = 0; idx < _max; idx++) {
    _membership[idx] = NotFree;
  }

  for (size_t idx = 0; idx < NumFreeSets; idx++) {
    _leftmosts[idx] = _max;
    _rightmosts[idx] = 0;
    _leftmosts_empty[idx] = _max;
    _rightmosts_empty[idx] = 0;
    _capacity_of[idx] = 0;
    _used_by[idx] = 0;
  }

  _left_to_right_bias[Mutator] = true;
  _left_to_right_bias[Collector] = false;
  _left_to_right_bias[OldCollector] = false;

  _region_counts[Mutator] = 0;
  _region_counts[Collector] = 0;
  _region_counts[OldCollector] = 0;
  _region_counts[NotFree] = _max;
}

void ShenandoahSetsOfFree::clear_all() {
  clear_internal();
}

void ShenandoahSetsOfFree::increase_used(ShenandoahFreeMemoryType which_set, size_t bytes) {
  assert (which_set > NotFree && which_set < NumFreeSets, "Set must correspond to a valid freeset");
  _used_by[which_set] += bytes;
  assert (_used_by[which_set] <= _capacity_of[which_set],
          "Must not use (" SIZE_FORMAT ") more than capacity (" SIZE_FORMAT ") after increase by " SIZE_FORMAT,
          _used_by[which_set], _capacity_of[which_set], bytes);
}

inline void ShenandoahSetsOfFree::shrink_bounds_if_touched(ShenandoahFreeMemoryType set, size_t idx) {
  if (idx == _leftmosts[set]) {
    while ((_leftmosts[set] < _max) && !in_free_set(_leftmosts[set], set)) {
      _leftmosts[set]++;
    }
    if (_leftmosts_empty[set] < _leftmosts[set]) {
      // This gets us closer to where we need to be; we'll scan further when leftmosts_empty is requested.
      _leftmosts_empty[set] = _leftmosts[set];
    }
  }
  if (idx == _rightmosts[set]) {
    while (_rightmosts[set] > 0 && !in_free_set(_rightmosts[set], set)) {
      _rightmosts[set]--;
    }
    if (_rightmosts_empty[set] > _rightmosts[set]) {
      // This gets us closer to where we need to be; we'll scan further when rightmosts_empty is requested.
      _rightmosts_empty[set] = _rightmosts[set];
    }
  }
}

inline void ShenandoahSetsOfFree::expand_bounds_maybe(ShenandoahFreeMemoryType set, size_t idx, size_t region_capacity) {
  if (region_capacity == _region_size_bytes) {
    if (_leftmosts_empty[set] > idx) {
      _leftmosts_empty[set] = idx;
    }
    if (_rightmosts_empty[set] < idx) {
      _rightmosts_empty[set] = idx;
    }
  }
  if (_leftmosts[set] > idx) {
    _leftmosts[set] = idx;
  }
  if (_rightmosts[set] < idx) {
    _rightmosts[set] = idx;
  }
}

void ShenandoahSetsOfFree::remove_from_free_sets(size_t idx) {
  assert (idx < _max, "index is sane: " SIZE_FORMAT " < " SIZE_FORMAT, idx, _max);
  ShenandoahFreeMemoryType orig_set = membership(idx);
  assert (orig_set > NotFree && orig_set < NumFreeSets, "Cannot remove from free sets if not already free");
  _membership[idx] = NotFree;
  shrink_bounds_if_touched(orig_set, idx);

  _region_counts[orig_set]--;
  _region_counts[NotFree]++;
}


void ShenandoahSetsOfFree::make_free(size_t idx, ShenandoahFreeMemoryType which_set, size_t region_capacity) {
  assert (idx < _max, "index is sane: " SIZE_FORMAT " < " SIZE_FORMAT, idx, _max);
  assert (_membership[idx] == NotFree, "Cannot make free if already free");
  assert (which_set > NotFree && which_set < NumFreeSets, "selected free set must be valid");
  _membership[idx] = which_set;
  _capacity_of[which_set] += region_capacity;
  expand_bounds_maybe(which_set, idx, region_capacity);

  _region_counts[NotFree]--;
  _region_counts[which_set]++;
}

void ShenandoahSetsOfFree::move_to_set(size_t idx, ShenandoahFreeMemoryType new_set, size_t region_capacity) {
  assert (idx < _max, "index is sane: " SIZE_FORMAT " < " SIZE_FORMAT, idx, _max);
  assert ((new_set > NotFree) && (new_set < NumFreeSets), "New set must be valid");
  ShenandoahFreeMemoryType orig_set = _membership[idx];
  assert ((orig_set > NotFree) && (orig_set < NumFreeSets), "Cannot move free unless already free");
  // Expected transitions:
  //  During rebuild: Mutator => Collector
  //                  Mutator empty => Collector
  //  During flip_to_gc:
  //                  Mutator empty => Collector
  //                  Mutator empty => Old Collector
  // At start of update refs:
  //                  Collector => Mutator
  //                  OldCollector Empty => Mutator
  assert((region_capacity <= _region_size_bytes && ((orig_set == Mutator && new_set == Collector) || (orig_set == Collector && new_set == Mutator)))
      || (region_capacity == _region_size_bytes && ((orig_set == Mutator && new_set == Collector) || (orig_set == OldCollector && new_set == Mutator) || new_set == OldCollector)),
      "Unexpected movement between sets");

  _membership[idx] = new_set;
  _capacity_of[orig_set] -= region_capacity;
  shrink_bounds_if_touched(orig_set, idx);

  _capacity_of[new_set] += region_capacity;
  expand_bounds_maybe(new_set, idx, region_capacity);

  _region_counts[orig_set]--;
  _region_counts[new_set]++;
}

inline ShenandoahFreeMemoryType ShenandoahSetsOfFree::membership(size_t idx) const {
  assert (idx < _max, "index is sane: " SIZE_FORMAT " < " SIZE_FORMAT, idx, _max);
  return _membership[idx];
}

  // Returns true iff region idx is in the test_set free_set.  Before returning true, asserts that the free
  // set is not empty.  Requires that test_set != NotFree or NumFreeSets.
inline bool ShenandoahSetsOfFree::in_free_set(size_t idx, ShenandoahFreeMemoryType test_set) const {
  assert (idx < _max, "index is sane: " SIZE_FORMAT " < " SIZE_FORMAT, idx, _max);
  if (_membership[idx] == test_set) {
    assert (test_set == NotFree || _free_set->alloc_capacity(idx) > 0, "Free regions must have alloc capacity");
    return true;
  } else {
    return false;
  }
}

inline size_t ShenandoahSetsOfFree::leftmost(ShenandoahFreeMemoryType which_set) const {
  assert (which_set > NotFree && which_set < NumFreeSets, "selected free set must be valid");
  size_t idx = _leftmosts[which_set];
  if (idx >= _max) {
    return _max;
  } else {
    assert (in_free_set(idx, which_set), "left-most region must be free");
    return idx;
  }
}

inline size_t ShenandoahSetsOfFree::rightmost(ShenandoahFreeMemoryType which_set) const {
  assert (which_set > NotFree && which_set < NumFreeSets, "selected free set must be valid");
  size_t idx = _rightmosts[which_set];
  assert ((_leftmosts[which_set] == _max) || in_free_set(idx, which_set), "right-most region must be free");
  return idx;
}

inline bool ShenandoahSetsOfFree::is_empty(ShenandoahFreeMemoryType which_set) const {
  assert (which_set > NotFree && which_set < NumFreeSets, "selected free set must be valid");
  return (leftmost(which_set) > rightmost(which_set));
}

size_t ShenandoahSetsOfFree::leftmost_empty(ShenandoahFreeMemoryType which_set) {
  assert (which_set > NotFree && which_set < NumFreeSets, "selected free set must be valid");
  for (size_t idx = _leftmosts_empty[which_set]; idx < _max; idx++) {
    if ((membership(idx) == which_set) && (_free_set->alloc_capacity(idx) == _region_size_bytes)) {
      _leftmosts_empty[which_set] = idx;
      return idx;
    }
  }
  _leftmosts_empty[which_set] = _max;
  _rightmosts_empty[which_set] = 0;
  return _max;
}

inline size_t ShenandoahSetsOfFree::rightmost_empty(ShenandoahFreeMemoryType which_set) {
  assert (which_set > NotFree && which_set < NumFreeSets, "selected free set must be valid");
  for (intptr_t idx = _rightmosts_empty[which_set]; idx >= 0; idx--) {
    if ((membership(idx) == which_set) && (_free_set->alloc_capacity(idx) == _region_size_bytes)) {
      _rightmosts_empty[which_set] = idx;
      return idx;
    }
  }
  _leftmosts_empty[which_set] = _max;
  _rightmosts_empty[which_set] = 0;
  return 0;
}

inline bool ShenandoahSetsOfFree::alloc_from_left_bias(ShenandoahFreeMemoryType which_set) {
  assert (which_set > NotFree && which_set < NumFreeSets, "selected free set must be valid");
  return _left_to_right_bias[which_set];
}

void ShenandoahSetsOfFree::establish_alloc_bias(ShenandoahFreeMemoryType which_set) {
  ShenandoahHeap* heap = ShenandoahHeap::heap();
  shenandoah_assert_heaplocked();
  assert (which_set > NotFree && which_set < NumFreeSets, "selected free set must be valid");

  size_t middle = (_leftmosts[which_set] + _rightmosts[which_set]) / 2;
  size_t available_in_first_half = 0;
  size_t available_in_second_half = 0;

  for (size_t index = _leftmosts[which_set]; index < middle; index++) {
    if (in_free_set(index, which_set)) {
      ShenandoahHeapRegion* r = heap->get_region(index);
      available_in_first_half += r->free();
    }
  }
  for (size_t index = middle; index <= _rightmosts[which_set]; index++) {
    if (in_free_set(index, which_set)) {
      ShenandoahHeapRegion* r = heap->get_region(index);
      available_in_second_half += r->free();
    }
  }

  // We desire to first consume the sparsely distributed regions in order that the remaining regions are densely packed.
  // Densely packing regions reduces the effort to search for a region that has sufficient memory to satisfy a new allocation
  // request.  Regions become sparsely distributed following a Full GC, which tends to slide all regions to the front of the
  // heap rather than allowing survivor regions to remain at the high end of the heap where we intend for them to congregate.

  // TODO: In the future, we may modify Full GC so that it slides old objects to the end of the heap and young objects to the
  // front of the heap. If this is done, we can always search survivor Collector and OldCollector regions right to left.
  _left_to_right_bias[which_set] = (available_in_second_half > available_in_first_half);
}

#ifdef ASSERT
void ShenandoahSetsOfFree::assert_bounds() {

  size_t leftmosts[NumFreeSets];
  size_t rightmosts[NumFreeSets];
  size_t empty_leftmosts[NumFreeSets];
  size_t empty_rightmosts[NumFreeSets];

  for (int i = 0; i < NumFreeSets; i++) {
    leftmosts[i] = _max;
    empty_leftmosts[i] = _max;
    rightmosts[i] = 0;
    empty_rightmosts[i] = 0;
  }

  for (size_t i = 0; i < _max; i++) {
    ShenandoahFreeMemoryType set = membership(i);
    switch (set) {
      case NotFree:
        break;

      case Mutator:
      case Collector:
      case OldCollector:
      {
        size_t capacity = _free_set->alloc_capacity(i);
        bool is_empty = (capacity == _region_size_bytes);
        assert(capacity > 0, "free regions must have allocation capacity");
        if (i < leftmosts[set]) {
          leftmosts[set] = i;
        }
        if (is_empty && (i < empty_leftmosts[set])) {
          empty_leftmosts[set] = i;
        }
        if (i > rightmosts[set]) {
          rightmosts[set] = i;
        }
        if (is_empty && (i > empty_rightmosts[set])) {
          empty_rightmosts[set] = i;
        }
        break;
      }

      case NumFreeSets:
      default:
        ShouldNotReachHere();
    }
  }

  // Performance invariants. Failing these would not break the free set, but performance would suffer.
  assert (leftmost(Mutator) <= _max, "leftmost in bounds: "  SIZE_FORMAT " < " SIZE_FORMAT, leftmost(Mutator),  _max);
  assert (rightmost(Mutator) < _max, "rightmost in bounds: "  SIZE_FORMAT " < " SIZE_FORMAT, rightmost(Mutator),  _max);

  assert (leftmost(Mutator) == _max || in_free_set(leftmost(Mutator), Mutator),
          "leftmost region should be free: " SIZE_FORMAT,  leftmost(Mutator));
  assert (leftmost(Mutator) == _max || in_free_set(rightmost(Mutator), Mutator),
          "rightmost region should be free: " SIZE_FORMAT, rightmost(Mutator));

  // If Mutator set is empty, leftmosts will both equal max, rightmosts will both equal zero.  Likewise for empty region sets.
  size_t beg_off = leftmosts[Mutator];
  size_t end_off = rightmosts[Mutator];
  assert (beg_off >= leftmost(Mutator),
          "free regions before the leftmost: " SIZE_FORMAT ", bound " SIZE_FORMAT, beg_off, leftmost(Mutator));
  assert (end_off <= rightmost(Mutator),
          "free regions past the rightmost: " SIZE_FORMAT ", bound " SIZE_FORMAT,  end_off, rightmost(Mutator));

  beg_off = empty_leftmosts[Mutator];
  end_off = empty_rightmosts[Mutator];
  assert (beg_off >= leftmost_empty(Mutator),
          "free empty regions before the leftmost: " SIZE_FORMAT ", bound " SIZE_FORMAT, beg_off, leftmost_empty(Mutator));
  assert (end_off <= rightmost_empty(Mutator),
          "free empty regions past the rightmost: " SIZE_FORMAT ", bound " SIZE_FORMAT,  end_off, rightmost_empty(Mutator));

  // Performance invariants. Failing these would not break the free set, but performance would suffer.
  assert (leftmost(Collector) <= _max, "leftmost in bounds: "  SIZE_FORMAT " < " SIZE_FORMAT, leftmost(Collector),  _max);
  assert (rightmost(Collector) < _max, "rightmost in bounds: "  SIZE_FORMAT " < " SIZE_FORMAT, rightmost(Collector),  _max);

  assert (leftmost(Collector) == _max || in_free_set(leftmost(Collector), Collector),
          "leftmost region should be free: " SIZE_FORMAT,  leftmost(Collector));
  assert (leftmost(Collector) == _max || in_free_set(rightmost(Collector), Collector),
          "rightmost region should be free: " SIZE_FORMAT, rightmost(Collector));

  // If Collector set is empty, leftmosts will both equal max, rightmosts will both equal zero.  Likewise for empty region sets.
  beg_off = leftmosts[Collector];
  end_off = rightmosts[Collector];
  assert (beg_off >= leftmost(Collector),
          "free regions before the leftmost: " SIZE_FORMAT ", bound " SIZE_FORMAT, beg_off, leftmost(Collector));
  assert (end_off <= rightmost(Collector),
          "free regions past the rightmost: " SIZE_FORMAT ", bound " SIZE_FORMAT,  end_off, rightmost(Collector));

  beg_off = empty_leftmosts[Collector];
  end_off = empty_rightmosts[Collector];
  assert (beg_off >= leftmost_empty(Collector),
          "free empty regions before the leftmost: " SIZE_FORMAT ", bound " SIZE_FORMAT, beg_off, leftmost_empty(Collector));
  assert (end_off <= rightmost_empty(Collector),
          "free empty regions past the rightmost: " SIZE_FORMAT ", bound " SIZE_FORMAT,  end_off, rightmost_empty(Collector));

  // Performance invariants. Failing these would not break the free set, but performance would suffer.
  assert (leftmost(OldCollector) <= _max, "leftmost in bounds: "  SIZE_FORMAT " < " SIZE_FORMAT, leftmost(OldCollector),  _max);
  assert (rightmost(OldCollector) < _max, "rightmost in bounds: "  SIZE_FORMAT " < " SIZE_FORMAT, rightmost(OldCollector),  _max);

  assert (leftmost(OldCollector) == _max || in_free_set(leftmost(OldCollector), OldCollector),
          "leftmost region should be free: " SIZE_FORMAT,  leftmost(OldCollector));
  assert (leftmost(OldCollector) == _max || in_free_set(rightmost(OldCollector), OldCollector),
          "rightmost region should be free: " SIZE_FORMAT, rightmost(OldCollector));

  // If OldCollector set is empty, leftmosts will both equal max, rightmosts will both equal zero.  Likewise for empty region sets.
  beg_off = leftmosts[OldCollector];
  end_off = rightmosts[OldCollector];
  assert (beg_off >= leftmost(OldCollector),
          "free regions before the leftmost: " SIZE_FORMAT ", bound " SIZE_FORMAT, beg_off, leftmost(OldCollector));
  assert (end_off <= rightmost(OldCollector),
          "free regions past the rightmost: " SIZE_FORMAT ", bound " SIZE_FORMAT,  end_off, rightmost(OldCollector));

  beg_off = empty_leftmosts[OldCollector];
  end_off = empty_rightmosts[OldCollector];
  assert (beg_off >= leftmost_empty(OldCollector),
          "free empty regions before the leftmost: " SIZE_FORMAT ", bound " SIZE_FORMAT, beg_off, leftmost_empty(OldCollector));
  assert (end_off <= rightmost_empty(OldCollector),
          "free empty regions past the rightmost: " SIZE_FORMAT ", bound " SIZE_FORMAT,  end_off, rightmost_empty(OldCollector));
}
#endif

ShenandoahFreeSet::ShenandoahFreeSet(ShenandoahHeap* heap, size_t max_regions) :
  _heap(heap),
  _free_sets(max_regions, this)
{
  clear_internal();
}

// This allocates from a region within the old_collector_set.  If affiliation equals OLD, the allocation must be taken
// from a region that is_old().  Otherwise, affiliation should be FREE, in which case this will put a previously unaffiliated
// region into service.
HeapWord* ShenandoahFreeSet::allocate_old_with_affiliation(ShenandoahAffiliation affiliation,
                                                           ShenandoahAllocRequest& req, bool& in_new_region) {
  shenandoah_assert_heaplocked();

  size_t rightmost =
    (affiliation == ShenandoahAffiliation::FREE)? _free_sets.rightmost_empty(OldCollector): _free_sets.rightmost(OldCollector);
  size_t leftmost =
    (affiliation == ShenandoahAffiliation::FREE)? _free_sets.leftmost_empty(OldCollector): _free_sets.leftmost(OldCollector);
  if (_free_sets.alloc_from_left_bias(OldCollector)) {
    // This mode picks up stragglers left by a full GC
    for (size_t idx = leftmost; idx <= rightmost; idx++) {
      if (_free_sets.in_free_set(idx, OldCollector)) {
        ShenandoahHeapRegion* r = _heap->get_region(idx);
        assert(r->is_trash() || !r->is_affiliated() || r->is_old(), "old_collector_set region has bad affiliation");
        if (r->affiliation() == affiliation) {
          HeapWord* result = try_allocate_in(r, req, in_new_region);
          if (result != nullptr) {
            return result;
          }
        }
      }
    }
  } else {
    // This mode picks up stragglers left by a previous concurrent GC
    for (size_t count = rightmost + 1; count > leftmost; count--) {
      // size_t is unsigned, need to dodge underflow when _leftmost = 0
      size_t idx = count - 1;
      if (_free_sets.in_free_set(idx, OldCollector)) {
        ShenandoahHeapRegion* r = _heap->get_region(idx);
        assert(r->is_trash() || !r->is_affiliated() || r->is_old(), "old_collector_set region has bad affiliation");
        if (r->affiliation() == affiliation) {
          HeapWord* result = try_allocate_in(r, req, in_new_region);
          if (result != nullptr) {
            return result;
          }
        }
      }
    }
  }
  return nullptr;
}

void ShenandoahFreeSet::add_old_collector_free_region(ShenandoahHeapRegion* region) {
  shenandoah_assert_heaplocked();
  size_t plab_min_size_in_bytes = ShenandoahGenerationalHeap::heap()->plab_min_size() * HeapWordSize;
  size_t idx = region->index();
  size_t capacity = alloc_capacity(region);
  assert(_free_sets.membership(idx) == NotFree, "Regions promoted in place should not be in any free set");
  if (capacity >= plab_min_size_in_bytes) {
    _free_sets.make_free(idx, OldCollector, capacity);
    _heap->old_generation()->augment_promoted_reserve(capacity);
  }
}

HeapWord* ShenandoahFreeSet::allocate_with_affiliation(ShenandoahAffiliation affiliation,
                                                       ShenandoahAllocRequest& req, bool& in_new_region) {
  shenandoah_assert_heaplocked();
  size_t rightmost =
    (affiliation == ShenandoahAffiliation::FREE)? _free_sets.rightmost_empty(Collector): _free_sets.rightmost(Collector);
  size_t leftmost =
    (affiliation == ShenandoahAffiliation::FREE)? _free_sets.leftmost_empty(Collector): _free_sets.leftmost(Collector);
  for (size_t c = rightmost + 1; c > leftmost; c--) {
    // size_t is unsigned, need to dodge underflow when _leftmost = 0
    size_t idx = c - 1;
    if (_free_sets.in_free_set(idx, Collector)) {
      ShenandoahHeapRegion* r = _heap->get_region(idx);
      if (r->affiliation() == affiliation) {
        HeapWord* result = try_allocate_in(r, req, in_new_region);
        if (result != nullptr) {
          return result;
        }
      }
    }
  }
  log_debug(gc, free)("Could not allocate collector region with affiliation: %s for request " PTR_FORMAT,
                      shenandoah_affiliation_name(affiliation), p2i(&req));
  return nullptr;
}

HeapWord* ShenandoahFreeSet::allocate_single(ShenandoahAllocRequest& req, bool& in_new_region) {
  shenandoah_assert_heaplocked();

  // Scan the bitmap looking for a first fit.
  //
  // Leftmost and rightmost bounds provide enough caching to walk bitmap efficiently. Normally,
  // we would find the region to allocate at right away.
  //
  // Allocations are biased: new application allocs go to beginning of the heap, and GC allocs
  // go to the end. This makes application allocation faster, because we would clear lots
  // of regions from the beginning most of the time.
  //
  // Free set maintains mutator and collector views, and normally they allocate in their views only,
  // unless we special cases for stealing and mixed allocations.

  // Overwrite with non-zero (non-NULL) values only if necessary for allocation bookkeeping.

  bool allow_new_region = true;
  if (_heap->mode()->is_generational()) {
    switch (req.affiliation()) {
      case ShenandoahAffiliation::OLD_GENERATION:
        // Note: unsigned result from free_unaffiliated_regions() will never be less than zero, but it may equal zero.
        if (_heap->old_generation()->free_unaffiliated_regions() <= 0) {
          allow_new_region = false;
        }
        break;

      case ShenandoahAffiliation::YOUNG_GENERATION:
        // Note: unsigned result from free_unaffiliated_regions() will never be less than zero, but it may equal zero.
        if (_heap->young_generation()->free_unaffiliated_regions() <= 0) {
          allow_new_region = false;
        }
        break;

      case ShenandoahAffiliation::FREE:
        fatal("Should request affiliation");

      default:
        ShouldNotReachHere();
        break;
    }
  }
  switch (req.type()) {
    case ShenandoahAllocRequest::_alloc_tlab:
    case ShenandoahAllocRequest::_alloc_shared: {
      // Try to allocate in the mutator view
      // Allocate within mutator free from high memory to low so as to preserve low memory for humongous allocations
      if (!_free_sets.is_empty(Mutator)) {
        // Use signed idx.  Otherwise, loop will never terminate.
        int leftmost = (int) _free_sets.leftmost(Mutator);
        for (int idx = (int) _free_sets.rightmost(Mutator); idx >= leftmost; idx--) {
          ShenandoahHeapRegion* r = _heap->get_region(idx);
          if (_free_sets.in_free_set(idx, Mutator) && (allow_new_region || r->is_affiliated())) {
            // try_allocate_in() increases used if the allocation is successful.
            HeapWord* result;
            size_t min_size = (req.type() == ShenandoahAllocRequest::_alloc_tlab)? req.min_size(): req.size();
            if ((alloc_capacity(r) >= min_size) && ((result = try_allocate_in(r, req, in_new_region)) != nullptr)) {
              return result;
            }
          }
        }
      }
      // There is no recovery. Mutator does not touch collector view at all.
      break;
    }
    case ShenandoahAllocRequest::_alloc_gclab:
      // GCLABs are for evacuation so we must be in evacuation phase.  If this allocation is successful, increment
      // the relevant evac_expended rather than used value.

    case ShenandoahAllocRequest::_alloc_plab:
      // PLABs always reside in old-gen and are only allocated during evacuation phase.

    case ShenandoahAllocRequest::_alloc_shared_gc: {
      if (!_heap->mode()->is_generational()) {
        // size_t is unsigned, need to dodge underflow when _leftmost = 0
        // Fast-path: try to allocate in the collector view first
        for (size_t c = _free_sets.rightmost(Collector) + 1; c > _free_sets.leftmost(Collector); c--) {
          size_t idx = c - 1;
          if (_free_sets.in_free_set(idx, Collector)) {
            HeapWord* result = try_allocate_in(_heap->get_region(idx), req, in_new_region);
            if (result != nullptr) {
              return result;
            }
          }
        }
      } else {
        // First try to fit into a region that is already in use in the same generation.
        HeapWord* result;
        if (req.is_old()) {
          result = allocate_old_with_affiliation(req.affiliation(), req, in_new_region);
        } else {
          result = allocate_with_affiliation(req.affiliation(), req, in_new_region);
        }
        if (result != nullptr) {
          return result;
        }
        if (allow_new_region) {
          // Then try a free region that is dedicated to GC allocations.
          if (req.is_old()) {
            result = allocate_old_with_affiliation(FREE, req, in_new_region);
          } else {
            result = allocate_with_affiliation(FREE, req, in_new_region);
          }
          if (result != nullptr) {
            return result;
          }
        }
      }
      // No dice. Can we borrow space from mutator view?
      if (!ShenandoahEvacReserveOverflow) {
        return nullptr;
      }

      if (!allow_new_region && req.is_old() && (_heap->young_generation()->free_unaffiliated_regions() > 0)) {
        // This allows us to flip a mutator region to old_collector
        allow_new_region = true;
      }

      // We should expand old-gen if this can prevent an old-gen evacuation failure.  We don't care so much about
      // promotion failures since they can be mitigated in a subsequent GC pass.  Would be nice to know if this
      // allocation request is for evacuation or promotion.  Individual threads limit their use of PLAB memory for
      // promotions, so we already have an assurance that any additional memory set aside for old-gen will be used
      // only for old-gen evacuations.

      // Also TODO:
      // if (GC is idle (out of cycle) and mutator allocation fails and there is memory reserved in Collector
      // or OldCollector sets, transfer a region of memory so that we can satisfy the allocation request, and
      // immediately trigger the start of GC.  Is better to satisfy the allocation than to trigger out-of-cycle
      // allocation failure (even if this means we have a little less memory to handle evacuations during the
      // subsequent GC pass).

      if (allow_new_region) {
        // Try to steal an empty region from the mutator view.
        for (size_t c = _free_sets.rightmost_empty(Mutator) + 1; c > _free_sets.leftmost_empty(Mutator); c--) {
          size_t idx = c - 1;
          if (_free_sets.in_free_set(idx, Mutator)) {
            ShenandoahHeapRegion* r = _heap->get_region(idx);
            if (can_allocate_from(r)) {
              if (req.is_old()) {
                flip_to_old_gc(r);
              } else {
                flip_to_gc(r);
              }
              HeapWord *result = try_allocate_in(r, req, in_new_region);
              if (result != nullptr) {
                log_debug(gc, free)("Flipped region " SIZE_FORMAT " to gc for request: " PTR_FORMAT, idx, p2i(&req));
                return result;
              }
            }
          }
        }
      }

      // No dice. Do not try to mix mutator and GC allocations, because
      // URWM moves due to GC allocations would expose unparsable mutator
      // allocations.
      break;
    }
    default:
      ShouldNotReachHere();
  }
  return nullptr;
}

// This work method takes an argument corresponding to the number of bytes
// free in a region, and returns the largest amount in heapwords that can be allocated
// such that both of the following conditions are satisfied:
//
// 1. it is a multiple of card size
// 2. any remaining shard may be filled with a filler object
//
// The idea is that the allocation starts and ends at card boundaries. Because
// a region ('s end) is card-aligned, the remainder shard that must be filled is
// at the start of the free space.
//
// This is merely a helper method to use for the purpose of such a calculation.
size_t get_usable_free_words(size_t free_bytes) {
  // e.g. card_size is 512, card_shift is 9, min_fill_size() is 8
  //      free is 514
  //      usable_free is 512, which is decreased to 0
  size_t usable_free = (free_bytes / CardTable::card_size()) << CardTable::card_shift();
  assert(usable_free <= free_bytes, "Sanity check");
  if ((free_bytes != usable_free) && (free_bytes - usable_free < ShenandoahHeap::min_fill_size() * HeapWordSize)) {
    // After aligning to card multiples, the remainder would be smaller than
    // the minimum filler object, so we'll need to take away another card's
    // worth to construct a filler object.
    if (usable_free >= CardTable::card_size()) {
      usable_free -= CardTable::card_size();
    } else {
      assert(usable_free == 0, "usable_free is a multiple of card_size and card_size > min_fill_size");
    }
  }

  return usable_free / HeapWordSize;
}

// Given a size argument, which is a multiple of card size, a request struct
// for a PLAB, and an old region, return a pointer to the allocated space for
// a PLAB which is card-aligned and where any remaining shard in the region
// has been suitably filled by a filler object.
// It is assumed (and assertion-checked) that such an allocation is always possible.
HeapWord* ShenandoahFreeSet::allocate_aligned_plab(size_t size, ShenandoahAllocRequest& req, ShenandoahHeapRegion* r) {
  assert(_heap->mode()->is_generational(), "PLABs are only for generational mode");
  assert(r->is_old(), "All PLABs reside in old-gen");
  assert(!req.is_mutator_alloc(), "PLABs should not be allocated by mutators.");
  assert(is_aligned(size, CardTable::card_size_in_words()), "Align by design");

  HeapWord* result = r->allocate_aligned(size, req, CardTable::card_size());
  assert(result != nullptr, "Allocation cannot fail");
  assert(r->top() <= r->end(), "Allocation cannot span end of region");
  assert(req.actual_size() == size, "Should not have needed to adjust size for PLAB.");
  assert(is_aligned(result, CardTable::card_size_in_words()), "Align by design");

  return result;
}

HeapWord* ShenandoahFreeSet::try_allocate_in(ShenandoahHeapRegion* r, ShenandoahAllocRequest& req, bool& in_new_region) {
  assert (has_alloc_capacity(r), "Performance: should avoid full regions on this path: " SIZE_FORMAT, r->index());
  if (_heap->is_concurrent_weak_root_in_progress() && r->is_trash()) {
    return nullptr;
  }

  try_recycle_trashed(r);
  if (!r->is_affiliated()) {
    ShenandoahMarkingContext* const ctx = _heap->complete_marking_context();
    r->set_affiliation(req.affiliation());
    if (r->is_old()) {
      // Any OLD region allocated during concurrent coalesce-and-fill does not need to be coalesced and filled because
      // all objects allocated within this region are above TAMS (and thus are implicitly marked).  In case this is an
      // OLD region and concurrent preparation for mixed evacuations visits this region before the start of the next
      // old-gen concurrent mark (i.e. this region is allocated following the start of old-gen concurrent mark but before
      // concurrent preparations for mixed evacuations are completed), we mark this region as not requiring any
      // coalesce-and-fill processing.
      r->end_preemptible_coalesce_and_fill();
      _heap->clear_cards_for(r);
      _heap->old_generation()->increment_affiliated_region_count();
    } else {
      _heap->young_generation()->increment_affiliated_region_count();
    }

    assert(ctx->top_at_mark_start(r) == r->bottom(), "Newly established allocation region starts with TAMS equal to bottom");
    assert(ctx->is_bitmap_clear_range(ctx->top_bitmap(r), r->end()), "Bitmap above top_bitmap() must be clear");
  } else if (r->affiliation() != req.affiliation()) {
    assert(_heap->mode()->is_generational(), "Request for %s from %s region should only happen in generational mode.",
           req.affiliation_name(), r->affiliation_name());
    return nullptr;
  }

  in_new_region = r->is_empty();
  HeapWord* result = nullptr;

  if (in_new_region) {
    log_debug(gc, free)("Using new region (" SIZE_FORMAT ") for %s (" PTR_FORMAT ").",
                       r->index(), ShenandoahAllocRequest::alloc_type_to_string(req.type()), p2i(&req));
  }

  // req.size() is in words, r->free() is in bytes.
  if (req.is_lab_alloc()) {
    if (req.type() == ShenandoahAllocRequest::_alloc_plab) {
      assert(_heap->mode()->is_generational(), "PLABs are only for generational mode");
      assert(_free_sets.in_free_set(r->index(), OldCollector), "PLABS must be allocated in old_collector_free regions");
      // Need to assure that plabs are aligned on multiple of card region.
      // Since we have Elastic TLABs, align sizes up. They may be decreased to fit in the usable
      // memory remaining in the region (which will also be aligned to cards).
      size_t adjusted_size = align_up(req.size(), CardTable::card_size_in_words());
      size_t adjusted_min_size = align_up(req.min_size(), CardTable::card_size_in_words());
      size_t usable_free = get_usable_free_words(r->free());

      if (adjusted_size > usable_free) {
        adjusted_size = usable_free;
      }

      if (adjusted_size >= adjusted_min_size) {
        result = allocate_aligned_plab(adjusted_size, req, r);
      }
      // Otherwise, leave result == nullptr because the adjusted size is smaller than min size.
    } else {
      // This is a GCLAB or a TLAB allocation
      size_t adjusted_size = req.size();
      size_t free = align_down(r->free() >> LogHeapWordSize, MinObjAlignment);
      if (adjusted_size > free) {
        adjusted_size = free;
      }
      if (adjusted_size >= req.min_size()) {
        result = r->allocate(adjusted_size, req);
        assert (result != nullptr, "Allocation must succeed: free " SIZE_FORMAT ", actual " SIZE_FORMAT, free, adjusted_size);
        req.set_actual_size(adjusted_size);
      } else {
        log_trace(gc, free)("Failed to shrink TLAB or GCLAB request (" SIZE_FORMAT ") in region " SIZE_FORMAT " to " SIZE_FORMAT
                           " because min_size() is " SIZE_FORMAT, req.size(), r->index(), adjusted_size, req.min_size());
      }
    }
  } else {
    size_t size = req.size();
    result = r->allocate(size, req);
    if (result != nullptr) {
      // Record actual allocation size
      req.set_actual_size(size);
    }
  }

  ShenandoahGeneration* generation = _heap->generation_for(req.affiliation());
  if (result != nullptr) {
    // Allocation successful, bump stats:
    if (req.is_mutator_alloc()) {
      assert(req.is_young(), "Mutator allocations always come from young generation.");
      _free_sets.increase_used(Mutator, req.actual_size() * HeapWordSize);
    } else {
      assert(req.is_gc_alloc(), "Should be gc_alloc since req wasn't mutator alloc");

      // For GC allocations, we advance update_watermark because the objects relocated into this memory during
      // evacuation are not updated during evacuation.  For both young and old regions r, it is essential that all
      // PLABs be made parsable at the end of evacuation.  This is enabled by retiring all plabs at end of evacuation.
      // TODO: Making a PLAB parsable involves placing a filler object in its remnant memory but does not require
      // that the PLAB be disabled for all future purposes.  We may want to introduce a new service to make the
      // PLABs parsable while still allowing the PLAB to serve future allocation requests that arise during the
      // next evacuation pass.
      r->set_update_watermark(r->top());
      if (r->is_old()) {
        assert(req.type() != ShenandoahAllocRequest::_alloc_gclab, "old-gen allocations use PLAB or shared allocation");
        // for plabs, we'll sort the difference between evac and promotion usage when we retire the plab
      }
    }
  }

  if (result == nullptr || alloc_capacity(r) < PLAB::min_size() * HeapWordSize) {
    // Region cannot afford this and is likely to not afford future allocations. Retire it.
    //
    // While this seems a bit harsh, especially in the case when this large allocation does not
    // fit but the next small one would, we are risking to inflate scan times when lots of
    // almost-full regions precede the fully-empty region where we want to allocate the entire TLAB.

    // Record the remainder as allocation waste
    size_t idx = r->index();
    if (req.is_mutator_alloc()) {
      size_t waste = r->free();
      if (waste > 0) {
        _free_sets.increase_used(Mutator, waste);
        // This one request could cause several regions to be "retired", so we must accumulate the waste
        req.set_waste((waste >> LogHeapWordSize) + req.waste());
      }
      assert(_free_sets.membership(idx) == Mutator, "Must be mutator free: " SIZE_FORMAT, idx);
    } else {
      assert(_free_sets.membership(idx) == Collector || _free_sets.membership(idx) == OldCollector,
             "Must be collector or old-collector free: " SIZE_FORMAT, idx);
    }
    // This region is no longer considered free (in any set)
    _free_sets.remove_from_free_sets(idx);
    _free_sets.assert_bounds();
  }
  return result;
}

HeapWord* ShenandoahFreeSet::allocate_contiguous(ShenandoahAllocRequest& req) {
  shenandoah_assert_heaplocked();

  size_t words_size = req.size();
  size_t num = ShenandoahHeapRegion::required_regions(words_size * HeapWordSize);

  assert(req.is_young(), "Humongous regions always allocated in YOUNG");
  ShenandoahGeneration* generation = _heap->generation_for(req.affiliation());

  // Check if there are enough regions left to satisfy allocation.
  if (_heap->mode()->is_generational()) {
    size_t avail_young_regions = generation->free_unaffiliated_regions();
    if (num > _free_sets.count(Mutator) || (num > avail_young_regions)) {
      return nullptr;
    }
  } else {
    if (num > _free_sets.count(Mutator)) {
      return nullptr;
    }
  }

  // Find the continuous interval of $num regions, starting from $beg and ending in $end,
  // inclusive. Contiguous allocations are biased to the beginning.

  size_t beg = _free_sets.leftmost(Mutator);
  size_t end = beg;

  while (true) {
    if (end >= _free_sets.max()) {
      // Hit the end, goodbye
      return nullptr;
    }

    // If regions are not adjacent, then current [beg; end] is useless, and we may fast-forward.
    // If region is not completely free, the current [beg; end] is useless, and we may fast-forward.
    if (!_free_sets.in_free_set(end, Mutator) || !can_allocate_from(_heap->get_region(end))) {
      end++;
      beg = end;
      continue;
    }

    if ((end - beg + 1) == num) {
      // found the match
      break;
    }

    end++;
  }

  size_t remainder = words_size & ShenandoahHeapRegion::region_size_words_mask();
  ShenandoahMarkingContext* const ctx = _heap->complete_marking_context();

  // Initialize regions:
  for (size_t i = beg; i <= end; i++) {
    ShenandoahHeapRegion* r = _heap->get_region(i);
    try_recycle_trashed(r);

    assert(i == beg || _heap->get_region(i - 1)->index() + 1 == r->index(), "Should be contiguous");
    assert(r->is_empty(), "Should be empty");

    if (i == beg) {
      r->make_humongous_start();
    } else {
      r->make_humongous_cont();
    }

    // Trailing region may be non-full, record the remainder there
    size_t used_words;
    if ((i == end) && (remainder != 0)) {
      used_words = remainder;
    } else {
      used_words = ShenandoahHeapRegion::region_size_words();
    }

    r->set_affiliation(req.affiliation());
    r->set_update_watermark(r->bottom());
    r->set_top(r->bottom() + used_words);

    // While individual regions report their true use, all humongous regions are marked used in the free set.
    _free_sets.remove_from_free_sets(r->index());
  }
  _heap->young_generation()->increase_affiliated_region_count(num);

  size_t total_humongous_size = ShenandoahHeapRegion::region_size_bytes() * num;
  _free_sets.increase_used(Mutator, total_humongous_size);
  _free_sets.assert_bounds();
  req.set_actual_size(words_size);
  if (remainder != 0) {
    req.set_waste(ShenandoahHeapRegion::region_size_words() - remainder);
  }
  return _heap->get_region(beg)->bottom();
}

// Returns true iff this region is entirely available, either because it is empty() or because it has been found to represent
// immediate trash and we'll be able to immediately recycle it.  Note that we cannot recycle immediate trash if
// concurrent weak root processing is in progress.
bool ShenandoahFreeSet::can_allocate_from(ShenandoahHeapRegion *r) const {
  return r->is_empty() || (r->is_trash() && !_heap->is_concurrent_weak_root_in_progress());
}

bool ShenandoahFreeSet::can_allocate_from(size_t idx) const {
  ShenandoahHeapRegion* r = _heap->get_region(idx);
  return can_allocate_from(r);
}

size_t ShenandoahFreeSet::alloc_capacity(size_t idx) const {
  ShenandoahHeapRegion* r = _heap->get_region(idx);
  return alloc_capacity(r);
}

size_t ShenandoahFreeSet::alloc_capacity(ShenandoahHeapRegion *r) const {
  if (r->is_trash()) {
    // This would be recycled on allocation path
    return ShenandoahHeapRegion::region_size_bytes();
  } else {
    return r->free();
  }
}

bool ShenandoahFreeSet::has_alloc_capacity(ShenandoahHeapRegion *r) const {
  return alloc_capacity(r) > 0;
}

void ShenandoahFreeSet::try_recycle_trashed(ShenandoahHeapRegion *r) {
  if (r->is_trash()) {
    r->recycle();
  }
}

void ShenandoahFreeSet::recycle_trash() {
  // lock is not reentrable, check we don't have it
  shenandoah_assert_not_heaplocked();

  for (size_t i = 0; i < _heap->num_regions(); i++) {
    ShenandoahHeapRegion* r = _heap->get_region(i);
    if (r->is_trash()) {
      ShenandoahHeapLocker locker(_heap->lock());
      try_recycle_trashed(r);
    }
    SpinPause(); // allow allocators to take the lock
  }
}

void ShenandoahFreeSet::flip_to_old_gc(ShenandoahHeapRegion* r) {
  size_t idx = r->index();

  assert(_free_sets.in_free_set(idx, Mutator), "Should be in mutator view");
  // Note: can_allocate_from(r) means r is entirely empty
  assert(can_allocate_from(r), "Should not be allocated");

  size_t region_capacity = alloc_capacity(r);
  _free_sets.move_to_set(idx, OldCollector, region_capacity);
  _free_sets.assert_bounds();
  _heap->old_generation()->augment_evacuation_reserve(region_capacity);
  bool transferred = _heap->generation_sizer()->transfer_to_old(1);
  if (!transferred) {
    log_warning(gc, free)("Forcing transfer of " SIZE_FORMAT " to old reserve.", idx);
    _heap->generation_sizer()->force_transfer_to_old(1);
  }
  // We do not ensure that the region is no longer trash, relying on try_allocate_in(), which always comes next,
  // to recycle trash before attempting to allocate anything in the region.
}

void ShenandoahFreeSet::flip_to_gc(ShenandoahHeapRegion* r) {
  size_t idx = r->index();

  assert(_free_sets.in_free_set(idx, Mutator), "Should be in mutator view");
  assert(can_allocate_from(r), "Should not be allocated");

  size_t region_capacity = alloc_capacity(r);
  _free_sets.move_to_set(idx, Collector, region_capacity);
  _free_sets.assert_bounds();

  // We do not ensure that the region is no longer trash, relying on try_allocate_in(), which always comes next,
  // to recycle trash before attempting to allocate anything in the region.
}

void ShenandoahFreeSet::clear() {
  shenandoah_assert_heaplocked();
  clear_internal();
}

void ShenandoahFreeSet::clear_internal() {
  _free_sets.clear_all();
}

// This function places all is_old() regions that have allocation capacity into the old_collector set.  It places
// all other regions (not is_old()) that have allocation capacity into the mutator_set.  Subsequently, we will
// move some of the mutator regions into the collector set or old_collector set with the intent of packing
// old_collector memory into the highest (rightmost) addresses of the heap and the collector memory into the
// next highest addresses of the heap, with mutator memory consuming the lowest addresses of the heap.
void ShenandoahFreeSet::find_regions_with_alloc_capacity(size_t &young_cset_regions, size_t &old_cset_regions,
                                                         size_t &first_old_region, size_t &last_old_region,
                                                         size_t &old_region_count) {
  first_old_region = _heap->num_regions();
  last_old_region = 0;
  old_region_count = 0;
  old_cset_regions = 0;
  young_cset_regions = 0;
  for (size_t idx = 0; idx < _heap->num_regions(); idx++) {
    ShenandoahHeapRegion* region = _heap->get_region(idx);
    if (region->is_trash()) {
      // Trashed regions represent regions that had been in the collection set but have not yet been "cleaned up".
      if (region->is_old()) {
        old_cset_regions++;
      } else {
        assert(region->is_young(), "Trashed region should be old or young");
        young_cset_regions++;
      }
    } else if (region->is_old() && region->is_regular()) {
      old_region_count++;
      if (first_old_region > idx) {
        first_old_region = idx;
      }
      last_old_region = idx;
    }
    if (region->is_alloc_allowed() || region->is_trash()) {
      assert(!region->is_cset(), "Shouldn't be adding cset regions to the free set");
      assert(_free_sets.in_free_set(idx, NotFree), "We are about to make region free; it should not be free already");

      // Do not add regions that would almost surely fail allocation.  Note that PLAB::min_size() is typically less than ShenandoahGenerationalHeap::plab_min_size()
      if (alloc_capacity(region) < PLAB::min_size() * HeapWordSize) continue;

      if (region->is_old()) {
        _free_sets.make_free(idx, OldCollector, alloc_capacity(region));
        log_debug(gc, free)(
          "  Adding Region " SIZE_FORMAT  " (Free: " SIZE_FORMAT "%s, Used: " SIZE_FORMAT "%s) to old collector set",
          idx, byte_size_in_proper_unit(region->free()), proper_unit_for_byte_size(region->free()),
          byte_size_in_proper_unit(region->used()), proper_unit_for_byte_size(region->used()));
      } else {
        _free_sets.make_free(idx, Mutator, alloc_capacity(region));
        log_debug(gc, free)(
          "  Adding Region " SIZE_FORMAT " (Free: " SIZE_FORMAT "%s, Used: " SIZE_FORMAT "%s) to mutator set",
          idx, byte_size_in_proper_unit(region->free()), proper_unit_for_byte_size(region->free()),
          byte_size_in_proper_unit(region->used()), proper_unit_for_byte_size(region->used()));
      }
    }
  }
}

// Move no more than cset_regions from the existing Collector and OldCollector free sets to the Mutator free set.
// This is called from outside the heap lock.
void ShenandoahFreeSet::move_collector_sets_to_mutator(size_t max_xfer_regions) {
  size_t region_size_bytes = ShenandoahHeapRegion::region_size_bytes();
  size_t collector_empty_xfer = 0;
  size_t collector_not_empty_xfer = 0;
  size_t old_collector_empty_xfer = 0;

  // Process empty regions within the Collector free set
  if ((max_xfer_regions > 0) && (_free_sets.leftmost_empty(Collector) <= _free_sets.rightmost_empty(Collector))) {
    ShenandoahHeapLocker locker(_heap->lock());
    for (size_t idx = _free_sets.leftmost_empty(Collector);
         (max_xfer_regions > 0) && (idx <= _free_sets.rightmost_empty(Collector)); idx++) {
      if (_free_sets.in_free_set(idx, Collector) && can_allocate_from(idx)) {
        _free_sets.move_to_set(idx, Mutator, region_size_bytes);
        max_xfer_regions--;
        collector_empty_xfer += region_size_bytes;
      }
    }
  }

  // Process empty regions within the OldCollector free set
  size_t old_collector_regions = 0;
  if ((max_xfer_regions > 0) && (_free_sets.leftmost_empty(OldCollector) <= _free_sets.rightmost_empty(OldCollector))) {
    ShenandoahHeapLocker locker(_heap->lock());
    for (size_t idx = _free_sets.leftmost_empty(OldCollector);
         (max_xfer_regions > 0) && (idx <= _free_sets.rightmost_empty(OldCollector)); idx++) {
      if (_free_sets.in_free_set(idx, OldCollector) && can_allocate_from(idx)) {
        _free_sets.move_to_set(idx, Mutator, region_size_bytes);
        max_xfer_regions--;
        old_collector_empty_xfer += region_size_bytes;
        old_collector_regions++;
      }
    }
    if (old_collector_regions > 0) {
      _heap->generation_sizer()->transfer_to_young(old_collector_regions);
    }
  }

  // If there are any non-empty regions within Collector set, we can also move them to the Mutator free set
  if ((max_xfer_regions > 0) && (_free_sets.leftmost(Collector) <= _free_sets.rightmost(Collector))) {
    ShenandoahHeapLocker locker(_heap->lock());
    for (size_t idx = _free_sets.leftmost(Collector); (max_xfer_regions > 0) && (idx <= _free_sets.rightmost(Collector)); idx++) {
      size_t alloc_capacity = this->alloc_capacity(idx);
      if (_free_sets.in_free_set(idx, Collector) && (alloc_capacity > 0)) {
        _free_sets.move_to_set(idx, Mutator, alloc_capacity);
        max_xfer_regions--;
        collector_not_empty_xfer += alloc_capacity;
      }
    }
  }

  size_t collector_xfer = collector_empty_xfer + collector_not_empty_xfer;
  size_t total_xfer = collector_xfer + old_collector_empty_xfer;
  log_info(gc, free)("At start of update refs, moving " SIZE_FORMAT "%s to Mutator free set from Collector Reserve ("
                     SIZE_FORMAT "%s) and from Old Collector Reserve (" SIZE_FORMAT "%s)",
                     byte_size_in_proper_unit(total_xfer), proper_unit_for_byte_size(total_xfer),
                     byte_size_in_proper_unit(collector_xfer), proper_unit_for_byte_size(collector_xfer),
                     byte_size_in_proper_unit(old_collector_empty_xfer), proper_unit_for_byte_size(old_collector_empty_xfer));
}


// Overwrite arguments to represent the amount of memory in each generation that is about to be recycled
void ShenandoahFreeSet::prepare_to_rebuild(size_t &young_cset_regions, size_t &old_cset_regions,
                                           size_t &first_old_region, size_t &last_old_region, size_t &old_region_count) {
  shenandoah_assert_heaplocked();
  // This resets all state information, removing all regions from all sets.
  clear();
  log_debug(gc, free)("Rebuilding FreeSet");

  // This places regions that have alloc_capacity into the old_collector set if they identify as is_old() or the
  // mutator set otherwise.
  find_regions_with_alloc_capacity(young_cset_regions, old_cset_regions, first_old_region, last_old_region, old_region_count);
}

void ShenandoahFreeSet::rebuild(size_t young_cset_regions, size_t old_cset_regions, bool have_evacuation_reserves) {
  shenandoah_assert_heaplocked();
  size_t young_reserve(0), old_reserve(0);

  if (!_heap->mode()->is_generational()) {
    young_reserve = (_heap->max_capacity() / 100) * ShenandoahEvacReserve;
    old_reserve = 0;
  } else {
    compute_young_and_old_reserves(young_cset_regions, old_cset_regions, have_evacuation_reserves,
                                   young_reserve, old_reserve);

  }

  reserve_regions(young_reserve, old_reserve);
  _free_sets.establish_alloc_bias(OldCollector);
  _free_sets.assert_bounds();
  log_status();
}

void ShenandoahFreeSet::compute_young_and_old_reserves(size_t young_cset_regions, size_t old_cset_regions, bool have_evacuation_reserves,
                                                       size_t& young_reserve_result, size_t& old_reserve_result) const {
  const size_t region_size_bytes = ShenandoahHeapRegion::region_size_bytes();

  ShenandoahOldGeneration* const old_generation = _heap->old_generation();
  size_t old_available = old_generation->available();
  size_t old_unaffiliated_regions = old_generation->free_unaffiliated_regions();
  ShenandoahYoungGeneration* const young_generation = _heap->young_generation();
  size_t young_capacity = young_generation->max_capacity();
  size_t young_unaffiliated_regions = young_generation->free_unaffiliated_regions();

  // Add in the regions we anticipate to be freed by evacuation of the collection set
  old_unaffiliated_regions += old_cset_regions;
  old_available += old_cset_regions * region_size_bytes;
  young_unaffiliated_regions += young_cset_regions;

  // Consult old-region balance to make adjustments to current generation capacities and availability.
  // The generation region transfers take place after we rebuild.
  const ssize_t old_region_balance = old_generation->get_region_balance();
  if (old_region_balance != 0) {
    if (old_region_balance > 0) {
      assert(old_region_balance <= checked_cast<ssize_t>(old_unaffiliated_regions), "Cannot transfer regions that are affiliated");
    } else {
      assert(0 - old_region_balance <= checked_cast<ssize_t>(young_unaffiliated_regions), "Cannot transfer regions that are affiliated");
    }

    ssize_t xfer_bytes = old_region_balance * checked_cast<ssize_t>(region_size_bytes);
    old_available -= xfer_bytes;
    old_unaffiliated_regions -= old_region_balance;
    young_capacity += xfer_bytes;
    young_unaffiliated_regions += old_region_balance;
  }

  // All allocations taken from the old collector set are performed by GC, generally using PLABs for both
  // promotions and evacuations.  The partition between which old memory is reserved for evacuation and
  // which is reserved for promotion is enforced using thread-local variables that prescribe intentions for
  // each PLAB's available memory.
  if (have_evacuation_reserves) {
    // We are rebuilding at the end of final mark, having already established evacuation budgets for this GC pass.
    const size_t promoted_reserve = old_generation->get_promoted_reserve();
    const size_t old_evac_reserve = old_generation->get_evacuation_reserve();
    young_reserve_result = young_generation->get_evacuation_reserve();
    old_reserve_result = promoted_reserve + old_evac_reserve;
    assert(old_reserve_result <= old_available,
           "Cannot reserve (" SIZE_FORMAT " + " SIZE_FORMAT") more OLD than is available: " SIZE_FORMAT,
           promoted_reserve, old_evac_reserve, old_available);
  } else {
<<<<<<< HEAD
    // All allocations taken from the old collector set are performed by GC, generally using PLABs for both
    // promotions and evacuations.  The partition between which old memory is reserved for evacuation and
    // which is reserved for promotion is enforced using thread-local variables that prescribe intentons for
    // each PLAB's available memory.

    // At end of final mark, evacuation reserve quantities are defined by choose_collection_set().  At end of update refs,
    // evacuation reserve quantities are established by adjust_generation_sizes_for_next_cycle().

#ifdef KELVIN_DEPRECATE
    assert(_heap->has_evacuation_reserve_quantities(), "Always prepare reserve quantities before rebuild");
#endif
    young_reserve = _heap->get_young_evac_reserve();
    old_reserve = _heap->get_promoted_reserve() + _heap->get_old_evac_reserve();
#undef KELVIN_DEBUG
#ifdef KELVIN_DEBUG
    size_t xfer_bytes = old_region_deficit * region_size_bytes;
    log_info(gc)("KELVIN rebuild has reserve quantities for YOUNG: " SIZE_FORMAT ", OLD: " SIZE_FORMAT,
                 young_reserve, old_reserve);
    log_info(gc)(" old_reserve is mixed_reserve: " SIZE_FORMAT " + evac_reserve: " SIZE_FORMAT,
                 _heap->get_promoted_reserve(), _heap->get_old_evac_reserve());
    log_info(gc)(" Old available is current: " SIZE_FORMAT " + old cset: " SIZE_FORMAT
                 " + xfer_bytes: " SIZE_FORMAT " equals: " SIZE_FORMAT,
                 _heap->old_generation()->available(), old_cset_regions * region_size_bytes,
                 xfer_bytes, _heap->old_generation()->available() + old_cset_regions*region_size_bytes + xfer_bytes);
#endif
    assert(old_reserve <= old_available,
           "Cannot reserve (" SIZE_FORMAT " + " SIZE_FORMAT") more OLD than is available: " SIZE_FORMAT,
           _heap->get_promoted_reserve(), _heap->get_old_evac_reserve(), old_available);
=======
    // We are rebuilding at end of GC, so we set aside budgets specified on command line (or defaults)
    young_reserve_result = (young_capacity * ShenandoahEvacReserve) / 100;
    // The auto-sizer has already made old-gen large enough to hold all anticipated evacuations and promotions.
    // Affiliated old-gen regions are already in the OldCollector free set.  Add in the relevant number of
    // unaffiliated regions.
    old_reserve_result = old_available;
>>>>>>> bac08f0c
  }

  // Old available regions that have less than PLAB::min_size() of available memory are not placed into the OldCollector
  // free set.  Because of this, old_available may not have enough memory to represent the intended reserve.  Adjust
  // the reserve downward to account for this possibility. This loss is part of the reason why the original budget
  // was adjusted with ShenandoahOldEvacWaste and ShenandoahOldPromoWaste multipliers.
  if (old_reserve_result > _free_sets.capacity_of(OldCollector) + old_unaffiliated_regions * region_size_bytes) {
    old_reserve_result = _free_sets.capacity_of(OldCollector) + old_unaffiliated_regions * region_size_bytes;
  }

  if (old_reserve_result > young_unaffiliated_regions * region_size_bytes) {
    young_reserve_result = young_unaffiliated_regions * region_size_bytes;
  }
}

// Having placed all regions that have allocation capacity into the mutator set if they identify as is_young()
// or into the old collector set if they identify as is_old(), move some of these regions from the mutator set
// into the collector set or old collector set in order to assure that the memory available for allocations within
// the collector set is at least to_reserve, and the memory available for allocations within the old collector set
// is at least to_reserve_old.
void ShenandoahFreeSet::reserve_regions(size_t to_reserve, size_t to_reserve_old) {
  for (size_t i = _heap->num_regions(); i > 0; i--) {
    size_t idx = i - 1;
    ShenandoahHeapRegion* r = _heap->get_region(idx);
    if (!_free_sets.in_free_set(idx, Mutator)) {
      continue;
    }

    size_t ac = alloc_capacity(r);
    assert (ac > 0, "Membership in free set implies has capacity");
    assert (!r->is_old(), "mutator_is_free regions should not be affiliated OLD");

    bool move_to_old = _free_sets.capacity_of(OldCollector) < to_reserve_old;
    bool move_to_young = _free_sets.capacity_of(Collector) < to_reserve;

    if (!move_to_old && !move_to_young) {
      // We've satisfied both to_reserve and to_reserved_old
      break;
    }

    if (move_to_old) {
      if (r->is_trash() || !r->is_affiliated()) {
        // OLD regions that have available memory are already in the old_collector free set
        _free_sets.move_to_set(idx, OldCollector, ac);
        log_debug(gc, free)("  Shifting region " SIZE_FORMAT " from mutator_free to old_collector_free", idx);
        continue;
      }
    }

    if (move_to_young) {
      // Note: In a previous implementation, regions were only placed into the survivor space (collector_is_free) if
      // they were entirely empty.  I'm not sure I understand the rationale for that.  That alternative behavior would
      // tend to mix survivor objects with ephemeral objects, making it more difficult to reclaim the memory for the
      // ephemeral objects.  It also delays aging of regions, causing promotion in place to be delayed.
      _free_sets.move_to_set(idx, Collector, ac);
      log_debug(gc)("  Shifting region " SIZE_FORMAT " from mutator_free to collector_free", idx);
    }
  }

  if (LogTarget(Info, gc, free)::is_enabled()) {
    size_t old_reserve = _free_sets.capacity_of(OldCollector);
    if (old_reserve < to_reserve_old) {
      log_info(gc, free)("Wanted " PROPERFMT " for old reserve, but only reserved: " PROPERFMT,
                         PROPERFMTARGS(to_reserve_old), PROPERFMTARGS(old_reserve));
    }
    size_t young_reserve = _free_sets.capacity_of(Collector);
    if (young_reserve < to_reserve) {
      log_info(gc, free)("Wanted " PROPERFMT " for young reserve, but only reserved: " PROPERFMT,
                         PROPERFMTARGS(to_reserve), PROPERFMTARGS(young_reserve));
    }
  }
}

void ShenandoahFreeSet::log_status() {
  shenandoah_assert_heaplocked();

#ifdef ASSERT
  // Dump of the FreeSet details is only enabled if assertions are enabled
  if (LogTarget(Debug, gc, free)::is_enabled()) {
#define BUFFER_SIZE 80
    size_t retired_old = 0;
    size_t retired_old_humongous = 0;
    size_t retired_young = 0;
    size_t retired_young_humongous = 0;
    size_t region_size_bytes = ShenandoahHeapRegion::region_size_bytes();
    size_t retired_young_waste = 0;
    size_t retired_old_waste = 0;
    size_t consumed_collector = 0;
    size_t consumed_old_collector = 0;
    size_t consumed_mutator = 0;
    size_t available_old = 0;
    size_t available_young = 0;
    size_t available_mutator = 0;
    size_t available_collector = 0;
    size_t available_old_collector = 0;

    char buffer[BUFFER_SIZE];
    for (uint i = 0; i < BUFFER_SIZE; i++) {
      buffer[i] = '\0';
    }
    log_debug(gc, free)("FreeSet map legend:"
                       " M:mutator_free C:collector_free O:old_collector_free"
                       " H:humongous ~:retired old _:retired young");
    log_debug(gc, free)(" mutator free range [" SIZE_FORMAT ".." SIZE_FORMAT "], "
                       " collector free range [" SIZE_FORMAT ".." SIZE_FORMAT "], "
                       "old collector free range [" SIZE_FORMAT ".." SIZE_FORMAT "] allocates from %s",
                       _free_sets.leftmost(Mutator), _free_sets.rightmost(Mutator),
                       _free_sets.leftmost(Collector), _free_sets.rightmost(Collector),
                       _free_sets.leftmost(OldCollector), _free_sets.rightmost(OldCollector),
                       _free_sets.alloc_from_left_bias(OldCollector)? "left to right": "right to left");

    for (uint i = 0; i < _heap->num_regions(); i++) {
      ShenandoahHeapRegion *r = _heap->get_region(i);
      uint idx = i % 64;
      if ((i != 0) && (idx == 0)) {
        log_debug(gc, free)(" %6u: %s", i-64, buffer);
      }
      if (_free_sets.in_free_set(i, Mutator)) {
        assert(!r->is_old(), "Old regions should not be in mutator_free set");
        size_t capacity = alloc_capacity(r);
        available_mutator += capacity;
        consumed_mutator += region_size_bytes - capacity;
        buffer[idx] = (capacity == region_size_bytes)? 'M': 'm';
      } else if (_free_sets.in_free_set(i, Collector)) {
        assert(!r->is_old(), "Old regions should not be in collector_free set");
        size_t capacity = alloc_capacity(r);
        available_collector += capacity;
        consumed_collector += region_size_bytes - capacity;
        buffer[idx] = (capacity == region_size_bytes)? 'C': 'c';
      } else if (_free_sets.in_free_set(i, OldCollector)) {
        size_t capacity = alloc_capacity(r);
        available_old_collector += capacity;
        consumed_old_collector += region_size_bytes - capacity;
        buffer[idx] = (capacity == region_size_bytes)? 'O': 'o';
      } else if (r->is_humongous()) {
        if (r->is_old()) {
          buffer[idx] = 'H';
          retired_old_humongous += region_size_bytes;
        } else {
          buffer[idx] = 'h';
          retired_young_humongous += region_size_bytes;
        }
      } else {
        if (r->is_old()) {
          buffer[idx] = '~';
          retired_old_waste += alloc_capacity(r);
          retired_old += region_size_bytes;
        } else {
          buffer[idx] = '_';
          retired_young_waste += alloc_capacity(r);
          retired_young += region_size_bytes;
        }
      }
    }
    uint remnant = _heap->num_regions() % 64;
    if (remnant > 0) {
      buffer[remnant] = '\0';
    } else {
      remnant = 64;
    }
    log_debug(gc, free)(" %6u: %s", (uint) (_heap->num_regions() - remnant), buffer);
    size_t total_young = retired_young + retired_young_humongous;
    size_t total_old = retired_old + retired_old_humongous;
  }
#endif

  LogTarget(Info, gc, free) lt;
  if (lt.is_enabled()) {
    ResourceMark rm;
    LogStream ls(lt);

    {
      size_t last_idx = 0;
      size_t max = 0;
      size_t max_contig = 0;
      size_t empty_contig = 0;

      size_t total_used = 0;
      size_t total_free = 0;
      size_t total_free_ext = 0;

      for (size_t idx = _free_sets.leftmost(Mutator); idx <= _free_sets.rightmost(Mutator); idx++) {
        if (_free_sets.in_free_set(idx, Mutator)) {
          ShenandoahHeapRegion *r = _heap->get_region(idx);
          size_t free = alloc_capacity(r);
          max = MAX2(max, free);
          if (r->is_empty()) {
            total_free_ext += free;
            if (last_idx + 1 == idx) {
              empty_contig++;
            } else {
              empty_contig = 1;
            }
          } else {
            empty_contig = 0;
          }
          total_used += r->used();
          total_free += free;
          max_contig = MAX2(max_contig, empty_contig);
          last_idx = idx;
        }
      }

      size_t max_humongous = max_contig * ShenandoahHeapRegion::region_size_bytes();
      size_t free = capacity() - used();

      assert(free == total_free, "Sum of free within mutator regions (" SIZE_FORMAT
             ") should match mutator capacity (" SIZE_FORMAT ") minus mutator used (" SIZE_FORMAT ")",
             total_free, capacity(), used());

      ls.print("Free: " SIZE_FORMAT "%s, Max: " SIZE_FORMAT "%s regular, " SIZE_FORMAT "%s humongous, ",
               byte_size_in_proper_unit(total_free),    proper_unit_for_byte_size(total_free),
               byte_size_in_proper_unit(max),           proper_unit_for_byte_size(max),
               byte_size_in_proper_unit(max_humongous), proper_unit_for_byte_size(max_humongous)
      );

      ls.print("Frag: ");
      size_t frag_ext;
      if (total_free_ext > 0) {
        frag_ext = 100 - (100 * max_humongous / total_free_ext);
      } else {
        frag_ext = 0;
      }
      ls.print(SIZE_FORMAT "%% external, ", frag_ext);

      size_t frag_int;
      if (_free_sets.count(Mutator) > 0) {
        frag_int = (100 * (total_used / _free_sets.count(Mutator)) / ShenandoahHeapRegion::region_size_bytes());
      } else {
        frag_int = 0;
      }
      ls.print(SIZE_FORMAT "%% internal; ", frag_int);
      ls.print("Used: " SIZE_FORMAT "%s, Mutator Free: " SIZE_FORMAT,
               byte_size_in_proper_unit(total_used), proper_unit_for_byte_size(total_used), _free_sets.count(Mutator));
    }

    {
      size_t max = 0;
      size_t total_free = 0;
      size_t total_used = 0;

      for (size_t idx = _free_sets.leftmost(Collector); idx <= _free_sets.rightmost(Collector); idx++) {
        if (_free_sets.in_free_set(idx, Collector)) {
          ShenandoahHeapRegion *r = _heap->get_region(idx);
          size_t free = alloc_capacity(r);
          max = MAX2(max, free);
          total_free += free;
          total_used += r->used();
        }
      }
      ls.print(" Collector Reserve: " SIZE_FORMAT "%s, Max: " SIZE_FORMAT "%s; Used: " SIZE_FORMAT "%s",
               byte_size_in_proper_unit(total_free), proper_unit_for_byte_size(total_free),
               byte_size_in_proper_unit(max),        proper_unit_for_byte_size(max),
               byte_size_in_proper_unit(total_used), proper_unit_for_byte_size(total_used));
    }

    if (_heap->mode()->is_generational()) {
      size_t max = 0;
      size_t total_free = 0;
      size_t total_used = 0;

      for (size_t idx = _free_sets.leftmost(OldCollector); idx <= _free_sets.rightmost(OldCollector); idx++) {
        if (_free_sets.in_free_set(idx, OldCollector)) {
          ShenandoahHeapRegion *r = _heap->get_region(idx);
          size_t free = alloc_capacity(r);
          max = MAX2(max, free);
          total_free += free;
          total_used += r->used();
        }
      }
      ls.print_cr(" Old Collector Reserve: " SIZE_FORMAT "%s, Max: " SIZE_FORMAT "%s; Used: " SIZE_FORMAT "%s",
                  byte_size_in_proper_unit(total_free), proper_unit_for_byte_size(total_free),
                  byte_size_in_proper_unit(max),        proper_unit_for_byte_size(max),
                  byte_size_in_proper_unit(total_used), proper_unit_for_byte_size(total_used));
    }
  }
}

HeapWord* ShenandoahFreeSet::allocate(ShenandoahAllocRequest& req, bool& in_new_region) {
  shenandoah_assert_heaplocked();

  // Allocation request is known to satisfy all memory budgeting constraints.
  if (req.size() > ShenandoahHeapRegion::humongous_threshold_words()) {
    switch (req.type()) {
      case ShenandoahAllocRequest::_alloc_shared:
      case ShenandoahAllocRequest::_alloc_shared_gc:
        in_new_region = true;
        return allocate_contiguous(req);
      case ShenandoahAllocRequest::_alloc_plab:
      case ShenandoahAllocRequest::_alloc_gclab:
      case ShenandoahAllocRequest::_alloc_tlab:
        in_new_region = false;
        assert(false, "Trying to allocate TLAB larger than the humongous threshold: " SIZE_FORMAT " > " SIZE_FORMAT,
               req.size(), ShenandoahHeapRegion::humongous_threshold_words());
        return nullptr;
      default:
        ShouldNotReachHere();
        return nullptr;
    }
  } else {
    return allocate_single(req, in_new_region);
  }
}

size_t ShenandoahFreeSet::unsafe_peek_free() const {
  // Deliberately not locked, this method is unsafe when free set is modified.

  for (size_t index = _free_sets.leftmost(Mutator); index <= _free_sets.rightmost(Mutator); index++) {
    if (index < _free_sets.max() && _free_sets.in_free_set(index, Mutator)) {
      ShenandoahHeapRegion* r = _heap->get_region(index);
      if (r->free() >= MinTLABSize) {
        return r->free();
      }
    }
  }

  // It appears that no regions left
  return 0;
}

void ShenandoahFreeSet::print_on(outputStream* out) const {
  out->print_cr("Mutator Free Set: " SIZE_FORMAT "", _free_sets.count(Mutator));
  for (size_t index = _free_sets.leftmost(Mutator); index <= _free_sets.rightmost(Mutator); index++) {
    if (_free_sets.in_free_set(index, Mutator)) {
      _heap->get_region(index)->print_on(out);
    }
  }
  out->print_cr("Collector Free Set: " SIZE_FORMAT "", _free_sets.count(Collector));
  for (size_t index = _free_sets.leftmost(Collector); index <= _free_sets.rightmost(Collector); index++) {
    if (_free_sets.in_free_set(index, Collector)) {
      _heap->get_region(index)->print_on(out);
    }
  }
  if (_heap->mode()->is_generational()) {
    out->print_cr("Old Collector Free Set: " SIZE_FORMAT "", _free_sets.count(OldCollector));
    for (size_t index = _free_sets.leftmost(OldCollector); index <= _free_sets.rightmost(OldCollector); index++) {
      if (_free_sets.in_free_set(index, OldCollector)) {
        _heap->get_region(index)->print_on(out);
      }
    }
  }
}

/*
 * Internal fragmentation metric: describes how fragmented the heap regions are.
 *
 * It is derived as:
 *
 *               sum(used[i]^2, i=0..k)
 *   IF = 1 - ------------------------------
 *              C * sum(used[i], i=0..k)
 *
 * ...where k is the number of regions in computation, C is the region capacity, and
 * used[i] is the used space in the region.
 *
 * The non-linearity causes IF to be lower for the cases where the same total heap
 * used is densely packed. For example:
 *   a) Heap is completely full  => IF = 0
 *   b) Heap is half full, first 50% regions are completely full => IF = 0
 *   c) Heap is half full, each region is 50% full => IF = 1/2
 *   d) Heap is quarter full, first 50% regions are completely full => IF = 0
 *   e) Heap is quarter full, each region is 25% full => IF = 3/4
 *   f) Heap has one small object per each region => IF =~ 1
 */
double ShenandoahFreeSet::internal_fragmentation() {
  double squared = 0;
  double linear = 0;
  int count = 0;

  for (size_t index = _free_sets.leftmost(Mutator); index <= _free_sets.rightmost(Mutator); index++) {
    if (_free_sets.in_free_set(index, Mutator)) {
      ShenandoahHeapRegion* r = _heap->get_region(index);
      size_t used = r->used();
      squared += used * used;
      linear += used;
      count++;
    }
  }

  if (count > 0) {
    double s = squared / (ShenandoahHeapRegion::region_size_bytes() * linear);
    return 1 - s;
  } else {
    return 0;
  }
}

/*
 * External fragmentation metric: describes how fragmented the heap is.
 *
 * It is derived as:
 *
 *   EF = 1 - largest_contiguous_free / total_free
 *
 * For example:
 *   a) Heap is completely empty => EF = 0
 *   b) Heap is completely full => EF = 0
 *   c) Heap is first-half full => EF = 1/2
 *   d) Heap is half full, full and empty regions interleave => EF =~ 1
 */
double ShenandoahFreeSet::external_fragmentation() {
  size_t last_idx = 0;
  size_t max_contig = 0;
  size_t empty_contig = 0;

  size_t free = 0;

  for (size_t index = _free_sets.leftmost(Mutator); index <= _free_sets.rightmost(Mutator); index++) {
    if (_free_sets.in_free_set(index, Mutator)) {
      ShenandoahHeapRegion* r = _heap->get_region(index);
      if (r->is_empty()) {
        free += ShenandoahHeapRegion::region_size_bytes();
        if (last_idx + 1 == index) {
          empty_contig++;
        } else {
          empty_contig = 1;
        }
      } else {
        empty_contig = 0;
      }

      max_contig = MAX2(max_contig, empty_contig);
      last_idx = index;
    }
  }

  if (free > 0) {
    return 1 - (1.0 * max_contig * ShenandoahHeapRegion::region_size_bytes() / free);
  } else {
    return 0;
  }
}
<|MERGE_RESOLUTION|>--- conflicted
+++ resolved
@@ -1172,7 +1172,6 @@
   } else {
     compute_young_and_old_reserves(young_cset_regions, old_cset_regions, have_evacuation_reserves,
                                    young_reserve, old_reserve);
-
   }
 
   reserve_regions(young_reserve, old_reserve);
@@ -1184,7 +1183,6 @@
 void ShenandoahFreeSet::compute_young_and_old_reserves(size_t young_cset_regions, size_t old_cset_regions, bool have_evacuation_reserves,
                                                        size_t& young_reserve_result, size_t& old_reserve_result) const {
   const size_t region_size_bytes = ShenandoahHeapRegion::region_size_bytes();
-
   ShenandoahOldGeneration* const old_generation = _heap->old_generation();
   size_t old_available = old_generation->available();
   size_t old_unaffiliated_regions = old_generation->free_unaffiliated_regions();
@@ -1218,6 +1216,16 @@
   // promotions and evacuations.  The partition between which old memory is reserved for evacuation and
   // which is reserved for promotion is enforced using thread-local variables that prescribe intentions for
   // each PLAB's available memory.
+  
+#define KELVIN_CONFIRM_SUCCESSFUL_MERGE
+#ifdef KELVIN_CONFIRM_SUCCESSFUL_MERGE
+    assert(have_evacuation_reserves, "Always prepare reserve quantities before rebuild");
+    // After testing with this assert:
+    // 1. make the following code unconditional
+    // 2. toss the else arm
+    // 3. get rid of the have_evacuation_reserves argument
+    // 4. maybe even get rid of the state variable from which have_evacuation_reserves value is derived
+#endif
   if (have_evacuation_reserves) {
     // We are rebuilding at the end of final mark, having already established evacuation budgets for this GC pass.
     const size_t promoted_reserve = old_generation->get_promoted_reserve();
@@ -1228,43 +1236,12 @@
            "Cannot reserve (" SIZE_FORMAT " + " SIZE_FORMAT") more OLD than is available: " SIZE_FORMAT,
            promoted_reserve, old_evac_reserve, old_available);
   } else {
-<<<<<<< HEAD
-    // All allocations taken from the old collector set are performed by GC, generally using PLABs for both
-    // promotions and evacuations.  The partition between which old memory is reserved for evacuation and
-    // which is reserved for promotion is enforced using thread-local variables that prescribe intentons for
-    // each PLAB's available memory.
-
-    // At end of final mark, evacuation reserve quantities are defined by choose_collection_set().  At end of update refs,
-    // evacuation reserve quantities are established by adjust_generation_sizes_for_next_cycle().
-
-#ifdef KELVIN_DEPRECATE
-    assert(_heap->has_evacuation_reserve_quantities(), "Always prepare reserve quantities before rebuild");
-#endif
-    young_reserve = _heap->get_young_evac_reserve();
-    old_reserve = _heap->get_promoted_reserve() + _heap->get_old_evac_reserve();
-#undef KELVIN_DEBUG
-#ifdef KELVIN_DEBUG
-    size_t xfer_bytes = old_region_deficit * region_size_bytes;
-    log_info(gc)("KELVIN rebuild has reserve quantities for YOUNG: " SIZE_FORMAT ", OLD: " SIZE_FORMAT,
-                 young_reserve, old_reserve);
-    log_info(gc)(" old_reserve is mixed_reserve: " SIZE_FORMAT " + evac_reserve: " SIZE_FORMAT,
-                 _heap->get_promoted_reserve(), _heap->get_old_evac_reserve());
-    log_info(gc)(" Old available is current: " SIZE_FORMAT " + old cset: " SIZE_FORMAT
-                 " + xfer_bytes: " SIZE_FORMAT " equals: " SIZE_FORMAT,
-                 _heap->old_generation()->available(), old_cset_regions * region_size_bytes,
-                 xfer_bytes, _heap->old_generation()->available() + old_cset_regions*region_size_bytes + xfer_bytes);
-#endif
-    assert(old_reserve <= old_available,
-           "Cannot reserve (" SIZE_FORMAT " + " SIZE_FORMAT") more OLD than is available: " SIZE_FORMAT,
-           _heap->get_promoted_reserve(), _heap->get_old_evac_reserve(), old_available);
-=======
     // We are rebuilding at end of GC, so we set aside budgets specified on command line (or defaults)
     young_reserve_result = (young_capacity * ShenandoahEvacReserve) / 100;
     // The auto-sizer has already made old-gen large enough to hold all anticipated evacuations and promotions.
     // Affiliated old-gen regions are already in the OldCollector free set.  Add in the relevant number of
     // unaffiliated regions.
     old_reserve_result = old_available;
->>>>>>> bac08f0c
   }
 
   // Old available regions that have less than PLAB::min_size() of available memory are not placed into the OldCollector

--- conflicted
+++ resolved
@@ -104,12 +104,7 @@
   bool is_generational = heap->mode()->is_generational();
 
   assert(collection_set->count() == 0, "Must be empty");
-<<<<<<< HEAD
-  assert(!is_generational || _generation->generation_mode() != OLD,
-         "Old GC invokes ShenandoahOldHeuristics::choose_collection_set()");
-=======
-  assert(!_generation->is_old(), "Old GC invokes ShenandoahOldHeuristics::choose_collection_set()");
->>>>>>> 461f0831
+  assert(!is_generational || !_generation->is_old(), "Old GC invokes ShenandoahOldHeuristics::choose_collection_set()");
 
   // Check all pinned regions have updated status before choosing the collection set.
   heap->assert_pinned_region_status();
@@ -148,12 +143,7 @@
         immediate_garbage += garbage;
         region->make_trash_immediate();
       } else {
-<<<<<<< HEAD
-        assert (_generation->generation_mode() != OLD, "OLD is handled elsewhere");
-=======
         assert(!_generation->is_old(), "OLD is handled elsewhere");
-        live_memory += region->get_live_data_bytes();
->>>>>>> 461f0831
         // This is our candidate for later consideration.
         candidates[cand_idx]._region = region;
         if (is_generational && collection_set->is_preselected(i)) {
@@ -383,11 +373,6 @@
 }
 
 size_t ShenandoahHeuristics::min_free_threshold() {
-<<<<<<< HEAD
-  size_t min_free_threshold = (_generation->generation_mode() == GenerationMode::OLD) ?
-          ShenandoahOldMinFreeThreshold : ShenandoahMinFreeThreshold;
-=======
   size_t min_free_threshold = _generation->is_old() ? ShenandoahOldMinFreeThreshold : ShenandoahMinFreeThreshold;
->>>>>>> 461f0831
   return _generation->soft_max_capacity() / 100 * min_free_threshold;
 }
/*
 * Copyright (c) 2013, 2021, Red Hat, Inc. All rights reserved.
 * DO NOT ALTER OR REMOVE COPYRIGHT NOTICES OR THIS FILE HEADER.
 *
 * This code is free software; you can redistribute it and/or modify it
 * under the terms of the GNU General Public License version 2 only, as
 * published by the Free Software Foundation.
 *
 * This code is distributed in the hope that it will be useful, but WITHOUT
 * ANY WARRANTY; without even the implied warranty of MERCHANTABILITY or
 * FITNESS FOR A PARTICULAR PURPOSE.  See the GNU General Public License
 * version 2 for more details (a copy is included in the LICENSE file that
 * accompanied this code).
 *
 * You should have received a copy of the GNU General Public License version
 * 2 along with this work; if not, write to the Free Software Foundation,
 * Inc., 51 Franklin St, Fifth Floor, Boston, MA 02110-1301 USA.
 *
 * Please contact Oracle, 500 Oracle Parkway, Redwood Shores, CA 94065 USA
 * or visit www.oracle.com if you need additional information or have any
 * questions.
 *
 */

#include "precompiled.hpp"
#include "memory/allocation.hpp"
#include "memory/universe.hpp"

#include "gc/shared/gcArguments.hpp"
#include "gc/shared/gcTimer.hpp"
#include "gc/shared/gcTraceTime.inline.hpp"
#include "gc/shared/locationPrinter.inline.hpp"
#include "gc/shared/memAllocator.hpp"
#include "gc/shared/plab.hpp"
#include "gc/shared/tlab_globals.hpp"

#include "gc/shenandoah/shenandoahBarrierSet.hpp"
#include "gc/shenandoah/shenandoahCardTable.hpp"
#include "gc/shenandoah/shenandoahClosures.inline.hpp"
#include "gc/shenandoah/shenandoahCollectionSet.hpp"
#include "gc/shenandoah/shenandoahCollectorPolicy.hpp"
#include "gc/shenandoah/shenandoahConcurrentMark.hpp"
#include "gc/shenandoah/shenandoahControlThread.hpp"
#include "gc/shenandoah/shenandoahRegulatorThread.hpp"
#include "gc/shenandoah/shenandoahFreeSet.hpp"
#include "gc/shenandoah/shenandoahGlobalGeneration.hpp"
#include "gc/shenandoah/shenandoahPhaseTimings.hpp"
#include "gc/shenandoah/shenandoahHeap.inline.hpp"
#include "gc/shenandoah/shenandoahHeapRegion.inline.hpp"
#include "gc/shenandoah/shenandoahHeapRegionSet.hpp"
#include "gc/shenandoah/shenandoahInitLogger.hpp"
#include "gc/shenandoah/shenandoahMarkingContext.inline.hpp"
#include "gc/shenandoah/shenandoahMemoryPool.hpp"
#include "gc/shenandoah/shenandoahMetrics.hpp"
#include "gc/shenandoah/shenandoahMonitoringSupport.hpp"
#include "gc/shenandoah/shenandoahOldGeneration.hpp"
#include "gc/shenandoah/shenandoahOopClosures.inline.hpp"
#include "gc/shenandoah/shenandoahPacer.inline.hpp"
#include "gc/shenandoah/shenandoahPadding.hpp"
#include "gc/shenandoah/shenandoahParallelCleaning.inline.hpp"
#include "gc/shenandoah/shenandoahReferenceProcessor.hpp"
#include "gc/shenandoah/shenandoahRootProcessor.inline.hpp"
#include "gc/shenandoah/shenandoahScanRemembered.inline.hpp"
#include "gc/shenandoah/shenandoahStringDedup.hpp"
#include "gc/shenandoah/shenandoahSTWMark.hpp"
#include "gc/shenandoah/shenandoahUtils.hpp"
#include "gc/shenandoah/shenandoahVerifier.hpp"
#include "gc/shenandoah/shenandoahCodeRoots.hpp"
#include "gc/shenandoah/shenandoahVMOperations.hpp"
#include "gc/shenandoah/shenandoahWorkGroup.hpp"
#include "gc/shenandoah/shenandoahWorkerPolicy.hpp"
#include "gc/shenandoah/shenandoahYoungGeneration.hpp"
#include "gc/shenandoah/mode/shenandoahGenerationalMode.hpp"
#include "gc/shenandoah/mode/shenandoahIUMode.hpp"
#include "gc/shenandoah/mode/shenandoahPassiveMode.hpp"
#include "gc/shenandoah/mode/shenandoahSATBMode.hpp"

#if INCLUDE_JFR
#include "gc/shenandoah/shenandoahJfrSupport.hpp"
#endif

#include "gc/shenandoah/heuristics/shenandoahOldHeuristics.hpp"

#include "classfile/systemDictionary.hpp"
#include "memory/classLoaderMetaspace.hpp"
#include "oops/compressedOops.inline.hpp"
#include "prims/jvmtiTagMap.hpp"
#include "runtime/atomic.hpp"
#include "runtime/globals.hpp"
#include "runtime/interfaceSupport.inline.hpp"
#include "runtime/java.hpp"
#include "runtime/orderAccess.hpp"
#include "runtime/safepointMechanism.hpp"
#include "runtime/vmThread.hpp"
#include "services/mallocTracker.hpp"
#include "services/memTracker.hpp"
#include "utilities/events.hpp"
#include "utilities/powerOfTwo.hpp"

class ShenandoahPretouchHeapTask : public AbstractGangTask {
private:
  ShenandoahRegionIterator _regions;
  const size_t _page_size;
public:
  ShenandoahPretouchHeapTask(size_t page_size) :
    AbstractGangTask("Shenandoah Pretouch Heap"),
    _page_size(page_size) {}

  virtual void work(uint worker_id) {
    ShenandoahHeapRegion* r = _regions.next();
    while (r != NULL) {
      if (r->is_committed()) {
        os::pretouch_memory(r->bottom(), r->end(), _page_size);
      }
      r = _regions.next();
    }
  }
};

class ShenandoahPretouchBitmapTask : public AbstractGangTask {
private:
  ShenandoahRegionIterator _regions;
  char* _bitmap_base;
  const size_t _bitmap_size;
  const size_t _page_size;
public:
  ShenandoahPretouchBitmapTask(char* bitmap_base, size_t bitmap_size, size_t page_size) :
    AbstractGangTask("Shenandoah Pretouch Bitmap"),
    _bitmap_base(bitmap_base),
    _bitmap_size(bitmap_size),
    _page_size(page_size) {}

  virtual void work(uint worker_id) {
    ShenandoahHeapRegion* r = _regions.next();
    while (r != NULL) {
      size_t start = r->index()       * ShenandoahHeapRegion::region_size_bytes() / MarkBitMap::heap_map_factor();
      size_t end   = (r->index() + 1) * ShenandoahHeapRegion::region_size_bytes() / MarkBitMap::heap_map_factor();
      assert (end <= _bitmap_size, "end is sane: " SIZE_FORMAT " < " SIZE_FORMAT, end, _bitmap_size);

      if (r->is_committed()) {
        os::pretouch_memory(_bitmap_base + start, _bitmap_base + end, _page_size);
      }

      r = _regions.next();
    }
  }
};

jint ShenandoahHeap::initialize() {
  //
  // Figure out heap sizing
  //

  size_t init_byte_size = InitialHeapSize;
  size_t min_byte_size  = MinHeapSize;
  size_t max_byte_size  = MaxHeapSize;
  size_t heap_alignment = HeapAlignment;

  size_t reg_size_bytes = ShenandoahHeapRegion::region_size_bytes();

  Universe::check_alignment(max_byte_size,  reg_size_bytes, "Shenandoah heap");
  Universe::check_alignment(init_byte_size, reg_size_bytes, "Shenandoah heap");

  _num_regions = ShenandoahHeapRegion::region_count();

  size_t num_committed_regions = init_byte_size / reg_size_bytes;
  num_committed_regions = MIN2(num_committed_regions, _num_regions);
  assert(num_committed_regions <= _num_regions, "sanity");
  _initial_size = num_committed_regions * reg_size_bytes;

  size_t num_min_regions = min_byte_size / reg_size_bytes;
  num_min_regions = MIN2(num_min_regions, _num_regions);
  assert(num_min_regions <= _num_regions, "sanity");
  _minimum_size = num_min_regions * reg_size_bytes;

  // Default to max heap size.
  _soft_max_size = _num_regions * reg_size_bytes;

  _committed = _initial_size;

  // Now we know the number of regions and heap sizes, initialize the heuristics.
  initialize_generations();
  initialize_heuristics();

  size_t heap_page_size   = UseLargePages ? (size_t)os::large_page_size() : (size_t)os::vm_page_size();
  size_t bitmap_page_size = UseLargePages ? (size_t)os::large_page_size() : (size_t)os::vm_page_size();
  size_t region_page_size = UseLargePages ? (size_t)os::large_page_size() : (size_t)os::vm_page_size();

  //
  // Reserve and commit memory for heap
  //

  ReservedHeapSpace heap_rs = Universe::reserve_heap(max_byte_size, heap_alignment);
  initialize_reserved_region(heap_rs);
  _heap_region = MemRegion((HeapWord*)heap_rs.base(), heap_rs.size() / HeapWordSize);
  _heap_region_special = heap_rs.special();

  assert((((size_t) base()) & ShenandoahHeapRegion::region_size_bytes_mask()) == 0,
         "Misaligned heap: " PTR_FORMAT, p2i(base()));

#if SHENANDOAH_OPTIMIZED_MARKTASK
  // The optimized ShenandoahMarkTask takes some bits away from the full object bits.
  // Fail if we ever attempt to address more than we can.
  if ((uintptr_t)heap_rs.end() >= ShenandoahMarkTask::max_addressable()) {
    FormatBuffer<512> buf("Shenandoah reserved [" PTR_FORMAT ", " PTR_FORMAT") for the heap, \n"
                          "but max object address is " PTR_FORMAT ". Try to reduce heap size, or try other \n"
                          "VM options that allocate heap at lower addresses (HeapBaseMinAddress, AllocateHeapAt, etc).",
                p2i(heap_rs.base()), p2i(heap_rs.end()), ShenandoahMarkTask::max_addressable());
    vm_exit_during_initialization("Fatal Error", buf);
  }
#endif

  ReservedSpace sh_rs = heap_rs.first_part(max_byte_size);
  if (!_heap_region_special) {
    os::commit_memory_or_exit(sh_rs.base(), _initial_size, heap_alignment, false,
                              "Cannot commit heap memory");
  }

  BarrierSet::set_barrier_set(new ShenandoahBarrierSet(this, _heap_region));

  //
  // After reserving the Java heap, create the card table, barriers, and workers, in dependency order
  //
  if (mode()->is_generational()) {
    ShenandoahDirectCardMarkRememberedSet *rs;
    ShenandoahCardTable* card_table = ShenandoahBarrierSet::barrier_set()->card_table();
    size_t card_count = card_table->cards_required(heap_rs.size() / HeapWordSize) - 1;
    rs = new ShenandoahDirectCardMarkRememberedSet(ShenandoahBarrierSet::barrier_set()->card_table(), card_count);
    _card_scan = new ShenandoahScanRemembered<ShenandoahDirectCardMarkRememberedSet>(rs);
  }

  _workers = new ShenandoahWorkGang("Shenandoah GC Threads", _max_workers,
                            /* are_GC_task_threads */ true,
                            /* are_ConcurrentGC_threads */ true);
  if (_workers == NULL) {
    vm_exit_during_initialization("Failed necessary allocation.");
  } else {
    _workers->initialize_workers();
  }

  if (ParallelGCThreads > 1) {
    _safepoint_workers = new ShenandoahWorkGang("Safepoint Cleanup Thread",
                                                ParallelGCThreads,
                      /* are_GC_task_threads */ false,
                 /* are_ConcurrentGC_threads */ false);
    _safepoint_workers->initialize_workers();
  }

  //
  // Reserve and commit memory for bitmap(s)
  //

  _bitmap_size = ShenandoahMarkBitMap::compute_size(heap_rs.size());
  _bitmap_size = align_up(_bitmap_size, bitmap_page_size);

  size_t bitmap_bytes_per_region = reg_size_bytes / ShenandoahMarkBitMap::heap_map_factor();

  guarantee(bitmap_bytes_per_region != 0,
            "Bitmap bytes per region should not be zero");
  guarantee(is_power_of_2(bitmap_bytes_per_region),
            "Bitmap bytes per region should be power of two: " SIZE_FORMAT, bitmap_bytes_per_region);

  if (bitmap_page_size > bitmap_bytes_per_region) {
    _bitmap_regions_per_slice = bitmap_page_size / bitmap_bytes_per_region;
    _bitmap_bytes_per_slice = bitmap_page_size;
  } else {
    _bitmap_regions_per_slice = 1;
    _bitmap_bytes_per_slice = bitmap_bytes_per_region;
  }

  guarantee(_bitmap_regions_per_slice >= 1,
            "Should have at least one region per slice: " SIZE_FORMAT,
            _bitmap_regions_per_slice);

  guarantee(((_bitmap_bytes_per_slice) % bitmap_page_size) == 0,
            "Bitmap slices should be page-granular: bps = " SIZE_FORMAT ", page size = " SIZE_FORMAT,
            _bitmap_bytes_per_slice, bitmap_page_size);

  ReservedSpace bitmap(_bitmap_size, bitmap_page_size);
  MemTracker::record_virtual_memory_type(bitmap.base(), mtGC);
  _bitmap_region = MemRegion((HeapWord*) bitmap.base(), bitmap.size() / HeapWordSize);
  _bitmap_region_special = bitmap.special();

  size_t bitmap_init_commit = _bitmap_bytes_per_slice *
                              align_up(num_committed_regions, _bitmap_regions_per_slice) / _bitmap_regions_per_slice;
  bitmap_init_commit = MIN2(_bitmap_size, bitmap_init_commit);
  if (!_bitmap_region_special) {
    os::commit_memory_or_exit((char *) _bitmap_region.start(), bitmap_init_commit, bitmap_page_size, false,
                              "Cannot commit bitmap memory");
  }

  _marking_context = new ShenandoahMarkingContext(_heap_region, _bitmap_region, _num_regions);

  if (ShenandoahVerify) {
    ReservedSpace verify_bitmap(_bitmap_size, bitmap_page_size);
    if (!verify_bitmap.special()) {
      os::commit_memory_or_exit(verify_bitmap.base(), verify_bitmap.size(), bitmap_page_size, false,
                                "Cannot commit verification bitmap memory");
    }
    MemTracker::record_virtual_memory_type(verify_bitmap.base(), mtGC);
    MemRegion verify_bitmap_region = MemRegion((HeapWord *) verify_bitmap.base(), verify_bitmap.size() / HeapWordSize);
    _verification_bit_map.initialize(_heap_region, verify_bitmap_region);
    _verifier = new ShenandoahVerifier(this, &_verification_bit_map);
  }

  // Reserve aux bitmap for use in object_iterate(). We don't commit it here.
  ReservedSpace aux_bitmap(_bitmap_size, bitmap_page_size);
  MemTracker::record_virtual_memory_type(aux_bitmap.base(), mtGC);
  _aux_bitmap_region = MemRegion((HeapWord*) aux_bitmap.base(), aux_bitmap.size() / HeapWordSize);
  _aux_bitmap_region_special = aux_bitmap.special();
  _aux_bit_map.initialize(_heap_region, _aux_bitmap_region);

  //
  // Create regions and region sets
  //
  size_t region_align = align_up(sizeof(ShenandoahHeapRegion), SHENANDOAH_CACHE_LINE_SIZE);
  size_t region_storage_size = align_up(region_align * _num_regions, region_page_size);
  region_storage_size = align_up(region_storage_size, os::vm_allocation_granularity());

  ReservedSpace region_storage(region_storage_size, region_page_size);
  MemTracker::record_virtual_memory_type(region_storage.base(), mtGC);
  if (!region_storage.special()) {
    os::commit_memory_or_exit(region_storage.base(), region_storage_size, region_page_size, false,
                              "Cannot commit region memory");
  }

  // Try to fit the collection set bitmap at lower addresses. This optimizes code generation for cset checks.
  // Go up until a sensible limit (subject to encoding constraints) and try to reserve the space there.
  // If not successful, bite a bullet and allocate at whatever address.
  {
    size_t cset_align = MAX2<size_t>(os::vm_page_size(), os::vm_allocation_granularity());
    size_t cset_size = align_up(((size_t) sh_rs.base() + sh_rs.size()) >> ShenandoahHeapRegion::region_size_bytes_shift(), cset_align);

    uintptr_t min = round_up_power_of_2(cset_align);
    uintptr_t max = (1u << 30u);

    for (uintptr_t addr = min; addr <= max; addr <<= 1u) {
      char* req_addr = (char*)addr;
      assert(is_aligned(req_addr, cset_align), "Should be aligned");
      ReservedSpace cset_rs(cset_size, cset_align, false, req_addr);
      if (cset_rs.is_reserved()) {
        assert(cset_rs.base() == req_addr, "Allocated where requested: " PTR_FORMAT ", " PTR_FORMAT, p2i(cset_rs.base()), addr);
        _collection_set = new ShenandoahCollectionSet(this, cset_rs, sh_rs.base());
        break;
      }
    }

    if (_collection_set == NULL) {
      ReservedSpace cset_rs(cset_size, cset_align, false);
      _collection_set = new ShenandoahCollectionSet(this, cset_rs, sh_rs.base());
    }
  }

  _regions = NEW_C_HEAP_ARRAY(ShenandoahHeapRegion*, _num_regions, mtGC);
  _free_set = new ShenandoahFreeSet(this, _num_regions);

  {
    ShenandoahHeapLocker locker(lock());

    for (size_t i = 0; i < _num_regions; i++) {
      HeapWord* start = (HeapWord*)sh_rs.base() + ShenandoahHeapRegion::region_size_words() * i;
      bool is_committed = i < num_committed_regions;
      void* loc = region_storage.base() + i * region_align;

      ShenandoahHeapRegion* r = new (loc) ShenandoahHeapRegion(start, i, is_committed);
      assert(is_aligned(r, SHENANDOAH_CACHE_LINE_SIZE), "Sanity");

      _marking_context->initialize_top_at_mark_start(r);
      _regions[i] = r;
      assert(!collection_set()->is_in(i), "New region should not be in collection set");
    }

    // Initialize to complete
    _marking_context->mark_complete();

    _free_set->rebuild();
  }

  if (AlwaysPreTouch) {
    // For NUMA, it is important to pre-touch the storage under bitmaps with worker threads,
    // before initialize() below zeroes it with initializing thread. For any given region,
    // we touch the region and the corresponding bitmaps from the same thread.
    ShenandoahPushWorkerScope scope(workers(), _max_workers, false);

    _pretouch_heap_page_size = heap_page_size;
    _pretouch_bitmap_page_size = bitmap_page_size;

#ifdef LINUX
    // UseTransparentHugePages would madvise that backing memory can be coalesced into huge
    // pages. But, the kernel needs to know that every small page is used, in order to coalesce
    // them into huge one. Therefore, we need to pretouch with smaller pages.
    if (UseTransparentHugePages) {
      _pretouch_heap_page_size = (size_t)os::vm_page_size();
      _pretouch_bitmap_page_size = (size_t)os::vm_page_size();
    }
#endif

    // OS memory managers may want to coalesce back-to-back pages. Make their jobs
    // simpler by pre-touching continuous spaces (heap and bitmap) separately.

    ShenandoahPretouchBitmapTask bcl(bitmap.base(), _bitmap_size, _pretouch_bitmap_page_size);
    _workers->run_task(&bcl);

    ShenandoahPretouchHeapTask hcl(_pretouch_heap_page_size);
    _workers->run_task(&hcl);
  }

  //
  // Initialize the rest of GC subsystems
  //

  _liveness_cache = NEW_C_HEAP_ARRAY(ShenandoahLiveData*, _max_workers, mtGC);
  for (uint worker = 0; worker < _max_workers; worker++) {
    _liveness_cache[worker] = NEW_C_HEAP_ARRAY(ShenandoahLiveData, _num_regions, mtGC);
    Copy::fill_to_bytes(_liveness_cache[worker], _num_regions * sizeof(ShenandoahLiveData));
  }

  // There should probably be Shenandoah-specific options for these,
  // just as there are G1-specific options.
  {
    ShenandoahSATBMarkQueueSet& satbqs = ShenandoahBarrierSet::satb_mark_queue_set();
    satbqs.set_process_completed_buffers_threshold(20); // G1SATBProcessCompletedThreshold
    satbqs.set_buffer_enqueue_threshold_percentage(60); // G1SATBBufferEnqueueingThresholdPercent
  }

  _monitoring_support = new ShenandoahMonitoringSupport(this);
  _phase_timings = new ShenandoahPhaseTimings(max_workers());
  ShenandoahStringDedup::initialize();
  ShenandoahCodeRoots::initialize();

  if (ShenandoahPacing) {
    _pacer = new ShenandoahPacer(this);
    _pacer->setup_for_idle();
  } else {
    _pacer = NULL;
  }

  _control_thread = new ShenandoahControlThread();
  _regulator_thread = new ShenandoahRegulatorThread(_control_thread);

  ShenandoahInitLogger::print();

  return JNI_OK;
}

void ShenandoahHeap::initialize_generations() {
  size_t max_capacity_new      = young_generation_capacity(max_capacity());
  size_t soft_max_capacity_new = young_generation_capacity(soft_max_capacity());
  size_t max_capacity_old      = max_capacity() - max_capacity_new;
  size_t soft_max_capacity_old = soft_max_capacity() - soft_max_capacity_new;

  _young_generation = new ShenandoahYoungGeneration(_max_workers, max_capacity_new, soft_max_capacity_new);
  _old_generation = new ShenandoahOldGeneration(_max_workers, max_capacity_old, soft_max_capacity_old);
  _global_generation = new ShenandoahGlobalGeneration(_max_workers);
}

void ShenandoahHeap::initialize_heuristics() {
  if (ShenandoahGCMode != NULL) {
    if (strcmp(ShenandoahGCMode, "satb") == 0) {
      _gc_mode = new ShenandoahSATBMode();
    } else if (strcmp(ShenandoahGCMode, "iu") == 0) {
      _gc_mode = new ShenandoahIUMode();
    } else if (strcmp(ShenandoahGCMode, "passive") == 0) {
      _gc_mode = new ShenandoahPassiveMode();
    } else if (strcmp(ShenandoahGCMode, "generational") == 0) {
      _gc_mode = new ShenandoahGenerationalMode();
    } else {
      vm_exit_during_initialization("Unknown -XX:ShenandoahGCMode option");
    }
  } else {
    ShouldNotReachHere();
  }
  _gc_mode->initialize_flags();
  if (_gc_mode->is_diagnostic() && !UnlockDiagnosticVMOptions) {
    vm_exit_during_initialization(
            err_msg("GC mode \"%s\" is diagnostic, and must be enabled via -XX:+UnlockDiagnosticVMOptions.",
                    _gc_mode->name()));
  }
  if (_gc_mode->is_experimental() && !UnlockExperimentalVMOptions) {
    vm_exit_during_initialization(
            err_msg("GC mode \"%s\" is experimental, and must be enabled via -XX:+UnlockExperimentalVMOptions.",
                    _gc_mode->name()));
  }

  _old_heuristics = _old_generation->initialize_old_heuristics(_gc_mode);
  _global_generation->initialize_heuristics(_gc_mode);
  _young_generation->initialize_heuristics(_gc_mode);
}

#ifdef _MSC_VER
#pragma warning( push )
#pragma warning( disable:4355 ) // 'this' : used in base member initializer list
#endif

ShenandoahHeap::ShenandoahHeap(ShenandoahCollectorPolicy* policy) :
  CollectedHeap(),
  _gc_generation(NULL),
  _old_heuristics(nullptr),
  _mixed_evac(false),
  _initial_size(0),
  _used(0),
  _committed(0),
  _bytes_allocated_since_gc_start(0),
  _max_workers(MAX3(ConcGCThreads, ParallelGCThreads, 1U)),
  _workers(NULL),
  _safepoint_workers(NULL),
  _heap_region_special(false),
  _num_regions(0),
  _regions(NULL),
  _update_refs_iterator(this),
  _cancel_requested_time(0),
  _young_generation(NULL),
  _global_generation(NULL),
  _old_generation(NULL),
  _control_thread(NULL),
  _regulator_thread(NULL),
  _shenandoah_policy(policy),
  _free_set(NULL),
  _pacer(NULL),
  _verifier(NULL),
  _phase_timings(NULL),
  _monitoring_support(NULL),
  _memory_pool(NULL),
  _stw_memory_manager("Shenandoah Pauses", "end of GC pause"),
  _cycle_memory_manager("Shenandoah Cycles", "end of GC cycle"),
  _gc_timer(new (ResourceObj::C_HEAP, mtGC) ConcurrentGCTimer()),
  _soft_ref_policy(),
  _log_min_obj_alignment_in_bytes(LogMinObjAlignmentInBytes),
  _marking_context(NULL),
  _bitmap_size(0),
  _bitmap_regions_per_slice(0),
  _bitmap_bytes_per_slice(0),
  _bitmap_region_special(false),
  _aux_bitmap_region_special(false),
  _liveness_cache(NULL),
  _collection_set(NULL),
  _card_scan(NULL)
{
}

#ifdef _MSC_VER
#pragma warning( pop )
#endif

void ShenandoahHeap::print_on(outputStream* st) const {
  st->print_cr("Shenandoah Heap");
  st->print_cr(" " SIZE_FORMAT "%s max, " SIZE_FORMAT "%s soft max, " SIZE_FORMAT "%s committed, " SIZE_FORMAT "%s used",
               byte_size_in_proper_unit(max_capacity()), proper_unit_for_byte_size(max_capacity()),
               byte_size_in_proper_unit(soft_max_capacity()), proper_unit_for_byte_size(soft_max_capacity()),
               byte_size_in_proper_unit(committed()),    proper_unit_for_byte_size(committed()),
               byte_size_in_proper_unit(used()),         proper_unit_for_byte_size(used()));
  st->print_cr(" " SIZE_FORMAT " x " SIZE_FORMAT"%s regions",
               num_regions(),
               byte_size_in_proper_unit(ShenandoahHeapRegion::region_size_bytes()),
               proper_unit_for_byte_size(ShenandoahHeapRegion::region_size_bytes()));

  st->print("Status: ");
  if (has_forwarded_objects())                 st->print("has forwarded objects, ");
  if (is_concurrent_old_mark_in_progress())    st->print("old marking, ");
  if (is_concurrent_young_mark_in_progress())  st->print("young marking, ");
  if (is_evacuation_in_progress())             st->print("evacuating, ");
  if (is_update_refs_in_progress())            st->print("updating refs, ");
  if (is_degenerated_gc_in_progress())         st->print("degenerated gc, ");
  if (is_full_gc_in_progress())                st->print("full gc, ");
  if (is_full_gc_move_in_progress())           st->print("full gc move, ");
  if (is_concurrent_weak_root_in_progress())   st->print("concurrent weak roots, ");
  if (is_concurrent_strong_root_in_progress() &&
      !is_concurrent_weak_root_in_progress())  st->print("concurrent strong roots, ");

  if (cancelled_gc()) {
    st->print("cancelled");
  } else {
    st->print("not cancelled");
  }
  st->cr();

  st->print_cr("Reserved region:");
  st->print_cr(" - [" PTR_FORMAT ", " PTR_FORMAT ") ",
               p2i(reserved_region().start()),
               p2i(reserved_region().end()));

  ShenandoahCollectionSet* cset = collection_set();
  st->print_cr("Collection set:");
  if (cset != NULL) {
    st->print_cr(" - map (vanilla): " PTR_FORMAT, p2i(cset->map_address()));
    st->print_cr(" - map (biased):  " PTR_FORMAT, p2i(cset->biased_map_address()));
  } else {
    st->print_cr(" (NULL)");
  }

  st->cr();
  MetaspaceUtils::print_on(st);

  if (Verbose) {
    print_heap_regions_on(st);
  }
}

class ShenandoahInitWorkerGCLABClosure : public ThreadClosure {
public:
  void do_thread(Thread* thread) {
    assert(thread != NULL, "Sanity");
    assert(thread->is_Worker_thread(), "Only worker thread expected");
    ShenandoahThreadLocalData::initialize_gclab(thread);
  }
};

void ShenandoahHeap::post_initialize() {
  CollectedHeap::post_initialize();
  MutexLocker ml(Threads_lock);

  ShenandoahInitWorkerGCLABClosure init_gclabs;
  _workers->threads_do(&init_gclabs);

  // gclab can not be initialized early during VM startup, as it can not determinate its max_size.
  // Now, we will let WorkGang to initialize gclab when new worker is created.
  _workers->set_initialize_gclab();
  if (_safepoint_workers != NULL) {
    _safepoint_workers->threads_do(&init_gclabs);
    _safepoint_workers->set_initialize_gclab();
  }

  JFR_ONLY(ShenandoahJFRSupport::register_jfr_type_serializers());
}

bool ShenandoahHeap::doing_mixed_evacuations() {
  return (_old_heuristics->unprocessed_old_collection_candidates() > 0);
}

bool ShenandoahHeap::is_gc_generation_young() const {
  return _gc_generation != NULL && _gc_generation->generation_mode() == YOUNG;
}

// There are three JVM parameters for setting young gen capacity:
//    NewSize, MaxNewSize, NewRatio.
//
// If only NewSize is set, it assigns a fixed size and the other two parameters are ignored.
// Otherwise NewRatio applies.
//
// If NewSize is set in any combination, it provides a lower bound.
//
// If MaxNewSize is set it provides an upper bound.
// If this bound is smaller than NewSize, it supersedes,
// resulting in a fixed size given by MaxNewSize.
size_t ShenandoahHeap::young_generation_capacity(size_t capacity) {
  if (FLAG_IS_CMDLINE(NewSize) && !FLAG_IS_CMDLINE(MaxNewSize) && !FLAG_IS_CMDLINE(NewRatio)) {
    capacity = MIN2(NewSize, capacity);
  } else {
    capacity /= NewRatio + 1;
    if (FLAG_IS_CMDLINE(NewSize)) {
      capacity = MAX2(NewSize, capacity);
    }
    if (FLAG_IS_CMDLINE(MaxNewSize)) {
      capacity = MIN2(MaxNewSize, capacity);
    }
  }
  return capacity;
}

size_t ShenandoahHeap::used() const {
  return Atomic::load_acquire(&_used);
}

size_t ShenandoahHeap::committed() const {
  OrderAccess::acquire();
  return _committed;
}

void ShenandoahHeap::increase_committed(size_t bytes) {
  shenandoah_assert_heaplocked_or_safepoint();
  _committed += bytes;
}

void ShenandoahHeap::decrease_committed(size_t bytes) {
  shenandoah_assert_heaplocked_or_safepoint();
  _committed -= bytes;
}

void ShenandoahHeap::increase_used(size_t bytes) {
  Atomic::add(&_used, bytes);
}

void ShenandoahHeap::set_used(size_t bytes) {
  Atomic::release_store_fence(&_used, bytes);
}

void ShenandoahHeap::decrease_used(size_t bytes) {
  assert(used() >= bytes, "never decrease heap size by more than we've left");
  Atomic::sub(&_used, bytes);
}

void ShenandoahHeap::increase_allocated(size_t bytes) {
  Atomic::add(&_bytes_allocated_since_gc_start, bytes);
}

void ShenandoahHeap::notify_mutator_alloc_words(size_t words, bool waste) {
  size_t bytes = words * HeapWordSize;
  if (!waste) {
    increase_used(bytes);
  }
  increase_allocated(bytes);
  if (ShenandoahPacing) {
    control_thread()->pacing_notify_alloc(words);
    if (waste) {
      pacer()->claim_for_alloc(words, true);
    }
  }
}

size_t ShenandoahHeap::capacity() const {
  return committed();
}

size_t ShenandoahHeap::max_capacity() const {
  return _num_regions * ShenandoahHeapRegion::region_size_bytes();
}

size_t ShenandoahHeap::soft_max_capacity() const {
  size_t v = Atomic::load(&_soft_max_size);
  assert(min_capacity() <= v && v <= max_capacity(),
         "Should be in bounds: " SIZE_FORMAT " <= " SIZE_FORMAT " <= " SIZE_FORMAT,
         min_capacity(), v, max_capacity());
  return v;
}

void ShenandoahHeap::set_soft_max_capacity(size_t v) {
  assert(min_capacity() <= v && v <= max_capacity(),
         "Should be in bounds: " SIZE_FORMAT " <= " SIZE_FORMAT " <= " SIZE_FORMAT,
         min_capacity(), v, max_capacity());
  Atomic::store(&_soft_max_size, v);

  if (mode()->is_generational()) {
    size_t soft_max_capacity_young = young_generation_capacity(_soft_max_size);
    size_t soft_max_capacity_old = _soft_max_size - soft_max_capacity_young;
    _young_generation->set_soft_max_capacity(soft_max_capacity_young);
    _old_generation->set_soft_max_capacity(soft_max_capacity_old);
  }
}

size_t ShenandoahHeap::min_capacity() const {
  return _minimum_size;
}

size_t ShenandoahHeap::initial_capacity() const {
  return _initial_size;
}

bool ShenandoahHeap::is_in(const void* p) const {
  HeapWord* heap_base = (HeapWord*) base();
  HeapWord* last_region_end = heap_base + ShenandoahHeapRegion::region_size_words() * num_regions();
  return p >= heap_base && p < last_region_end;
}

bool ShenandoahHeap::is_in_young(const void* p) const {
  return is_in(p) && heap_region_containing(p)->affiliation() == ShenandoahRegionAffiliation::YOUNG_GENERATION;
}

bool ShenandoahHeap::is_in_old(const void* p) const {
  return is_in(p) && heap_region_containing(p)->affiliation() == ShenandoahRegionAffiliation::OLD_GENERATION;
}

bool ShenandoahHeap::is_in_active_generation(oop obj) const {
  if (!mode()->is_generational()) {
    // everything is the same single generation
    return true;
  }

  if (active_generation() == NULL) {
    // no collection is happening, only expect this to be called
    // when concurrent processing is active, but that could change
    return false;
  }

  return active_generation()->contains(obj);
}

void ShenandoahHeap::op_uncommit(double shrink_before, size_t shrink_until) {
  assert (ShenandoahUncommit, "should be enabled");

  // Application allocates from the beginning of the heap, and GC allocates at
  // the end of it. It is more efficient to uncommit from the end, so that applications
  // could enjoy the near committed regions. GC allocations are much less frequent,
  // and therefore can accept the committing costs.

  size_t count = 0;
  for (size_t i = num_regions(); i > 0; i--) { // care about size_t underflow
    ShenandoahHeapRegion* r = get_region(i - 1);
    if (r->is_empty_committed() && (r->empty_time() < shrink_before)) {
      ShenandoahHeapLocker locker(lock());
      if (r->is_empty_committed()) {
        if (committed() < shrink_until + ShenandoahHeapRegion::region_size_bytes()) {
          break;
        }

        r->make_uncommitted();
        count++;
      }
    }
    SpinPause(); // allow allocators to take the lock
  }

  if (count > 0) {
    control_thread()->notify_heap_changed();
    regulator_thread()->notify_heap_changed();
  }
}

HeapWord* ShenandoahHeap::allocate_from_gclab_slow(Thread* thread, size_t size) {
  // New object should fit the GCLAB size
  size_t min_size = MAX2(size, PLAB::min_size());

  // Figure out size of new GCLAB, looking back at heuristics. Expand aggressively.
  size_t new_size = ShenandoahThreadLocalData::gclab_size(thread) * 2;
  new_size = MIN2(new_size, PLAB::max_size());
  new_size = MAX2(new_size, PLAB::min_size());

  // Record new heuristic value even if we take any shortcut. This captures
  // the case when moderately-sized objects always take a shortcut. At some point,
  // heuristics should catch up with them.
  ShenandoahThreadLocalData::set_gclab_size(thread, new_size);

  if (new_size < size) {
    // New size still does not fit the object. Fall back to shared allocation.
    // This avoids retiring perfectly good GCLABs, when we encounter a large object.
    return NULL;
  }

  // Retire current GCLAB, and allocate a new one.
  PLAB* gclab = ShenandoahThreadLocalData::gclab(thread);
  gclab->retire();

  size_t actual_size = 0;
  HeapWord* gclab_buf = allocate_new_gclab(min_size, new_size, &actual_size);
  if (gclab_buf == NULL) {
    return NULL;
  }

  assert (size <= actual_size, "allocation should fit");

  if (ZeroTLAB) {
    // ..and clear it.
    Copy::zero_to_words(gclab_buf, actual_size);
  } else {
    // ...and zap just allocated object.
#ifdef ASSERT
    // Skip mangling the space corresponding to the object header to
    // ensure that the returned space is not considered parsable by
    // any concurrent GC thread.
    size_t hdr_size = oopDesc::header_size();
    Copy::fill_to_words(gclab_buf + hdr_size, actual_size - hdr_size, badHeapWordVal);
#endif // ASSERT
  }
  gclab->set_buf(gclab_buf, actual_size);
  return gclab->allocate(size);
}

// Establish a new PLAB and allocate size HeapWords within it.
HeapWord* ShenandoahHeap::allocate_from_plab_slow(Thread* thread, size_t size) {
  // New object should fit the PLAB size
  size_t min_size = MAX2(size, PLAB::min_size());

  // Figure out size of new PLAB, looking back at heuristics. Expand aggressively.
  size_t new_size = ShenandoahThreadLocalData::plab_size(thread) * 2;
  new_size = MIN2(new_size, PLAB::max_size());
  new_size = MAX2(new_size, PLAB::min_size());

  // Record new heuristic value even if we take any shortcut. This captures
  // the case when moderately-sized objects always take a shortcut. At some point,
  // heuristics should catch up with them.
  ShenandoahThreadLocalData::set_plab_size(thread, new_size);

  if (new_size < size) {
    // New size still does not fit the object. Fall back to shared allocation.
    // This avoids retiring perfectly good PLABs, when we encounter a large object.
    return NULL;
  }

  // Retire current PLAB, and allocate a new one.
  PLAB* plab = ShenandoahThreadLocalData::plab(thread);
  // CAUTION: retire_plab may register the remnant filler object with the remembered set scanner without a lock.  This
  // is safe iff it is assured that each PLAB is a whole-number multiple of card-mark memory size and each PLAB is
  // aligned with the start of a card's memory range.
  retire_plab(plab);

  size_t actual_size = 0;
  HeapWord* plab_buf = allocate_new_plab(min_size, new_size, &actual_size);
  if (plab_buf == NULL) {
    return NULL;
  }

  assert (size <= actual_size, "allocation should fit");

  if (ZeroTLAB) {
    // ..and clear it.
    Copy::zero_to_words(plab_buf, actual_size);
  } else {
    // ...and zap just allocated object.
#ifdef ASSERT
    // Skip mangling the space corresponding to the object header to
    // ensure that the returned space is not considered parsable by
    // any concurrent GC thread.
    size_t hdr_size = oopDesc::header_size();
    Copy::fill_to_words(plab_buf + hdr_size, actual_size - hdr_size, badHeapWordVal);
#endif // ASSERT
  }
  plab->set_buf(plab_buf, actual_size);
  return plab->allocate(size);
}

void ShenandoahHeap::retire_plab(PLAB* plab) {
  size_t waste = plab->waste();
  HeapWord* top = plab->top();
  plab->retire();
  if (top != NULL && plab->waste() > waste) {
    // If retiring the plab created a filler object, then we
    // need to register it with our card scanner so it can
    // safely walk the region backing the plab.
    log_debug(gc)("retire_plab() is registering remnant of size " SIZE_FORMAT " at " PTR_FORMAT,
                  plab->waste() - waste, p2i(top));
    card_scan()->register_object_wo_lock(top);
  }
}

void ShenandoahHeap::cancel_mixed_collections() {
  assert(_old_generation != NULL, "Should only have mixed collections in generation mode.");
  _old_heuristics->abandon_collection_candidates();
}

HeapWord* ShenandoahHeap::allocate_new_tlab(size_t min_size,
                                            size_t requested_size,
                                            size_t* actual_size) {
  ShenandoahAllocRequest req = ShenandoahAllocRequest::for_tlab(min_size, requested_size);
  HeapWord* res = allocate_memory(req);
  if (res != NULL) {
    *actual_size = req.actual_size();
  } else {
    *actual_size = 0;
  }
  return res;
}

HeapWord* ShenandoahHeap::allocate_new_gclab(size_t min_size,
                                             size_t word_size,
                                             size_t* actual_size) {
  ShenandoahAllocRequest req = ShenandoahAllocRequest::for_gclab(min_size, word_size);
  HeapWord* res = allocate_memory(req);
  if (res != NULL) {
    *actual_size = req.actual_size();
  } else {
    *actual_size = 0;
  }
  return res;
}

HeapWord* ShenandoahHeap::allocate_new_plab(size_t min_size,
                                            size_t word_size,
                                            size_t* actual_size) {
  ShenandoahAllocRequest req = ShenandoahAllocRequest::for_plab(min_size, word_size);
  HeapWord* res = allocate_memory(req);
  if (res != NULL) {
    *actual_size = req.actual_size();
  } else {
    *actual_size = 0;
  }
  return res;
}

HeapWord* ShenandoahHeap::allocate_memory(ShenandoahAllocRequest& req) {
  intptr_t pacer_epoch = 0;
  bool in_new_region = false;
  HeapWord* result = NULL;

  if (req.is_mutator_alloc()) {
    if (ShenandoahPacing) {
      pacer()->pace_for_alloc(req.size());
      pacer_epoch = pacer()->epoch();
    }

    if (!ShenandoahAllocFailureALot || !should_inject_alloc_failure()) {
      result = allocate_memory_under_lock(req, in_new_region);
    }

    // Allocation failed, block until control thread reacted, then retry allocation.
    //
    // It might happen that one of the threads requesting allocation would unblock
    // way later after GC happened, only to fail the second allocation, because
    // other threads have already depleted the free storage. In this case, a better
    // strategy is to try again, as long as GC makes progress.
    //
    // Then, we need to make sure the allocation was retried after at least one
    // Full GC, which means we want to try more than ShenandoahFullGCThreshold times.

    size_t tries = 0;

    while (result == NULL && _progress_last_gc.is_set()) {
      tries++;
      control_thread()->handle_alloc_failure(req);
      result = allocate_memory_under_lock(req, in_new_region);
    }

    while (result == NULL && tries <= ShenandoahFullGCThreshold) {
      tries++;
      control_thread()->handle_alloc_failure(req);
      result = allocate_memory_under_lock(req, in_new_region);
    }

  } else {
    assert(req.is_gc_alloc(), "Can only accept GC allocs here");
    result = allocate_memory_under_lock(req, in_new_region);
    // Do not call handle_alloc_failure() here, because we cannot block.
    // The allocation failure would be handled by the LRB slowpath with handle_alloc_failure_evac().
  }

  if (in_new_region) {
    control_thread()->notify_heap_changed();
    regulator_thread()->notify_heap_changed();
  }

  if (result != NULL) {
    size_t requested = req.size();
    size_t actual = req.actual_size();

    assert (req.is_lab_alloc() || (requested == actual),
            "Only LAB allocations are elastic: %s, requested = " SIZE_FORMAT ", actual = " SIZE_FORMAT,
            ShenandoahAllocRequest::alloc_type_to_string(req.type()), requested, actual);

    if (req.is_mutator_alloc()) {
      notify_mutator_alloc_words(actual, false);

      // If we requested more than we were granted, give the rest back to pacer.
      // This only matters if we are in the same pacing epoch: do not try to unpace
      // over the budget for the other phase.
      if (ShenandoahPacing && (pacer_epoch > 0) && (requested > actual)) {
        pacer()->unpace_for_alloc(pacer_epoch, requested - actual);
      }
    } else {
      increase_used(actual*HeapWordSize);
    }
  }

  return result;
}

HeapWord* ShenandoahHeap::allocate_memory_under_lock(ShenandoahAllocRequest& req, bool& in_new_region) {
  ShenandoahHeapLocker locker(lock());
  HeapWord* result = _free_set->allocate(req, in_new_region);
  if (result != NULL && req.affiliation() == ShenandoahRegionAffiliation::OLD_GENERATION) {
    // Register the newly allocated object while we're holding the global lock since there's no synchronization
    // built in to the implementation of register_object().  There are potential races when multiple independent
    // threads are allocating objects, some of which might span the same card region.  For example, consider
    // a card table's memory region within which three objects are being allocated by three different threads:
    //
    // objects being "concurrently" allocated:
    //    [-----a------][-----b-----][--------------c------------------]
    //            [---- card table memory range --------------]
    //
    // Before any objects are allocated, this card's memory range holds no objects.  Note that:
    //   allocation of object a wants to set the has-object, first-start, and last-start attributes of the preceding card region.
    //   allocation of object b wants to set the has-object, first-start, and last-start attributes of this card region.
    //   allocation of object c also wants to set the has-object, first-start, and last-start attributes of this card region.
    //
    // The thread allocating b and the thread allocating c can "race" in various ways, resulting in confusion, such as last-start
    // representing object b while first-start represents object c.  This is why we need to require all register_object()
    // invocations to be "mutually exclusive" with respect to each card's memory range.
    ShenandoahHeap::heap()->card_scan()->register_object(result);
  }
  return result;
}

HeapWord* ShenandoahHeap::mem_allocate(size_t size,
                                        bool*  gc_overhead_limit_was_exceeded) {
  ShenandoahAllocRequest req = ShenandoahAllocRequest::for_shared(size);
  return allocate_memory(req);
}

MetaWord* ShenandoahHeap::satisfy_failed_metadata_allocation(ClassLoaderData* loader_data,
                                                             size_t size,
                                                             Metaspace::MetadataType mdtype) {
  MetaWord* result;

  // Inform metaspace OOM to GC heuristics if class unloading is possible.
  ShenandoahHeuristics* h = global_generation()->heuristics();
  if (h->can_unload_classes()) {
    h->record_metaspace_oom();
  }

  // Expand and retry allocation
  result = loader_data->metaspace_non_null()->expand_and_allocate(size, mdtype);
  if (result != NULL) {
    return result;
  }

  // Start full GC
  collect(GCCause::_metadata_GC_clear_soft_refs);

  // Retry allocation
  result = loader_data->metaspace_non_null()->allocate(size, mdtype);
  if (result != NULL) {
    return result;
  }

  // Expand and retry allocation
  result = loader_data->metaspace_non_null()->expand_and_allocate(size, mdtype);
  if (result != NULL) {
    return result;
  }

  // Out of memory
  return NULL;
}

class ShenandoahConcurrentEvacuateRegionObjectClosure : public ObjectClosure {
private:
  ShenandoahHeap* const _heap;
  Thread* const _thread;
public:
  ShenandoahConcurrentEvacuateRegionObjectClosure(ShenandoahHeap* heap) :
    _heap(heap), _thread(Thread::current()) {}

  void do_object(oop p) {
    shenandoah_assert_marked(NULL, p);
    if (!p->is_forwarded()) {
      _heap->evacuate_object(p, _thread);
    }
  }
};

class ShenandoahEvacuationTask : public AbstractGangTask {
private:
  ShenandoahHeap* const _sh;
  ShenandoahCollectionSet* const _cs;
  bool _concurrent;
public:
  ShenandoahEvacuationTask(ShenandoahHeap* sh,
                           ShenandoahCollectionSet* cs,
                           bool concurrent) :
    AbstractGangTask("Shenandoah Evacuation"),
    _sh(sh),
    _cs(cs),
    _concurrent(concurrent)
  {}

  void work(uint worker_id) {
    if (_concurrent) {
      ShenandoahConcurrentWorkerSession worker_session(worker_id);
      ShenandoahSuspendibleThreadSetJoiner stsj(ShenandoahSuspendibleWorkers);
      ShenandoahEvacOOMScope oom_evac_scope;
      do_work();
    } else {
      ShenandoahParallelWorkerSession worker_session(worker_id);
      ShenandoahEvacOOMScope oom_evac_scope;
      do_work();
    }
  }

private:
  void do_work() {
    ShenandoahConcurrentEvacuateRegionObjectClosure cl(_sh);
    ShenandoahHeapRegion* r;
    while ((r =_cs->claim_next()) != NULL) {
      assert(r->has_live(), "Region " SIZE_FORMAT " should have been reclaimed early", r->index());
      _sh->marked_object_iterate(r, &cl);

      if (ShenandoahPacing) {
        _sh->pacer()->report_evac(r->used() >> LogHeapWordSize);
      }

      if (_sh->check_cancelled_gc_and_yield(_concurrent)) {
        break;
      }
    }
  }
};

void ShenandoahHeap::evacuate_collection_set(bool concurrent) {
  ShenandoahEvacuationTask task(this, _collection_set, concurrent);
  workers()->run_task(&task);
}

void ShenandoahHeap::trash_cset_regions() {
  ShenandoahHeapLocker locker(lock());

  ShenandoahCollectionSet* set = collection_set();
  ShenandoahHeapRegion* r;
  set->clear_current_index();
  while ((r = set->next()) != NULL) {
    r->make_trash();
  }
  collection_set()->clear();
}

void ShenandoahHeap::print_heap_regions_on(outputStream* st) const {
  st->print_cr("Heap Regions:");
  st->print_cr("EU=empty-uncommitted, EC=empty-committed, R=regular, H=humongous start, HC=humongous continuation, CS=collection set, T=trash, P=pinned");
  st->print_cr("BTE=bottom/top/end, U=used, T=TLAB allocs, G=GCLAB allocs, S=shared allocs, L=live data");
  st->print_cr("R=root, CP=critical pins, TAMS=top-at-mark-start, UWM=update watermark");
  st->print_cr("SN=alloc sequence number");

  for (size_t i = 0; i < num_regions(); i++) {
    get_region(i)->print_on(st);
  }
}

size_t ShenandoahHeap::trash_humongous_region_at(ShenandoahHeapRegion* start) {
  assert(start->is_humongous_start(), "reclaim regions starting with the first one");

  oop humongous_obj = oop(start->bottom());
  size_t size = humongous_obj->size();
  size_t required_regions = ShenandoahHeapRegion::required_regions(size * HeapWordSize);
  size_t index = start->index() + required_regions - 1;

  assert(!start->has_live(), "liveness must be zero");

  for(size_t i = 0; i < required_regions; i++) {
    // Reclaim from tail. Otherwise, assertion fails when printing region to trace log,
    // as it expects that every region belongs to a humongous region starting with a humongous start region.
    ShenandoahHeapRegion* region = get_region(index --);

    assert(region->is_humongous(), "expect correct humongous start or continuation");
    assert(!region->is_cset(), "Humongous region should not be in collection set");

    region->make_trash_immediate();
  }
  return required_regions;
}

class ShenandoahCheckCleanGCLABClosure : public ThreadClosure {
public:
  ShenandoahCheckCleanGCLABClosure() {}
  void do_thread(Thread* thread) {
    PLAB* gclab = ShenandoahThreadLocalData::gclab(thread);
    assert(gclab != NULL, "GCLAB should be initialized for %s", thread->name());
    assert(gclab->words_remaining() == 0, "GCLAB should not need retirement");

    PLAB* plab = ShenandoahThreadLocalData::plab(thread);
    assert(plab != NULL, "PLAB should be initialized for %s", thread->name());
    assert(plab->words_remaining() == 0, "PLAB should not need retirement");
  }
};

class ShenandoahRetireGCLABClosure : public ThreadClosure {
private:
  bool const _resize;
public:
  ShenandoahRetireGCLABClosure(bool resize) : _resize(resize) {}
  void do_thread(Thread* thread) {
    PLAB* gclab = ShenandoahThreadLocalData::gclab(thread);
    assert(gclab != NULL, "GCLAB should be initialized for %s", thread->name());
    gclab->retire();
    if (_resize && ShenandoahThreadLocalData::gclab_size(thread) > 0) {
      ShenandoahThreadLocalData::set_gclab_size(thread, 0);
    }

    PLAB* plab = ShenandoahThreadLocalData::plab(thread);
    assert(plab != NULL, "PLAB should be initialized for %s", thread->name());
    // TODO; Retiring a PLAB disables it so it cannot support future allocations.  This is overkill.  For old-gen
    // regions, the important thing is to make the memory parsable by the remembered-set scanning code that drives
    // the update-refs processing that follows.  After the updating of old-gen references is done, it is ok to carve
    // this remnant object into smaller pieces during the subsequent evacuation pass, as long as the PLAB is made parsable
    // again before the next update-refs phase.
    if (plab->top() != nullptr) {
      ShenandoahHeapRegion* r = ShenandoahHeap::heap()->heap_region_containing(plab->top());
      log_debug(gc)("Retiring plab with top: " PTR_FORMAT ", hard_end: " PTR_FORMAT
                    " + AlignmentReserve, in %s Region " SIZE_FORMAT,
                    p2i(plab->top()), p2i(plab->top() + plab->words_remaining()), affiliation_name(r->affiliation()), r->index());
    } // else, don't bother to report retirement
    ShenandoahHeap::heap()->retire_plab(plab);
    if (_resize && ShenandoahThreadLocalData::plab_size(thread) > 0) {
      ShenandoahThreadLocalData::set_plab_size(thread, 0);
    }
  }
};

void ShenandoahHeap::labs_make_parsable() {
  assert(UseTLAB, "Only call with UseTLAB");

  ShenandoahRetireGCLABClosure cl(false);

  for (JavaThreadIteratorWithHandle jtiwh; JavaThread *t = jtiwh.next(); ) {
    ThreadLocalAllocBuffer& tlab = t->tlab();
    tlab.make_parsable();
    cl.do_thread(t);
  }

  workers()->threads_do(&cl);
}

void ShenandoahHeap::tlabs_retire(bool resize) {
  assert(UseTLAB, "Only call with UseTLAB");
  assert(!resize || ResizeTLAB, "Only call for resize when ResizeTLAB is enabled");

  ThreadLocalAllocStats stats;

  for (JavaThreadIteratorWithHandle jtiwh; JavaThread *t = jtiwh.next(); ) {
    ThreadLocalAllocBuffer& tlab = t->tlab();
    tlab.retire(&stats);
    if (resize) {
      tlab.resize();
    }
  }

  stats.publish();

#ifdef ASSERT
  ShenandoahCheckCleanGCLABClosure cl;
  for (JavaThreadIteratorWithHandle jtiwh; JavaThread *t = jtiwh.next(); ) {
    cl.do_thread(t);
  }
  workers()->threads_do(&cl);
#endif
}

void ShenandoahHeap::gclabs_retire(bool resize) {
  assert(UseTLAB, "Only call with UseTLAB");
  assert(!resize || ResizeTLAB, "Only call for resize when ResizeTLAB is enabled");

  ShenandoahRetireGCLABClosure cl(resize);
  for (JavaThreadIteratorWithHandle jtiwh; JavaThread *t = jtiwh.next(); ) {
    cl.do_thread(t);
  }
  workers()->threads_do(&cl);

  if (safepoint_workers() != NULL) {
    safepoint_workers()->threads_do(&cl);
  }
}

class ShenandoahTagGCLABClosure : public ThreadClosure {
public:
  void do_thread(Thread* thread) {
    PLAB* gclab = ShenandoahThreadLocalData::gclab(thread);
    assert(gclab != NULL, "GCLAB should be initialized for %s", thread->name());
    if (gclab->words_remaining() > 0) {
      ShenandoahHeapRegion* r = ShenandoahHeap::heap()->heap_region_containing(gclab->allocate(0));
      r->set_young_lab_flag();
    }
  }
};

void ShenandoahHeap::set_young_lab_region_flags() {
  if (!UseTLAB) {
    return;
  }
  for (size_t i = 0; i < _num_regions; i++) {
    _regions[i]->clear_young_lab_flags();
  }
  ShenandoahTagGCLABClosure cl;
  workers()->threads_do(&cl);
  for (JavaThreadIteratorWithHandle jtiwh; JavaThread *t = jtiwh.next(); ) {
    cl.do_thread(t);
    ThreadLocalAllocBuffer& tlab = t->tlab();
    if (tlab.end() != NULL) {
      ShenandoahHeapRegion* r = heap_region_containing(tlab.start());
      r->set_young_lab_flag();
    }
  }
}

// Returns size in bytes
size_t ShenandoahHeap::unsafe_max_tlab_alloc(Thread *thread) const {
  if (ShenandoahElasticTLAB) {
    // With Elastic TLABs, return the max allowed size, and let the allocation path
    // figure out the safe size for current allocation.
    return ShenandoahHeapRegion::max_tlab_size_bytes();
  } else {
    return MIN2(_free_set->unsafe_peek_free(), ShenandoahHeapRegion::max_tlab_size_bytes());
  }
}

size_t ShenandoahHeap::max_tlab_size() const {
  // Returns size in words
  return ShenandoahHeapRegion::max_tlab_size_words();
}

void ShenandoahHeap::collect(GCCause::Cause cause) {
  control_thread()->request_gc(cause);
}

void ShenandoahHeap::do_full_collection(bool clear_all_soft_refs) {
  //assert(false, "Shouldn't need to do full collections");
}

HeapWord* ShenandoahHeap::block_start(const void* addr) const {
  ShenandoahHeapRegion* r = heap_region_containing(addr);
  if (r != NULL) {
    return r->block_start(addr);
  }
  return NULL;
}

bool ShenandoahHeap::block_is_obj(const HeapWord* addr) const {
  ShenandoahHeapRegion* r = heap_region_containing(addr);
  return r->block_is_obj(addr);
}

bool ShenandoahHeap::print_location(outputStream* st, void* addr) const {
  return BlockLocationPrinter<ShenandoahHeap>::print_location(st, addr);
}

void ShenandoahHeap::prepare_for_verify() {
  if (SafepointSynchronize::is_at_safepoint() && UseTLAB) {
    labs_make_parsable();
  }
}

void ShenandoahHeap::gc_threads_do(ThreadClosure* tcl) const {
  workers()->threads_do(tcl);
  if (_safepoint_workers != NULL) {
    _safepoint_workers->threads_do(tcl);
  }
  if (ShenandoahStringDedup::is_enabled()) {
    ShenandoahStringDedup::threads_do(tcl);
  }
}

void ShenandoahHeap::print_tracing_info() const {
  LogTarget(Info, gc, stats) lt;
  if (lt.is_enabled()) {
    ResourceMark rm;
    LogStream ls(lt);

    phase_timings()->print_global_on(&ls);

    ls.cr();
    ls.cr();

    shenandoah_policy()->print_gc_stats(&ls);

    ls.cr();
    ls.cr();
  }
}

void ShenandoahHeap::verify(VerifyOption vo) {
  if (ShenandoahSafepoint::is_at_shenandoah_safepoint()) {
    if (ShenandoahVerify) {
      verifier()->verify_generic(vo);
    } else {
      // TODO: Consider allocating verification bitmaps on demand,
      // and turn this on unconditionally.
    }
  }
}
size_t ShenandoahHeap::tlab_capacity(Thread *thr) const {
  return _free_set->capacity();
}

class ObjectIterateScanRootClosure : public BasicOopIterateClosure {
private:
  MarkBitMap* _bitmap;
  ShenandoahScanObjectStack* _oop_stack;
  ShenandoahHeap* const _heap;
  ShenandoahMarkingContext* const _marking_context;

  template <class T>
  void do_oop_work(T* p) {
    T o = RawAccess<>::oop_load(p);
    if (!CompressedOops::is_null(o)) {
      oop obj = CompressedOops::decode_not_null(o);
      if (_heap->is_concurrent_weak_root_in_progress() && !_marking_context->is_marked(obj)) {
        // There may be dead oops in weak roots in concurrent root phase, do not touch them.
        return;
      }
      obj = ShenandoahBarrierSet::resolve_forwarded_not_null(obj);

      assert(oopDesc::is_oop(obj), "must be a valid oop");
      if (!_bitmap->is_marked(obj)) {
        _bitmap->mark(obj);
        _oop_stack->push(obj);
      }
    }
  }
public:
  ObjectIterateScanRootClosure(MarkBitMap* bitmap, ShenandoahScanObjectStack* oop_stack) :
    _bitmap(bitmap), _oop_stack(oop_stack), _heap(ShenandoahHeap::heap()),
    _marking_context(_heap->marking_context()) {}
  void do_oop(oop* p)       { do_oop_work(p); }
  void do_oop(narrowOop* p) { do_oop_work(p); }
};

/*
 * This is public API, used in preparation of object_iterate().
 * Since we don't do linear scan of heap in object_iterate() (see comment below), we don't
 * need to make the heap parsable. For Shenandoah-internal linear heap scans that we can
 * control, we call SH::tlabs_retire, SH::gclabs_retire.
 */
void ShenandoahHeap::ensure_parsability(bool retire_tlabs) {
  // No-op.
}

/*
 * Iterates objects in the heap. This is public API, used for, e.g., heap dumping.
 *
 * We cannot safely iterate objects by doing a linear scan at random points in time. Linear
 * scanning needs to deal with dead objects, which may have dead Klass* pointers (e.g.
 * calling oopDesc::size() would crash) or dangling reference fields (crashes) etc. Linear
 * scanning therefore depends on having a valid marking bitmap to support it. However, we only
 * have a valid marking bitmap after successful marking. In particular, we *don't* have a valid
 * marking bitmap during marking, after aborted marking or during/after cleanup (when we just
 * wiped the bitmap in preparation for next marking).
 *
 * For all those reasons, we implement object iteration as a single marking traversal, reporting
 * objects as we mark+traverse through the heap, starting from GC roots. JVMTI IterateThroughHeap
 * is allowed to report dead objects, but is not required to do so.
 */
void ShenandoahHeap::object_iterate(ObjectClosure* cl) {
  // Reset bitmap
  if (!prepare_aux_bitmap_for_iteration())
    return;

  ShenandoahScanObjectStack oop_stack;
  ObjectIterateScanRootClosure oops(&_aux_bit_map, &oop_stack);
  // Seed the stack with root scan
  scan_roots_for_iteration(&oop_stack, &oops);

  // Work through the oop stack to traverse heap
  while (! oop_stack.is_empty()) {
    oop obj = oop_stack.pop();
    assert(oopDesc::is_oop(obj), "must be a valid oop");
    cl->do_object(obj);
    obj->oop_iterate(&oops);
  }

  assert(oop_stack.is_empty(), "should be empty");
  // Reclaim bitmap
  reclaim_aux_bitmap_for_iteration();
}

bool ShenandoahHeap::prepare_aux_bitmap_for_iteration() {
  assert(SafepointSynchronize::is_at_safepoint(), "safe iteration is only available during safepoints");

  if (!_aux_bitmap_region_special && !os::commit_memory((char*)_aux_bitmap_region.start(), _aux_bitmap_region.byte_size(), false)) {
    log_warning(gc)("Could not commit native memory for auxiliary marking bitmap for heap iteration");
    return false;
  }
  // Reset bitmap
  _aux_bit_map.clear();
  return true;
}

void ShenandoahHeap::scan_roots_for_iteration(ShenandoahScanObjectStack* oop_stack, ObjectIterateScanRootClosure* oops) {
  // Process GC roots according to current GC cycle
  // This populates the work stack with initial objects
  // It is important to relinquish the associated locks before diving
  // into heap dumper
  ShenandoahHeapIterationRootScanner rp;
  rp.roots_do(oops);
}

void ShenandoahHeap::reclaim_aux_bitmap_for_iteration() {
  if (!_aux_bitmap_region_special && !os::uncommit_memory((char*)_aux_bitmap_region.start(), _aux_bitmap_region.byte_size())) {
    log_warning(gc)("Could not uncommit native memory for auxiliary marking bitmap for heap iteration");
  }
}

// Closure for parallelly iterate objects
class ShenandoahObjectIterateParScanClosure : public BasicOopIterateClosure {
private:
  MarkBitMap* _bitmap;
  ShenandoahObjToScanQueue* _queue;
  ShenandoahHeap* const _heap;
  ShenandoahMarkingContext* const _marking_context;

  template <class T>
  void do_oop_work(T* p) {
    T o = RawAccess<>::oop_load(p);
    if (!CompressedOops::is_null(o)) {
      oop obj = CompressedOops::decode_not_null(o);
      if (_heap->is_concurrent_weak_root_in_progress() && !_marking_context->is_marked(obj)) {
        // There may be dead oops in weak roots in concurrent root phase, do not touch them.
        return;
      }
      obj = ShenandoahBarrierSet::resolve_forwarded_not_null(obj);

      assert(oopDesc::is_oop(obj), "Must be a valid oop");
      if (_bitmap->par_mark(obj)) {
        _queue->push(ShenandoahMarkTask(obj));
      }
    }
  }
public:
  ShenandoahObjectIterateParScanClosure(MarkBitMap* bitmap, ShenandoahObjToScanQueue* q) :
    _bitmap(bitmap), _queue(q), _heap(ShenandoahHeap::heap()),
    _marking_context(_heap->marking_context()) {}
  void do_oop(oop* p)       { do_oop_work(p); }
  void do_oop(narrowOop* p) { do_oop_work(p); }
};

// Object iterator for parallel heap iteraion.
// The root scanning phase happenes in construction as a preparation of
// parallel marking queues.
// Every worker processes it's own marking queue. work-stealing is used
// to balance workload.
class ShenandoahParallelObjectIterator : public ParallelObjectIterator {
private:
  uint                         _num_workers;
  bool                         _init_ready;
  MarkBitMap*                  _aux_bit_map;
  ShenandoahHeap*              _heap;
  ShenandoahScanObjectStack    _roots_stack; // global roots stack
  ShenandoahObjToScanQueueSet* _task_queues;
public:
  ShenandoahParallelObjectIterator(uint num_workers, MarkBitMap* bitmap) :
        _num_workers(num_workers),
        _init_ready(false),
        _aux_bit_map(bitmap),
        _heap(ShenandoahHeap::heap()) {
    // Initialize bitmap
    _init_ready = _heap->prepare_aux_bitmap_for_iteration();
    if (!_init_ready) {
      return;
    }

    ObjectIterateScanRootClosure oops(_aux_bit_map, &_roots_stack);
    _heap->scan_roots_for_iteration(&_roots_stack, &oops);

    _init_ready = prepare_worker_queues();
  }

  ~ShenandoahParallelObjectIterator() {
    // Reclaim bitmap
    _heap->reclaim_aux_bitmap_for_iteration();
    // Reclaim queue for workers
    if (_task_queues!= NULL) {
      for (uint i = 0; i < _num_workers; ++i) {
        ShenandoahObjToScanQueue* q = _task_queues->queue(i);
        if (q != NULL) {
          delete q;
          _task_queues->register_queue(i, NULL);
        }
      }
      delete _task_queues;
      _task_queues = NULL;
    }
  }

  virtual void object_iterate(ObjectClosure* cl, uint worker_id) {
    if (_init_ready) {
      object_iterate_parallel(cl, worker_id, _task_queues);
    }
  }

private:
  // Divide global root_stack into worker queues
  bool prepare_worker_queues() {
    _task_queues = new ShenandoahObjToScanQueueSet((int) _num_workers);
    // Initialize queues for every workers
    for (uint i = 0; i < _num_workers; ++i) {
      ShenandoahObjToScanQueue* task_queue = new ShenandoahObjToScanQueue();
      task_queue->initialize();
      _task_queues->register_queue(i, task_queue);
    }
    // Divide roots among the workers. Assume that object referencing distribution
    // is related with root kind, use round-robin to make every worker have same chance
    // to process every kind of roots
    size_t roots_num = _roots_stack.size();
    if (roots_num == 0) {
      // No work to do
      return false;
    }

    for (uint j = 0; j < roots_num; j++) {
      uint stack_id = j % _num_workers;
      oop obj = _roots_stack.pop();
      _task_queues->queue(stack_id)->push(ShenandoahMarkTask(obj));
    }
    return true;
  }

  void object_iterate_parallel(ObjectClosure* cl,
                               uint worker_id,
                               ShenandoahObjToScanQueueSet* queue_set) {
    assert(SafepointSynchronize::is_at_safepoint(), "safe iteration is only available during safepoints");
    assert(queue_set != NULL, "task queue must not be NULL");

    ShenandoahObjToScanQueue* q = queue_set->queue(worker_id);
    assert(q != NULL, "object iterate queue must not be NULL");

    ShenandoahMarkTask t;
    ShenandoahObjectIterateParScanClosure oops(_aux_bit_map, q);

    // Work through the queue to traverse heap.
    // Steal when there is no task in queue.
    while (q->pop(t) || queue_set->steal(worker_id, t)) {
      oop obj = t.obj();
      assert(oopDesc::is_oop(obj), "must be a valid oop");
      cl->do_object(obj);
      obj->oop_iterate(&oops);
    }
    assert(q->is_empty(), "should be empty");
  }
};

ParallelObjectIterator* ShenandoahHeap::parallel_object_iterator(uint workers) {
  return new ShenandoahParallelObjectIterator(workers, &_aux_bit_map);
}

// Keep alive an object that was loaded with AS_NO_KEEPALIVE.
void ShenandoahHeap::keep_alive(oop obj) {
  if (is_concurrent_mark_in_progress() && (obj != NULL)) {
    ShenandoahBarrierSet::barrier_set()->enqueue(obj);
  }
}

void ShenandoahHeap::heap_region_iterate(ShenandoahHeapRegionClosure* blk) const {
  for (size_t i = 0; i < num_regions(); i++) {
    ShenandoahHeapRegion* current = get_region(i);
    blk->heap_region_do(current);
  }
}

class ShenandoahParallelHeapRegionTask : public AbstractGangTask {
private:
  ShenandoahHeap* const _heap;
  ShenandoahHeapRegionClosure* const _blk;

  shenandoah_padding(0);
  volatile size_t _index;
  shenandoah_padding(1);

public:
  ShenandoahParallelHeapRegionTask(ShenandoahHeapRegionClosure* blk) :
          AbstractGangTask("Shenandoah Parallel Region Operation"),
          _heap(ShenandoahHeap::heap()), _blk(blk), _index(0) {}

  void work(uint worker_id) {
    ShenandoahParallelWorkerSession worker_session(worker_id);
    size_t stride = ShenandoahParallelRegionStride;

    size_t max = _heap->num_regions();
    while (_index < max) {
      size_t cur = Atomic::fetch_and_add(&_index, stride);
      size_t start = cur;
      size_t end = MIN2(cur + stride, max);
      if (start >= max) break;

      for (size_t i = cur; i < end; i++) {
        ShenandoahHeapRegion* current = _heap->get_region(i);
        _blk->heap_region_do(current);
      }
    }
  }
};

void ShenandoahHeap::parallel_heap_region_iterate(ShenandoahHeapRegionClosure* blk) const {
  assert(blk->is_thread_safe(), "Only thread-safe closures here");
  if (num_regions() > ShenandoahParallelRegionStride) {
    ShenandoahParallelHeapRegionTask task(blk);
    workers()->run_task(&task);
  } else {
    heap_region_iterate(blk);
  }
}

void ShenandoahHeap::rendezvous_threads() {
  ShenandoahRendezvousClosure cl;
  Handshake::execute(&cl);
}

void ShenandoahHeap::recycle_trash() {
  free_set()->recycle_trash();
}

void ShenandoahHeap::do_class_unloading() {
  _unloader.unload();
  set_concurrent_weak_root_in_progress(false);
}

void ShenandoahHeap::stw_weak_refs(bool full_gc) {
  // Weak refs processing
  ShenandoahPhaseTimings::Phase phase = full_gc ? ShenandoahPhaseTimings::full_gc_weakrefs
                                                : ShenandoahPhaseTimings::degen_gc_weakrefs;
  ShenandoahTimingsTracker t(phase);
  ShenandoahGCWorkerPhase worker_phase(phase);
  active_generation()->ref_processor()->process_references(phase, workers(), false /* concurrent */);
}

void ShenandoahHeap::prepare_update_heap_references(bool concurrent) {
  assert(ShenandoahSafepoint::is_at_shenandoah_safepoint(), "must be at safepoint");

  // Evacuation is over, no GCLABs are needed anymore. GCLABs are under URWM, so we need to
  // make them parsable for update code to work correctly. Plus, we can compute new sizes
  // for future GCLABs here.
  if (UseTLAB) {
    ShenandoahGCPhase phase(concurrent ?
                            ShenandoahPhaseTimings::init_update_refs_manage_gclabs :
                            ShenandoahPhaseTimings::degen_gc_init_update_refs_manage_gclabs);
    gclabs_retire(ResizeTLAB);
  }

  _update_refs_iterator.reset();
}

void ShenandoahHeap::set_gc_state_all_threads(char state) {
  for (JavaThreadIteratorWithHandle jtiwh; JavaThread *t = jtiwh.next(); ) {
    ShenandoahThreadLocalData::set_gc_state(t, state);
  }
}

void ShenandoahHeap::set_gc_state_mask(uint mask, bool value) {
  assert(ShenandoahSafepoint::is_at_shenandoah_safepoint(), "Should really be Shenandoah safepoint");
  _gc_state.set_cond(mask, value);
  set_gc_state_all_threads(_gc_state.raw_value());
}

void ShenandoahHeap::set_concurrent_young_mark_in_progress(bool in_progress) {
  if (has_forwarded_objects()) {
    set_gc_state_mask(YOUNG_MARKING | UPDATEREFS, in_progress);
  } else {
    set_gc_state_mask(YOUNG_MARKING, in_progress);
  }

  manage_satb_barrier(in_progress);
}

void ShenandoahHeap::set_concurrent_old_mark_in_progress(bool in_progress) {
  if (has_forwarded_objects()) {
    set_gc_state_mask(OLD_MARKING | UPDATEREFS, in_progress);
  } else {
    set_gc_state_mask(OLD_MARKING, in_progress);
  }

  manage_satb_barrier(in_progress);
}

void ShenandoahHeap::manage_satb_barrier(bool active) {
  if (is_concurrent_mark_in_progress()) {
    // Ignore request to deactivate barrier while concurrent mark is in progress.
    // Do not attempt to re-activate the barrier if it is already active.
    if (active && !ShenandoahBarrierSet::satb_mark_queue_set().is_active()) {
      ShenandoahBarrierSet::satb_mark_queue_set().set_active_all_threads(active, !active);
    }
  } else {
    // No concurrent marking is in progress so honor request to deactivate,
    // but only if the barrier is already active.
    if (!active && ShenandoahBarrierSet::satb_mark_queue_set().is_active()) {
      ShenandoahBarrierSet::satb_mark_queue_set().set_active_all_threads(active, !active);
    }
  }
}

void ShenandoahHeap::set_evacuation_in_progress(bool in_progress) {
  assert(ShenandoahSafepoint::is_at_shenandoah_safepoint(), "Only call this at safepoint");
  set_gc_state_mask(EVACUATION, in_progress);
}

void ShenandoahHeap::set_concurrent_strong_root_in_progress(bool in_progress) {
  if (in_progress) {
    _concurrent_strong_root_in_progress.set();
  } else {
    _concurrent_strong_root_in_progress.unset();
  }
}

void ShenandoahHeap::set_concurrent_weak_root_in_progress(bool in_progress) {
  if (in_progress) {
    _concurrent_weak_root_in_progress.set();
  } else {
    _concurrent_weak_root_in_progress.unset();
  }
}

GCTracer* ShenandoahHeap::tracer() {
  return shenandoah_policy()->tracer();
}

size_t ShenandoahHeap::tlab_used(Thread* thread) const {
  return _free_set->used();
}

bool ShenandoahHeap::try_cancel_gc() {
  while (true) {
    jbyte prev = _cancelled_gc.cmpxchg(CANCELLED, CANCELLABLE);
    if (prev == CANCELLABLE) return true;
    else if (prev == CANCELLED) return false;
    assert(ShenandoahSuspendibleWorkers, "should not get here when not using suspendible workers");
    assert(prev == NOT_CANCELLED, "must be NOT_CANCELLED");
    Thread* thread = Thread::current();
    if (thread->is_Java_thread()) {
      // We need to provide a safepoint here, otherwise we might
      // spin forever if a SP is pending.
      ThreadBlockInVM sp(thread->as_Java_thread());
      SpinPause();
    }
  }
}

void ShenandoahHeap::cancel_concurrent_mark() {
  _young_generation->cancel_marking();
  _old_generation->cancel_marking();
  _global_generation->cancel_marking();

  ShenandoahBarrierSet::satb_mark_queue_set().abandon_partial_marking();
}

void ShenandoahHeap::cancel_gc(GCCause::Cause cause) {
  if (try_cancel_gc()) {
    FormatBuffer<> msg("Cancelling GC: %s", GCCause::to_string(cause));
    log_info(gc)("%s", msg.buffer());
    Events::log(Thread::current(), "%s", msg.buffer());
    _cancel_requested_time = os::elapsedTime();
  }
}

uint ShenandoahHeap::max_workers() {
  return _max_workers;
}

void ShenandoahHeap::stop() {
  // The shutdown sequence should be able to terminate when GC is running.

  // Step 0a. Stop requesting collections.
  regulator_thread()->stop();

  // Step 0. Notify policy to disable event recording.
  _shenandoah_policy->record_shutdown();

  // Step 1. Notify control thread that we are in shutdown.
  // Note that we cannot do that with stop(), because stop() is blocking and waits for the actual shutdown.
  // Doing stop() here would wait for the normal GC cycle to complete, never falling through to cancel below.
  control_thread()->prepare_for_graceful_shutdown();

  // Step 2. Notify GC workers that we are cancelling GC.
  cancel_gc(GCCause::_shenandoah_stop_vm);

  // Step 3. Wait until GC worker exits normally.
  control_thread()->stop();

  // Step 4. Stop String Dedup thread if it is active
  if (ShenandoahStringDedup::is_enabled()) {
    ShenandoahStringDedup::stop();
  }
}

void ShenandoahHeap::stw_unload_classes(bool full_gc) {
  if (!unload_classes()) return;
  // Unload classes and purge SystemDictionary.
  {
    ShenandoahPhaseTimings::Phase phase = full_gc ?
                                          ShenandoahPhaseTimings::full_gc_purge_class_unload :
                                          ShenandoahPhaseTimings::degen_gc_purge_class_unload;
    ShenandoahGCPhase gc_phase(phase);
    ShenandoahGCWorkerPhase worker_phase(phase);
    bool purged_class = SystemDictionary::do_unloading(gc_timer());

    ShenandoahIsAliveSelector is_alive;
    uint num_workers = _workers->active_workers();
    ShenandoahClassUnloadingTask unlink_task(phase, is_alive.is_alive_closure(), num_workers, purged_class);
    _workers->run_task(&unlink_task);
  }

  {
    ShenandoahGCPhase phase(full_gc ?
                            ShenandoahPhaseTimings::full_gc_purge_cldg :
                            ShenandoahPhaseTimings::degen_gc_purge_cldg);
    ClassLoaderDataGraph::purge(/*at_safepoint*/true);
  }
  // Resize and verify metaspace
  MetaspaceGC::compute_new_size();
  DEBUG_ONLY(MetaspaceUtils::verify();)
}

// Weak roots are either pre-evacuated (final mark) or updated (final updaterefs),
// so they should not have forwarded oops.
// However, we do need to "null" dead oops in the roots, if can not be done
// in concurrent cycles.
void ShenandoahHeap::stw_process_weak_roots(bool full_gc) {
  uint num_workers = _workers->active_workers();
  ShenandoahPhaseTimings::Phase timing_phase = full_gc ?
                                               ShenandoahPhaseTimings::full_gc_purge_weak_par :
                                               ShenandoahPhaseTimings::degen_gc_purge_weak_par;
  ShenandoahGCPhase phase(timing_phase);
  ShenandoahGCWorkerPhase worker_phase(timing_phase);
  // Cleanup weak roots
  if (has_forwarded_objects()) {
    ShenandoahForwardedIsAliveClosure is_alive;
    ShenandoahUpdateRefsClosure keep_alive;
    ShenandoahParallelWeakRootsCleaningTask<ShenandoahForwardedIsAliveClosure, ShenandoahUpdateRefsClosure>
      cleaning_task(timing_phase, &is_alive, &keep_alive, num_workers);
    _workers->run_task(&cleaning_task);
  } else {
    ShenandoahIsAliveClosure is_alive;
#ifdef ASSERT
    ShenandoahAssertNotForwardedClosure verify_cl;
    ShenandoahParallelWeakRootsCleaningTask<ShenandoahIsAliveClosure, ShenandoahAssertNotForwardedClosure>
      cleaning_task(timing_phase, &is_alive, &verify_cl, num_workers);
#else
    ShenandoahParallelWeakRootsCleaningTask<ShenandoahIsAliveClosure, DoNothingClosure>
      cleaning_task(timing_phase, &is_alive, &do_nothing_cl, num_workers);
#endif
    _workers->run_task(&cleaning_task);
  }
}

void ShenandoahHeap::parallel_cleaning(bool full_gc) {
  assert(SafepointSynchronize::is_at_safepoint(), "Must be at a safepoint");
  assert(is_stw_gc_in_progress(), "Only for Degenerated and Full GC");
  ShenandoahGCPhase phase(full_gc ?
                          ShenandoahPhaseTimings::full_gc_purge :
                          ShenandoahPhaseTimings::degen_gc_purge);
  stw_weak_refs(full_gc);
  stw_process_weak_roots(full_gc);
  stw_unload_classes(full_gc);
}

void ShenandoahHeap::set_has_forwarded_objects(bool cond) {
  set_gc_state_mask(HAS_FORWARDED, cond);
}

void ShenandoahHeap::set_unload_classes(bool uc) {
  _unload_classes.set_cond(uc);
}

bool ShenandoahHeap::unload_classes() const {
  return _unload_classes.is_set();
}

address ShenandoahHeap::in_cset_fast_test_addr() {
  ShenandoahHeap* heap = ShenandoahHeap::heap();
  assert(heap->collection_set() != NULL, "Sanity");
  return (address) heap->collection_set()->biased_map_address();
}

address ShenandoahHeap::gc_state_addr() {
  return (address) ShenandoahHeap::heap()->_gc_state.addr_of();
}

size_t ShenandoahHeap::bytes_allocated_since_gc_start() {
  return Atomic::load_acquire(&_bytes_allocated_since_gc_start);
}

void ShenandoahHeap::reset_bytes_allocated_since_gc_start() {
  Atomic::release_store_fence(&_bytes_allocated_since_gc_start, (size_t)0);
}

void ShenandoahHeap::set_degenerated_gc_in_progress(bool in_progress) {
  _degenerated_gc_in_progress.set_cond(in_progress);
}

void ShenandoahHeap::set_full_gc_in_progress(bool in_progress) {
  _full_gc_in_progress.set_cond(in_progress);
}

void ShenandoahHeap::set_full_gc_move_in_progress(bool in_progress) {
  assert (is_full_gc_in_progress(), "should be");
  _full_gc_move_in_progress.set_cond(in_progress);
}

void ShenandoahHeap::set_update_refs_in_progress(bool in_progress) {
  set_gc_state_mask(UPDATEREFS, in_progress);
}

void ShenandoahHeap::register_nmethod(nmethod* nm) {
  ShenandoahCodeRoots::register_nmethod(nm);
}

void ShenandoahHeap::unregister_nmethod(nmethod* nm) {
  ShenandoahCodeRoots::unregister_nmethod(nm);
}

void ShenandoahHeap::flush_nmethod(nmethod* nm) {
  ShenandoahCodeRoots::flush_nmethod(nm);
}

oop ShenandoahHeap::pin_object(JavaThread* thr, oop o) {
  heap_region_containing(o)->record_pin();
  return o;
}

void ShenandoahHeap::unpin_object(JavaThread* thr, oop o) {
  heap_region_containing(o)->record_unpin();
}

void ShenandoahHeap::sync_pinned_region_status() {
  ShenandoahHeapLocker locker(lock());

  for (size_t i = 0; i < num_regions(); i++) {
    ShenandoahHeapRegion *r = get_region(i);
    if (r->is_active()) {
      if (r->is_pinned()) {
        if (r->pin_count() == 0) {
          r->make_unpinned();
        }
      } else {
        if (r->pin_count() > 0) {
          r->make_pinned();
        }
      }
    }
  }

  assert_pinned_region_status();
}

#ifdef ASSERT
void ShenandoahHeap::assert_pinned_region_status() {
  for (size_t i = 0; i < num_regions(); i++) {
    ShenandoahHeapRegion* r = get_region(i);
    if (active_generation()->contains(r)) {
      assert((r->is_pinned() && r->pin_count() > 0) || (!r->is_pinned() && r->pin_count() == 0),
             "Region " SIZE_FORMAT " pinning status is inconsistent", i);
    }
  }
}
#endif

ConcurrentGCTimer* ShenandoahHeap::gc_timer() const {
  return _gc_timer;
}

void ShenandoahHeap::prepare_concurrent_roots() {
  assert(SafepointSynchronize::is_at_safepoint(), "Must be at a safepoint");
  assert(!is_stw_gc_in_progress(), "Only concurrent GC");
  set_concurrent_strong_root_in_progress(!collection_set()->is_empty());
  set_concurrent_weak_root_in_progress(true);
  if (unload_classes()) {
    _unloader.prepare();
  }
}

void ShenandoahHeap::finish_concurrent_roots() {
  assert(SafepointSynchronize::is_at_safepoint(), "Must be at a safepoint");
  assert(!is_stw_gc_in_progress(), "Only concurrent GC");
  if (unload_classes()) {
    _unloader.finish();
  }
}

#ifdef ASSERT
void ShenandoahHeap::assert_gc_workers(uint nworkers) {
  assert(nworkers > 0 && nworkers <= max_workers(), "Sanity");

  if (ShenandoahSafepoint::is_at_shenandoah_safepoint()) {
    if (UseDynamicNumberOfGCThreads) {
      assert(nworkers <= ParallelGCThreads, "Cannot use more than it has");
    } else {
      // Use ParallelGCThreads inside safepoints
      assert(nworkers == ParallelGCThreads, "Use ParallelGCThreads within safepoints");
    }
  } else {
    if (UseDynamicNumberOfGCThreads) {
      assert(nworkers <= ConcGCThreads, "Cannot use more than it has");
    } else {
      // Use ConcGCThreads outside safepoints
      assert(nworkers == ConcGCThreads, "Use ConcGCThreads outside safepoints");
    }
  }
}
#endif

ShenandoahVerifier* ShenandoahHeap::verifier() {
  guarantee(ShenandoahVerify, "Should be enabled");
  assert (_verifier != NULL, "sanity");
  return _verifier;
}

template<bool CONCURRENT>
class ShenandoahUpdateHeapRefsTask : public AbstractGangTask {
private:
  ShenandoahHeap* _heap;
  ShenandoahRegionIterator* _regions;
  bool _mixed_evac;             // true iff most recent evacuation includes old-gen HeapRegions

public:
  ShenandoahUpdateHeapRefsTask(ShenandoahRegionIterator* regions, bool mixed_evac) :
    AbstractGangTask("Shenandoah Update References"),
    _heap(ShenandoahHeap::heap()),
    _regions(regions),
    _mixed_evac(mixed_evac)
  {
  }

  void work(uint worker_id) {
    if (CONCURRENT) {
      ShenandoahConcurrentWorkerSession worker_session(worker_id);
      ShenandoahSuspendibleThreadSetJoiner stsj(ShenandoahSuspendibleWorkers);
      do_work<ShenandoahConcUpdateRefsClosure>(worker_id);
    } else {
      ShenandoahParallelWorkerSession worker_session(worker_id);
      do_work<ShenandoahSTWUpdateRefsClosure>(worker_id);
    }
  }

private:
  template<class T>
  void do_work(uint worker_id) {
    T cl;
    ShenandoahHeapRegion* r = _regions->next();

    // We update references for global, old, and young collections.
    assert(_heap->active_generation()->is_mark_complete(), "Expected complete marking");
    ShenandoahMarkingContext* const ctx = _heap->marking_context();
    bool is_mixed = _heap->collection_set()->has_old_regions();
    while (r != NULL) {
      HeapWord* update_watermark = r->get_update_watermark();
      assert (update_watermark >= r->bottom(), "sanity");
      if (r->is_active() && !r->is_cset()) {
        if (!_heap->mode()->is_generational() || (r->affiliation() == ShenandoahRegionAffiliation::YOUNG_GENERATION)) {
          _heap->marked_object_oop_iterate(r, &cl, update_watermark);
        } else if (r->affiliation() == ShenandoahRegionAffiliation::OLD_GENERATION) {
          if (_heap->active_generation()->generation_mode() == GLOBAL) {
            _heap->marked_object_oop_iterate(r, &cl, update_watermark);
          } else {
            // Old region in a young cycle or mixed cycle.
            if (ShenandoahUseSimpleCardScanning) {
              if (ShenandoahBarrierSet::barrier_set()->card_table()->is_dirty(MemRegion(r->bottom(), r->top()))) {
                update_all_references(&cl, r, update_watermark );
              }
            } else if (!_mixed_evac) {
              // This is a young evac..
              _heap->card_scan()->process_region(r, &cl, true);
            } else {
              // This is a _mixed_evac.
              //
              // TODO: For _mixed_evac, consider building an old-gen remembered set that allows restricted updating
              // within old-gen HeapRegions.  This remembered set can be constructed by old-gen concurrent marking
              // and augmented by card marking.  For example, old-gen concurrent marking can remember for each old-gen
              // card which other old-gen regions it refers to: none, one-other specifically, multiple-other non-specific.
              // Update-references when _mixed_evac processess each old-gen memory range that has a traditional DIRTY
              // card or if the "old-gen remembered set" indicates that this card holds pointers specifically to an
              // old-gen region in the most recent collection set, or if this card holds pointers to other non-specific
              // old-gen heap regions.
              if (r->is_humongous()) {
                r->oop_iterate_humongous(&cl);
              } else {
                // This is a mixed evacuation.  Old regions that are candidates for collection have not been coalesced
                // and filled.  Use mark bits to find objects that need to be updated.
                //
                // Future TODO: establish a second remembered set to identify which old-gen regions point to other old-gen
                // regions which are in the collection set for a particular mixed evacuation.
                HeapWord *p = r->bottom();
                ShenandoahObjectToOopBoundedClosure<T> objs(&cl, p, update_watermark);

                // Anything beyond update_watermark was allocated during evacuation.  Thus, it is known to not hold
                // references to collection set objects.
                while (p < update_watermark) {
                  oop obj = oop(p);
                  if (ctx->is_marked(obj)) {
                    objs.do_object(obj);
                    p += obj->size();
                  } else {
                    // This object is not marked so we don't scan it.
                    HeapWord* tams = ctx->top_at_mark_start(r);
                    if (p >= tams) {
                      p += obj->size();
                    } else {
                      p = ctx->get_next_marked_addr(p, tams);
                    }
                  }
                }
              }
            }
          }
        } else {
          // Because updating of references runs concurrently, it is possible that a FREE inactive region transitions
          // to a non-free active region while this loop is executing.  Whenever this happens, the changing of a region's
          // active status may propagate at a different speed than the changing of the region's affiliation.

          // When we reach this control point, it is because a race has allowed a region's is_active() status to be seen
          // by this thread before the region's affiliation() is seen by this thread.

          // It's ok for this race to occur because the newly transformed region does not have any references to be
          // updated.

          assert(r->get_update_watermark() == r->bottom(),
                 "%s Region " SIZE_FORMAT " is_active but not recognized as YOUNG or OLD so must be newly transitioned from FREE",
                 affiliation_name(r->affiliation()), r->index());
        }
      }
      if (ShenandoahPacing) {
        _heap->pacer()->report_updaterefs(pointer_delta(update_watermark, r->bottom()));
      }
      if (_heap->check_cancelled_gc_and_yield(CONCURRENT)) {
        return;
      }
      r = _regions->next();
    }
  }

  template<class T>
  void update_all_references(T* cl, ShenandoahHeapRegion* r, HeapWord* update_watermark) {
    if (r->is_humongous()) {
      r->oop_iterate_humongous(cl);
    } else {
      // We don't have liveness information about this region.
      // Therefore we process all objects, rather than just marked ones.
      // Otherwise subsequent traversals will encounter stale pointers.
      HeapWord* p = r->bottom();
      ShenandoahObjectToOopBoundedClosure<T> objs(cl, p, update_watermark);
      // Anything beyond update_watermark is not yet allocated or initialized.
      while (p < update_watermark) {
        oop obj = oop(p);
        objs.do_object(obj);
        p += obj->size();
      }
    }
  }
};

void ShenandoahHeap::update_heap_references(bool concurrent) {
  assert(!is_full_gc_in_progress(), "Only for concurrent and degenerated GC");

  if (concurrent) {
    ShenandoahUpdateHeapRefsTask<true> task(&_update_refs_iterator, _mixed_evac);
    workers()->run_task(&task);
  } else {
    ShenandoahUpdateHeapRefsTask<false> task(&_update_refs_iterator, _mixed_evac);
    workers()->run_task(&task);
  }
}


class ShenandoahFinalUpdateRefsUpdateRegionStateClosure : public ShenandoahHeapRegionClosure {
private:
  ShenandoahHeapLock* const _lock;

public:
  ShenandoahFinalUpdateRefsUpdateRegionStateClosure() : _lock(ShenandoahHeap::heap()->lock()) {}

  void heap_region_do(ShenandoahHeapRegion* r) {
    // Drop unnecessary "pinned" state from regions that does not have CP marks
    // anymore, as this would allow trashing them.

    if (r->is_active()) {
      if (r->is_pinned()) {
        if (r->pin_count() == 0) {
          ShenandoahHeapLocker locker(_lock);
          r->make_unpinned();
        }
      } else {
        if (r->pin_count() > 0) {
          ShenandoahHeapLocker locker(_lock);
          r->make_pinned();
        }
      }
    }
  }

  bool is_thread_safe() { return true; }
};

void ShenandoahHeap::update_heap_region_states(bool concurrent) {
  assert(SafepointSynchronize::is_at_safepoint(), "Must be at a safepoint");
  assert(!is_full_gc_in_progress(), "Only for concurrent and degenerated GC");

  {
    ShenandoahGCPhase phase(concurrent ?
                            ShenandoahPhaseTimings::final_update_refs_update_region_states :
                            ShenandoahPhaseTimings::degen_gc_final_update_refs_update_region_states);
    ShenandoahFinalUpdateRefsUpdateRegionStateClosure cl;
    parallel_heap_region_iterate(&cl);

    assert_pinned_region_status();
  }

  {
    ShenandoahGCPhase phase(concurrent ?
                            ShenandoahPhaseTimings::final_update_refs_trash_cset :
                            ShenandoahPhaseTimings::degen_gc_final_update_refs_trash_cset);
    trash_cset_regions();
  }
}

void ShenandoahHeap::rebuild_free_set(bool concurrent) {
  {
    ShenandoahGCPhase phase(concurrent ?
                            ShenandoahPhaseTimings::final_update_refs_rebuild_freeset :
                            ShenandoahPhaseTimings::degen_gc_final_update_refs_rebuild_freeset);
    ShenandoahHeapLocker locker(lock());
    _free_set->rebuild();
  }

  // HEY! this code and rebuild free set used to be in op_final_updaterefs
  if (mode()->is_generational() && is_gc_generation_young() && ShenandoahPromoteTenuredRegions) {
    ShenandoahGCPhase phase(ShenandoahPhaseTimings::final_update_refs_promote_tenured_regions);
    ShenandoahHeapLocker locker(lock());
    young_generation()->promote_tenured_regions();
  }
}

void ShenandoahHeap::print_extended_on(outputStream *st) const {
  print_on(st);
  print_heap_regions_on(st);
}

bool ShenandoahHeap::is_bitmap_slice_committed(ShenandoahHeapRegion* r, bool skip_self) {
  size_t slice = r->index() / _bitmap_regions_per_slice;

  size_t regions_from = _bitmap_regions_per_slice * slice;
  size_t regions_to   = MIN2(num_regions(), _bitmap_regions_per_slice * (slice + 1));
  for (size_t g = regions_from; g < regions_to; g++) {
    assert (g / _bitmap_regions_per_slice == slice, "same slice");
    if (skip_self && g == r->index()) continue;
    if (get_region(g)->is_committed()) {
      return true;
    }
  }
  return false;
}

bool ShenandoahHeap::commit_bitmap_slice(ShenandoahHeapRegion* r) {
  shenandoah_assert_heaplocked();

  // Bitmaps in special regions do not need commits
  if (_bitmap_region_special) {
    return true;
  }

  if (is_bitmap_slice_committed(r, true)) {
    // Some other region from the group is already committed, meaning the bitmap
    // slice is already committed, we exit right away.
    return true;
  }

  // Commit the bitmap slice:
  size_t slice = r->index() / _bitmap_regions_per_slice;
  size_t off = _bitmap_bytes_per_slice * slice;
  size_t len = _bitmap_bytes_per_slice;
  char* start = (char*) _bitmap_region.start() + off;

  if (!os::commit_memory(start, len, false)) {
    return false;
  }

  if (AlwaysPreTouch) {
    os::pretouch_memory(start, start + len, _pretouch_bitmap_page_size);
  }

  return true;
}

bool ShenandoahHeap::uncommit_bitmap_slice(ShenandoahHeapRegion *r) {
  shenandoah_assert_heaplocked();

  // Bitmaps in special regions do not need uncommits
  if (_bitmap_region_special) {
    return true;
  }

  if (is_bitmap_slice_committed(r, true)) {
    // Some other region from the group is still committed, meaning the bitmap
    // slice is should stay committed, exit right away.
    return true;
  }

  // Uncommit the bitmap slice:
  size_t slice = r->index() / _bitmap_regions_per_slice;
  size_t off = _bitmap_bytes_per_slice * slice;
  size_t len = _bitmap_bytes_per_slice;
  if (!os::uncommit_memory((char*)_bitmap_region.start() + off, len)) {
    return false;
  }
  return true;
}

void ShenandoahHeap::safepoint_synchronize_begin() {
  if (ShenandoahSuspendibleWorkers || UseStringDeduplication) {
    SuspendibleThreadSet::synchronize();
  }
}

void ShenandoahHeap::safepoint_synchronize_end() {
  if (ShenandoahSuspendibleWorkers || UseStringDeduplication) {
    SuspendibleThreadSet::desynchronize();
  }
}

void ShenandoahHeap::entry_uncommit(double shrink_before, size_t shrink_until) {
  static const char *msg = "Concurrent uncommit";
  ShenandoahConcurrentPhase gc_phase(msg, ShenandoahPhaseTimings::conc_uncommit, true /* log_heap_usage */);
  EventMark em("%s", msg);

  op_uncommit(shrink_before, shrink_until);
}

void ShenandoahHeap::try_inject_alloc_failure() {
  if (ShenandoahAllocFailureALot && !cancelled_gc() && ((os::random() % 1000) > 950)) {
    _inject_alloc_failure.set();
    os::naked_short_sleep(1);
    if (cancelled_gc()) {
      log_info(gc)("Allocation failure was successfully injected");
    }
  }
}

bool ShenandoahHeap::should_inject_alloc_failure() {
  return _inject_alloc_failure.is_set() && _inject_alloc_failure.try_unset();
}

void ShenandoahHeap::initialize_serviceability() {
  _memory_pool = new ShenandoahMemoryPool(this);
  _cycle_memory_manager.add_pool(_memory_pool);
  _stw_memory_manager.add_pool(_memory_pool);
}

GrowableArray<GCMemoryManager*> ShenandoahHeap::memory_managers() {
  GrowableArray<GCMemoryManager*> memory_managers(2);
  memory_managers.append(&_cycle_memory_manager);
  memory_managers.append(&_stw_memory_manager);
  return memory_managers;
}

GrowableArray<MemoryPool*> ShenandoahHeap::memory_pools() {
  GrowableArray<MemoryPool*> memory_pools(1);
  memory_pools.append(_memory_pool);
  return memory_pools;
}

MemoryUsage ShenandoahHeap::memory_usage() {
  return _memory_pool->get_memory_usage();
}

ShenandoahRegionIterator::ShenandoahRegionIterator() :
  _heap(ShenandoahHeap::heap()),
  _index(0) {}

ShenandoahRegionIterator::ShenandoahRegionIterator(ShenandoahHeap* heap) :
  _heap(heap),
  _index(0) {}

void ShenandoahRegionIterator::reset() {
  _index = 0;
}

bool ShenandoahRegionIterator::has_next() const {
  return _index < _heap->num_regions();
}

char ShenandoahHeap::gc_state() const {
  return _gc_state.raw_value();
}

void ShenandoahHeap::deduplicate_string(oop str) {
  assert(java_lang_String::is_instance(str), "invariant");

  if (ShenandoahStringDedup::is_enabled()) {
    ShenandoahStringDedup::deduplicate(str);
  }
}

ShenandoahLiveData* ShenandoahHeap::get_liveness_cache(uint worker_id) {
#ifdef ASSERT
  assert(_liveness_cache != NULL, "sanity");
  assert(worker_id < _max_workers, "sanity");
  for (uint i = 0; i < num_regions(); i++) {
    assert(_liveness_cache[worker_id][i] == 0, "liveness cache should be empty");
  }
#endif
  return _liveness_cache[worker_id];
}

void ShenandoahHeap::flush_liveness_cache(uint worker_id) {
  assert(worker_id < _max_workers, "sanity");
  assert(_liveness_cache != NULL, "sanity");
  ShenandoahLiveData* ld = _liveness_cache[worker_id];

  for (uint i = 0; i < num_regions(); i++) {
    ShenandoahLiveData live = ld[i];
    if (live > 0) {
      ShenandoahHeapRegion* r = get_region(i);
      r->increase_live_data_gc_words(live);
      ld[i] = 0;
    }
  }
}

void ShenandoahHeap::purge_old_satb_buffers(bool abandon) {
  ((ShenandoahOldGeneration*)_old_generation)->purge_satb_buffers(abandon);
}

template<>
void ShenandoahGenerationRegionClosure<YOUNG>::heap_region_do(ShenandoahHeapRegion* region) {
  // Visit young and free regions
  if (region->affiliation() != OLD_GENERATION) {
    _cl->heap_region_do(region);
  }
}

template<>
void ShenandoahGenerationRegionClosure<OLD>::heap_region_do(ShenandoahHeapRegion* region) {
  // Visit old and free regions
  if (region->affiliation() != YOUNG_GENERATION) {
    _cl->heap_region_do(region);
  }
}

template<>
void ShenandoahGenerationRegionClosure<GLOBAL>::heap_region_do(ShenandoahHeapRegion* region) {
  _cl->heap_region_do(region);
}

// Assure that the remember set has a dirty card everywhere there is an interesting pointer.
// This examines the read_card_table between bottom() and top() since all PLABS are retired
// before the safepoint for init_mark.  Actually, we retire them before update-references and don't
// restore them until the start of evacuation.
void ShenandoahHeap::verify_rem_set_at_mark() {
  shenandoah_assert_safepoint();
  assert(mode()->is_generational(), "Only verify remembered set for generational operational modes");

  ShenandoahRegionIterator iterator;
  RememberedScanner* scanner = card_scan();
  ShenandoahVerifyRemSetClosure check_interesting_pointers(true);
  ShenandoahMarkingContext* ctx;

<<<<<<< HEAD
  if (doing_mixed_evacuations() || active_generation()->generation_mode() == GLOBAL) {
    ctx = complete_marking_context();
=======
  log_debug(gc)("Verifying remembered set at %s mark", doing_mixed_evacuations()? "mixed": "young");

  if (doing_mixed_evacuations()) {
    ctx = mark_context;
>>>>>>> 4d100619
  } else {
    ctx = nullptr;
  }

  while (iterator.has_next()) {
    ShenandoahHeapRegion* r = iterator.next();
    if (r == nullptr)
      break;
    if (r->is_old()) {
      HeapWord* obj_addr = r->bottom();
      if (r->is_humongous_start()) {
        oop obj = oop(obj_addr);
        if (!ctx || ctx->is_marked(obj)) {
          // For humongous objects, the typical object is an array, so the following checks may be overkill
          // For regular objects (not object arrays), if the card holding the start of the object is dirty,
          // we do not need to verify that cards spanning interesting pointers within this object are dirty.
          if (!scanner->is_card_dirty(obj_addr) || obj->is_objArray()) {
            obj->oop_iterate(&check_interesting_pointers);
          }
          // else, object's start is marked dirty and obj is not an objArray, so any interesting pointers are covered
        }
        // else, this humongous object is not marked so no need to verify its internal pointers
        if (!scanner->verify_registration(obj_addr, ctx)) {
          ShenandoahAsserts::print_failure(ShenandoahAsserts::_safe_all, obj, obj_addr, NULL,
                                          "Verify init-mark remembered set violation", "object not properly registered", __FILE__, __LINE__);
        }
      } else if (!r->is_humongous()) {
        HeapWord* t = r->top();
        while (obj_addr < t) {
          oop obj = oop(obj_addr);
          // ctx->is_marked() returns true if mark bit set (TAMS not relevant here)
          if (!ctx || ctx->is_marked(obj)) {
            // For regular objects (not object arrays), if the card holding the start of the object is dirty,
            // we do not need to verify that cards spanning interesting pointers within this object are dirty.
            if (!scanner->is_card_dirty(obj_addr) || obj->is_objArray()) {
              obj->oop_iterate(&check_interesting_pointers);
            }
            // else, object's start is marked dirty and obj is not an objArray, so any interesting pointers are covered
            if (!scanner->verify_registration(obj_addr, ctx)) {
              ShenandoahAsserts::print_failure(ShenandoahAsserts::_safe_all, obj, obj_addr, NULL,
                                            "Verify init-mark remembered set violation", "object not properly registered", __FILE__, __LINE__);
            }
            obj_addr += obj->size();
          } // Else, this object is not live so we don't verify dirty cards contained therein.

          if (ctx) {
            // TAMS not relevant here
            obj_addr = ctx->get_next_marked_addr(obj_addr, t);
          } else {
            obj_addr += obj->size();
          }
        }
      } // else, we ignore humongous continuation region
    } // else, this is not an OLD region so we ignore it
  } // all regions have been processed
}

void ShenandoahHeap::help_verify_region_rem_set(ShenandoahHeapRegion* r, ShenandoahMarkingContext* ctx, HeapWord* from,
                                                HeapWord* top, HeapWord* registration_watermark, const char* message) {
  RememberedScanner* scanner = card_scan();
  ShenandoahVerifyRemSetClosure check_interesting_pointers(false);

  HeapWord* obj_addr = from;
  if (r->is_humongous_start()) {
    oop obj = cast_to_oop(obj_addr);
    if (!ctx || ctx->is_marked(obj)) {
      size_t card_index = scanner->card_index_for_addr(obj_addr);
      // For humongous objects, the typical object is an array, so the following checks may be overkill
      // For regular objects (not object arrays), if the card holding the start of the object is dirty,
      // we do not need to verify that cards spanning interesting pointers within this object are dirty.
      if (!scanner->is_write_card_dirty(card_index) || obj->is_objArray()) {
        obj->oop_iterate(&check_interesting_pointers);
      }
      // else, object's start is marked dirty and obj is not an objArray, so any interesting pointers are covered
    }
    // else, this humongous object is not live so no need to verify its internal pointers

    if ((obj_addr < registration_watermark) && !scanner->verify_registration(obj_addr, obj->size())) {
      ShenandoahAsserts::print_failure(ShenandoahAsserts::_safe_all, obj, obj_addr, NULL, message,
                                       "object not properly registered", __FILE__, __LINE__);
    }
  } else if (!r->is_humongous()) {
    while (obj_addr < top) {
      oop obj = cast_to_oop(obj_addr);
      // ctx->is_marked() returns true if mark bit set or if obj above TAMS.
      if (!ctx || ctx->is_marked(obj)) {
        size_t card_index = scanner->card_index_for_addr(obj_addr);
        // For regular objects (not object arrays), if the card holding the start of the object is dirty,
        // we do not need to verify that cards spanning interesting pointers within this object are dirty.
        if (!scanner->is_write_card_dirty(card_index) || obj->is_objArray()) {
          obj->oop_iterate(&check_interesting_pointers);
        }
        // else, object's start is marked dirty and obj is not an objArray, so any interesting pointers are covered

        if ((obj_addr < registration_watermark) && !scanner->verify_registration(obj_addr, obj->size())) {
          ShenandoahAsserts::print_failure(ShenandoahAsserts::_safe_all, obj, obj_addr, NULL, message,
                                           "object not properly registered", __FILE__, __LINE__);
        }
      } // Else, this object is not live so we don't verify dirty cards contained therein.

      if (ctx) {
        ShenandoahHeapRegion* r = heap_region_containing(obj_addr);
        HeapWord* tams = ctx->top_at_mark_start(r);
        if (obj_addr >= tams) {
          obj_addr += obj->size();
        } else {
          obj_addr = ctx->get_next_marked_addr(obj_addr, tams);
        }
      } else {
        obj_addr += obj->size();
      }
    }
  }
}

void ShenandoahHeap::verify_rem_set_after_full_gc() {
  shenandoah_assert_safepoint();
  assert(mode()->is_generational(), "Only verify remembered set for generational operational modes");

  ShenandoahRegionIterator iterator;

  while (iterator.has_next()) {
    ShenandoahHeapRegion* r = iterator.next();
    if (r == nullptr)
      break;
    if (r->is_old() && !r->is_cset()) {
      help_verify_region_rem_set(r, nullptr, r->bottom(), r->top(), r->top(), "Remembered set violation at end of Full GC");
    }
  }
}

// Assure that the remember set has a dirty card everywhere there is an interesting pointer.  Even though
// the update-references scan of remembered set only examines cards up to update_watermark, the remembered
// set should be valid through top.  This examines the write_card_table between bottom() and top() because
// all PLABS are retired immediately before the start of update refs.
void ShenandoahHeap::verify_rem_set_at_update_ref() {
  shenandoah_assert_safepoint();
  assert(mode()->is_generational(), "Only verify remembered set for generational operational modes");

  ShenandoahRegionIterator iterator;
<<<<<<< HEAD
  RememberedScanner* scanner = card_scan();
  ShenandoahVerifyRemSetClosure check_interesting_pointers(false);
  ShenandoahMarkingContext* ctx;

  if (doing_mixed_evacuations() || active_generation()->generation_mode() == GLOBAL) {
    ctx = complete_marking_context();
=======
  ShenandoahMarkingContext* ctx;

  if (doing_mixed_evacuations()) {
    ctx = marking_context();
>>>>>>> 4d100619
  } else {
    ctx = nullptr;
  }

  while (iterator.has_next()) {
    ShenandoahHeapRegion* r = iterator.next();
    if (r == nullptr)
      break;
    if (r->is_old() && !r->is_cset()) {
<<<<<<< HEAD
      HeapWord* obj_addr = r->bottom();
      if (r->is_humongous_start()) {
        oop obj = oop(obj_addr);
        if (!ctx || ctx->is_marked(obj)) {
          size_t card_index = scanner->card_index_for_addr(obj_addr);
          // For humongous objects, the typical object is an array, so the following checks may be overkill
          // For regular objects (not object arrays), if the card holding the start of the object is dirty,
          // we do not need to verify that cards spanning interesting pointers within this object are dirty.
          if (!scanner->is_write_card_dirty(card_index) || obj->is_objArray()) {
            obj->oop_iterate(&check_interesting_pointers);
          }
          // else, object's start is marked dirty and obj is not an objArray, so any interesting pointers are covered
        }
        // else, this humongous object is not live so no need to verify its internal pointers
        if (!scanner->verify_registration(obj_addr, ctx)) {
          ShenandoahAsserts::print_failure(ShenandoahAsserts::_safe_all, obj, obj_addr, NULL,
                                          "Verify init-update-references remembered set violation", "object not properly registered", __FILE__, __LINE__);
        }
      } else if (!r->is_humongous()) {
        HeapWord* t = r->get_update_watermark();
        while (obj_addr < t) {
          oop obj = oop(obj_addr);
          // ctx->is_marked() returns true if mark bit set or if obj above TAMS.
          if (!ctx || ctx->is_marked(obj)) {
            size_t card_index = scanner->card_index_for_addr(obj_addr);
            // For regular objects (not object arrays), if the card holding the start of the object is dirty,
            // we do not need to verify that cards spanning interesting pointers within this object are dirty.
            if (!scanner->is_write_card_dirty(card_index) || obj->is_objArray()) {
              obj->oop_iterate(&check_interesting_pointers);
            }
            // else, object's start is marked dirty and obj is not an objArray, so any interesting pointers are covered
            if (!scanner->verify_registration(obj_addr, ctx)) {
              ShenandoahAsserts::print_failure(ShenandoahAsserts::_safe_all, obj, obj_addr, NULL,
                                               "Verify init-update-references remembered set violation", "object not properly registered", __FILE__, __LINE__);
            }
            obj_addr += obj->size();
          } else {
            // This object is not live so we don't verify dirty cards contained therein
            ShenandoahHeapRegion* r = heap_region_containing(obj_addr);
            HeapWord* tams = ctx->top_at_mark_start(r);
            if (obj_addr >= tams) {
              obj_addr += obj->size();
            } else {
              obj_addr = ctx->get_next_marked_addr(obj_addr, tams);
            }
          }
        }
        // Update references only cares about remembered set below update_watermark, but entire remset should be valid
        // We're at safepoint and all LABs have been flushed, so we can parse all the way to top().
        t = r->top();
        while (obj_addr < t) {
          oop obj = oop(obj_addr);
          // ctx->is_marked() returns true if mark bit set or if obj above TAMS.
          if (!ctx || ctx->is_marked(obj)) {
            size_t card_index = scanner->card_index_for_addr(obj_addr);
            // For regular objects (not object arrays), if the card holding the start of the object is dirty,
            // we do not need to verify that cards spanning interesting pointers within this object are dirty.
            if (!scanner->is_write_card_dirty(card_index) || obj->is_objArray()) {
              obj->oop_iterate(&check_interesting_pointers);
            }
            // else, object's start is marked dirty and obj is not an objArray, so any interesting pointers are covered
            if (!scanner->verify_registration(obj_addr, ctx)) {
              ShenandoahAsserts::print_failure(ShenandoahAsserts::_safe_all, obj, obj_addr, NULL,
                                               "Verify init-update-references remembered set violation", "object not properly registered", __FILE__, __LINE__);
            }
            obj_addr += obj->size();
          } else {
            // This object is not live so we don't verify dirty cards contained therein
            ShenandoahHeapRegion* r = heap_region_containing(obj_addr);
            HeapWord* tams = ctx->top_at_mark_start(r);
            if (obj_addr >= tams) {
              obj_addr += obj->size();
            } else {
              obj_addr = ctx->get_next_marked_addr(obj_addr, tams);
            }
          }
        }
      }
    } // else, we don't care about this region
=======
      help_verify_region_rem_set(r, ctx, r->bottom(), r->top(), r->get_update_watermark(),
                                 "Remembered set violation at init-update-references");
    }
>>>>>>> 4d100619
  }
}<|MERGE_RESOLUTION|>--- conflicted
+++ resolved
@@ -2602,15 +2602,10 @@
   ShenandoahVerifyRemSetClosure check_interesting_pointers(true);
   ShenandoahMarkingContext* ctx;
 
-<<<<<<< HEAD
+  log_debug(gc)("Verifying remembered set at %s mark", doing_mixed_evacuations()? "mixed": "young");
+
   if (doing_mixed_evacuations() || active_generation()->generation_mode() == GLOBAL) {
     ctx = complete_marking_context();
-=======
-  log_debug(gc)("Verifying remembered set at %s mark", doing_mixed_evacuations()? "mixed": "young");
-
-  if (doing_mixed_evacuations()) {
-    ctx = mark_context;
->>>>>>> 4d100619
   } else {
     ctx = nullptr;
   }
@@ -2641,7 +2636,7 @@
         HeapWord* t = r->top();
         while (obj_addr < t) {
           oop obj = oop(obj_addr);
-          // ctx->is_marked() returns true if mark bit set (TAMS not relevant here)
+          // ctx->is_marked() returns true if mark bit set or if obj above TAMS.
           if (!ctx || ctx->is_marked(obj)) {
             // For regular objects (not object arrays), if the card holding the start of the object is dirty,
             // we do not need to verify that cards spanning interesting pointers within this object are dirty.
@@ -2652,162 +2647,6 @@
             if (!scanner->verify_registration(obj_addr, ctx)) {
               ShenandoahAsserts::print_failure(ShenandoahAsserts::_safe_all, obj, obj_addr, NULL,
                                             "Verify init-mark remembered set violation", "object not properly registered", __FILE__, __LINE__);
-            }
-            obj_addr += obj->size();
-          } // Else, this object is not live so we don't verify dirty cards contained therein.
-
-          if (ctx) {
-            // TAMS not relevant here
-            obj_addr = ctx->get_next_marked_addr(obj_addr, t);
-          } else {
-            obj_addr += obj->size();
-          }
-        }
-      } // else, we ignore humongous continuation region
-    } // else, this is not an OLD region so we ignore it
-  } // all regions have been processed
-}
-
-void ShenandoahHeap::help_verify_region_rem_set(ShenandoahHeapRegion* r, ShenandoahMarkingContext* ctx, HeapWord* from,
-                                                HeapWord* top, HeapWord* registration_watermark, const char* message) {
-  RememberedScanner* scanner = card_scan();
-  ShenandoahVerifyRemSetClosure check_interesting_pointers(false);
-
-  HeapWord* obj_addr = from;
-  if (r->is_humongous_start()) {
-    oop obj = cast_to_oop(obj_addr);
-    if (!ctx || ctx->is_marked(obj)) {
-      size_t card_index = scanner->card_index_for_addr(obj_addr);
-      // For humongous objects, the typical object is an array, so the following checks may be overkill
-      // For regular objects (not object arrays), if the card holding the start of the object is dirty,
-      // we do not need to verify that cards spanning interesting pointers within this object are dirty.
-      if (!scanner->is_write_card_dirty(card_index) || obj->is_objArray()) {
-        obj->oop_iterate(&check_interesting_pointers);
-      }
-      // else, object's start is marked dirty and obj is not an objArray, so any interesting pointers are covered
-    }
-    // else, this humongous object is not live so no need to verify its internal pointers
-
-    if ((obj_addr < registration_watermark) && !scanner->verify_registration(obj_addr, obj->size())) {
-      ShenandoahAsserts::print_failure(ShenandoahAsserts::_safe_all, obj, obj_addr, NULL, message,
-                                       "object not properly registered", __FILE__, __LINE__);
-    }
-  } else if (!r->is_humongous()) {
-    while (obj_addr < top) {
-      oop obj = cast_to_oop(obj_addr);
-      // ctx->is_marked() returns true if mark bit set or if obj above TAMS.
-      if (!ctx || ctx->is_marked(obj)) {
-        size_t card_index = scanner->card_index_for_addr(obj_addr);
-        // For regular objects (not object arrays), if the card holding the start of the object is dirty,
-        // we do not need to verify that cards spanning interesting pointers within this object are dirty.
-        if (!scanner->is_write_card_dirty(card_index) || obj->is_objArray()) {
-          obj->oop_iterate(&check_interesting_pointers);
-        }
-        // else, object's start is marked dirty and obj is not an objArray, so any interesting pointers are covered
-
-        if ((obj_addr < registration_watermark) && !scanner->verify_registration(obj_addr, obj->size())) {
-          ShenandoahAsserts::print_failure(ShenandoahAsserts::_safe_all, obj, obj_addr, NULL, message,
-                                           "object not properly registered", __FILE__, __LINE__);
-        }
-      } // Else, this object is not live so we don't verify dirty cards contained therein.
-
-      if (ctx) {
-        ShenandoahHeapRegion* r = heap_region_containing(obj_addr);
-        HeapWord* tams = ctx->top_at_mark_start(r);
-        if (obj_addr >= tams) {
-          obj_addr += obj->size();
-        } else {
-          obj_addr = ctx->get_next_marked_addr(obj_addr, tams);
-        }
-      } else {
-        obj_addr += obj->size();
-      }
-    }
-  }
-}
-
-void ShenandoahHeap::verify_rem_set_after_full_gc() {
-  shenandoah_assert_safepoint();
-  assert(mode()->is_generational(), "Only verify remembered set for generational operational modes");
-
-  ShenandoahRegionIterator iterator;
-
-  while (iterator.has_next()) {
-    ShenandoahHeapRegion* r = iterator.next();
-    if (r == nullptr)
-      break;
-    if (r->is_old() && !r->is_cset()) {
-      help_verify_region_rem_set(r, nullptr, r->bottom(), r->top(), r->top(), "Remembered set violation at end of Full GC");
-    }
-  }
-}
-
-// Assure that the remember set has a dirty card everywhere there is an interesting pointer.  Even though
-// the update-references scan of remembered set only examines cards up to update_watermark, the remembered
-// set should be valid through top.  This examines the write_card_table between bottom() and top() because
-// all PLABS are retired immediately before the start of update refs.
-void ShenandoahHeap::verify_rem_set_at_update_ref() {
-  shenandoah_assert_safepoint();
-  assert(mode()->is_generational(), "Only verify remembered set for generational operational modes");
-
-  ShenandoahRegionIterator iterator;
-<<<<<<< HEAD
-  RememberedScanner* scanner = card_scan();
-  ShenandoahVerifyRemSetClosure check_interesting_pointers(false);
-  ShenandoahMarkingContext* ctx;
-
-  if (doing_mixed_evacuations() || active_generation()->generation_mode() == GLOBAL) {
-    ctx = complete_marking_context();
-=======
-  ShenandoahMarkingContext* ctx;
-
-  if (doing_mixed_evacuations()) {
-    ctx = marking_context();
->>>>>>> 4d100619
-  } else {
-    ctx = nullptr;
-  }
-
-  while (iterator.has_next()) {
-    ShenandoahHeapRegion* r = iterator.next();
-    if (r == nullptr)
-      break;
-    if (r->is_old() && !r->is_cset()) {
-<<<<<<< HEAD
-      HeapWord* obj_addr = r->bottom();
-      if (r->is_humongous_start()) {
-        oop obj = oop(obj_addr);
-        if (!ctx || ctx->is_marked(obj)) {
-          size_t card_index = scanner->card_index_for_addr(obj_addr);
-          // For humongous objects, the typical object is an array, so the following checks may be overkill
-          // For regular objects (not object arrays), if the card holding the start of the object is dirty,
-          // we do not need to verify that cards spanning interesting pointers within this object are dirty.
-          if (!scanner->is_write_card_dirty(card_index) || obj->is_objArray()) {
-            obj->oop_iterate(&check_interesting_pointers);
-          }
-          // else, object's start is marked dirty and obj is not an objArray, so any interesting pointers are covered
-        }
-        // else, this humongous object is not live so no need to verify its internal pointers
-        if (!scanner->verify_registration(obj_addr, ctx)) {
-          ShenandoahAsserts::print_failure(ShenandoahAsserts::_safe_all, obj, obj_addr, NULL,
-                                          "Verify init-update-references remembered set violation", "object not properly registered", __FILE__, __LINE__);
-        }
-      } else if (!r->is_humongous()) {
-        HeapWord* t = r->get_update_watermark();
-        while (obj_addr < t) {
-          oop obj = oop(obj_addr);
-          // ctx->is_marked() returns true if mark bit set or if obj above TAMS.
-          if (!ctx || ctx->is_marked(obj)) {
-            size_t card_index = scanner->card_index_for_addr(obj_addr);
-            // For regular objects (not object arrays), if the card holding the start of the object is dirty,
-            // we do not need to verify that cards spanning interesting pointers within this object are dirty.
-            if (!scanner->is_write_card_dirty(card_index) || obj->is_objArray()) {
-              obj->oop_iterate(&check_interesting_pointers);
-            }
-            // else, object's start is marked dirty and obj is not an objArray, so any interesting pointers are covered
-            if (!scanner->verify_registration(obj_addr, ctx)) {
-              ShenandoahAsserts::print_failure(ShenandoahAsserts::_safe_all, obj, obj_addr, NULL,
-                                               "Verify init-update-references remembered set violation", "object not properly registered", __FILE__, __LINE__);
             }
             obj_addr += obj->size();
           } else {
@@ -2821,42 +2660,107 @@
             }
           }
         }
-        // Update references only cares about remembered set below update_watermark, but entire remset should be valid
-        // We're at safepoint and all LABs have been flushed, so we can parse all the way to top().
-        t = r->top();
-        while (obj_addr < t) {
-          oop obj = oop(obj_addr);
-          // ctx->is_marked() returns true if mark bit set or if obj above TAMS.
-          if (!ctx || ctx->is_marked(obj)) {
-            size_t card_index = scanner->card_index_for_addr(obj_addr);
-            // For regular objects (not object arrays), if the card holding the start of the object is dirty,
-            // we do not need to verify that cards spanning interesting pointers within this object are dirty.
-            if (!scanner->is_write_card_dirty(card_index) || obj->is_objArray()) {
-              obj->oop_iterate(&check_interesting_pointers);
-            }
-            // else, object's start is marked dirty and obj is not an objArray, so any interesting pointers are covered
-            if (!scanner->verify_registration(obj_addr, ctx)) {
-              ShenandoahAsserts::print_failure(ShenandoahAsserts::_safe_all, obj, obj_addr, NULL,
-                                               "Verify init-update-references remembered set violation", "object not properly registered", __FILE__, __LINE__);
-            }
-            obj_addr += obj->size();
-          } else {
-            // This object is not live so we don't verify dirty cards contained therein
-            ShenandoahHeapRegion* r = heap_region_containing(obj_addr);
-            HeapWord* tams = ctx->top_at_mark_start(r);
-            if (obj_addr >= tams) {
-              obj_addr += obj->size();
-            } else {
-              obj_addr = ctx->get_next_marked_addr(obj_addr, tams);
-            }
-          }
+      } // else, we ignore humongous continuation region
+    } // else, this is not an OLD region so we ignore it
+  } // all regions have been processed
+}
+
+void ShenandoahHeap::help_verify_region_rem_set(ShenandoahHeapRegion* r, ShenandoahMarkingContext* ctx, HeapWord* from,
+                                                HeapWord* top, HeapWord* registration_watermark, const char* message) {
+  RememberedScanner* scanner = card_scan();
+  ShenandoahVerifyRemSetClosure check_interesting_pointers(false);
+
+  HeapWord* obj_addr = from;
+  if (r->is_humongous_start()) {
+    oop obj = cast_to_oop(obj_addr);
+    if (!ctx || ctx->is_marked(obj)) {
+      size_t card_index = scanner->card_index_for_addr(obj_addr);
+      // For humongous objects, the typical object is an array, so the following checks may be overkill
+      // For regular objects (not object arrays), if the card holding the start of the object is dirty,
+      // we do not need to verify that cards spanning interesting pointers within this object are dirty.
+      if (!scanner->is_write_card_dirty(card_index) || obj->is_objArray()) {
+        obj->oop_iterate(&check_interesting_pointers);
+      }
+      // else, object's start is marked dirty and obj is not an objArray, so any interesting pointers are covered
+    }
+    // else, this humongous object is not live so no need to verify its internal pointers
+
+    if ((obj_addr < registration_watermark) && !scanner->verify_registration(obj_addr, ctx)) {
+      ShenandoahAsserts::print_failure(ShenandoahAsserts::_safe_all, obj, obj_addr, NULL, message,
+                                       "object not properly registered", __FILE__, __LINE__);
+    }
+  } else if (!r->is_humongous()) {
+    while (obj_addr < top) {
+      oop obj = cast_to_oop(obj_addr);
+      // ctx->is_marked() returns true if mark bit set or if obj above TAMS.
+      if (!ctx || ctx->is_marked(obj)) {
+        size_t card_index = scanner->card_index_for_addr(obj_addr);
+        // For regular objects (not object arrays), if the card holding the start of the object is dirty,
+        // we do not need to verify that cards spanning interesting pointers within this object are dirty.
+        if (!scanner->is_write_card_dirty(card_index) || obj->is_objArray()) {
+          obj->oop_iterate(&check_interesting_pointers);
+        }
+        // else, object's start is marked dirty and obj is not an objArray, so any interesting pointers are covered
+
+        if ((obj_addr < registration_watermark) && !scanner->verify_registration(obj_addr, ctx)) {
+          ShenandoahAsserts::print_failure(ShenandoahAsserts::_safe_all, obj, obj_addr, NULL, message,
+                                           "object not properly registered", __FILE__, __LINE__);
+        }
+        obj_addr += obj->size();
+      } else {
+        // This object is not live so we don't verify dirty cards contained therein
+        ShenandoahHeapRegion* r = heap_region_containing(obj_addr);
+        HeapWord* tams = ctx->top_at_mark_start(r);
+        if (obj_addr >= tams) {
+          obj_addr += obj->size();
+        } else {
+          obj_addr = ctx->get_next_marked_addr(obj_addr, tams);
         }
       }
-    } // else, we don't care about this region
-=======
+    }
+  }
+}
+
+void ShenandoahHeap::verify_rem_set_after_full_gc() {
+  shenandoah_assert_safepoint();
+  assert(mode()->is_generational(), "Only verify remembered set for generational operational modes");
+
+  ShenandoahRegionIterator iterator;
+
+  while (iterator.has_next()) {
+    ShenandoahHeapRegion* r = iterator.next();
+    if (r == nullptr)
+      break;
+    if (r->is_old() && !r->is_cset()) {
+      help_verify_region_rem_set(r, nullptr, r->bottom(), r->top(), r->top(), "Remembered set violation at end of Full GC");
+    }
+  }
+}
+
+// Assure that the remember set has a dirty card everywhere there is an interesting pointer.  Even though
+// the update-references scan of remembered set only examines cards up to update_watermark, the remembered
+// set should be valid through top.  This examines the write_card_table between bottom() and top() because
+// all PLABS are retired immediately before the start of update refs.
+void ShenandoahHeap::verify_rem_set_at_update_ref() {
+  shenandoah_assert_safepoint();
+  assert(mode()->is_generational(), "Only verify remembered set for generational operational modes");
+
+  ShenandoahRegionIterator iterator;
+  ShenandoahMarkingContext* ctx;
+
+  if (doing_mixed_evacuations() || active_generation()->generation_mode() == GLOBAL) {
+    ctx = complete_marking_context();
+  } else {
+    ctx = nullptr;
+  }
+
+  while (iterator.has_next()) {
+    ShenandoahHeapRegion* r = iterator.next();
+    if (r == nullptr)
+      break;
+    if (r->is_old() && !r->is_cset()) {
       help_verify_region_rem_set(r, ctx, r->bottom(), r->top(), r->get_update_watermark(),
                                  "Remembered set violation at init-update-references");
     }
->>>>>>> 4d100619
   }
 }
--- conflicted
+++ resolved
@@ -803,7 +803,6 @@
     // Has to be done after cset selection
     heap->prepare_concurrent_roots();
 
-<<<<<<< HEAD
     if (heap->mode()->is_generational()) {
       ShenandoahGeneration* young_gen = heap->young_generation();
       size_t humongous_regions_promoted = heap->get_promotable_humongous_regions();
@@ -818,10 +817,8 @@
       if (!heap->collection_set()->is_empty() || (humongous_regions_promoted + regular_regions_promoted_in_place > 0)) {
         // Even if the collection set is empty, we need to do evacuation if there are regions to be promoted in place.
         // Concurrent evacuation takes responsibility for registering objects and setting the remembered set cards to dirty.
-#ifdef KELVIN_EVAC_CHOICE
-        log_info(gc, ergo)(" starting to evacuate");
-#endif
-        LogTarget(Info, gc, ergo) lt;
+
+        LogTarget(Debug, gc, cset) lt;
         if (lt.is_enabled()) {
           ResourceMark rm;
           LogStream ls(lt);
@@ -866,50 +863,6 @@
         if (VerifyAfterGC) {
           Universe::verify();
         }
-=======
-    if (!heap->collection_set()->is_empty()) {
-      LogTarget(Debug, gc, cset) lt;
-      if (lt.is_enabled()) {
-        ResourceMark rm;
-        LogStream ls(lt);
-        heap->collection_set()->print_on(&ls);
-      }
-
-      if (ShenandoahVerify) {
-        heap->verifier()->verify_before_evacuation();
-      }
-
-      heap->set_evacuation_in_progress(true);
-      // From here on, we need to update references.
-      heap->set_has_forwarded_objects(true);
-
-      // Verify before arming for concurrent processing.
-      // Otherwise, verification can trigger stack processing.
-      if (ShenandoahVerify) {
-        heap->verifier()->verify_during_evacuation();
-      }
-
-      // Arm nmethods/stack for concurrent processing
-      ShenandoahCodeRoots::arm_nmethods();
-      ShenandoahStackWatermark::change_epoch_id();
-
-      if (heap->mode()->is_generational()) {
-        // Calculate the temporary evacuation allowance supplement to young-gen memory capacity (for allocations
-        // and young-gen evacuations).
-        size_t young_available = heap->young_generation()->adjust_available(heap->get_alloc_supplement_reserve());
-        // old_available is memory that can hold promotions and evacuations.  Subtract out the memory that is being
-        // loaned for young-gen allocations or evacuations.
-        size_t old_available = heap->old_generation()->adjust_available(-heap->get_alloc_supplement_reserve());
-
-        log_info(gc, ergo)("After generational memory budget adjustments, old available: " SIZE_FORMAT
-                           "%s, young_available: " SIZE_FORMAT "%s",
-                           byte_size_in_proper_unit(old_available), proper_unit_for_byte_size(old_available),
-                           byte_size_in_proper_unit(young_available), proper_unit_for_byte_size(young_available));
-      }
-
-      if (ShenandoahPacing) {
-        heap->pacer()->setup_for_evac();
->>>>>>> d0e1f519
       }
     } else {
       // Not is_generational()

--- conflicted
+++ resolved
@@ -89,13 +89,8 @@
 
   size_t live_cset = 0;
   for (size_t idx = 0; idx < size; idx++) {
-<<<<<<< HEAD
-    ShenandoahHeapRegion* r = data[idx]._region;
+    ShenandoahHeapRegion* r = data[idx].get_region();
     size_t new_cset = live_cset + r->get_live_data_words() * HeapWordSize;
-=======
-    ShenandoahHeapRegion* r = data[idx].get_region();
-    size_t new_cset = live_cset + r->get_live_data_bytes();
->>>>>>> 07c540d9
     if (new_cset < max_cset && r->garbage() > threshold) {
       live_cset = new_cset;
       cset->add_region(r);

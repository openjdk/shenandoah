--- conflicted
+++ resolved
@@ -27,7 +27,7 @@
 
 #include "gc/shared/gcCause.hpp"
 #include "gc/shenandoah/heuristics/shenandoahHeuristics.hpp"
-#include "gc/shenandoah/heuristics/shenandoahHeapStats.hpp"
+#include "gc/shenandoah/heuristics/shenandoahSpaceInfo.hpp"
 #include "gc/shenandoah/heuristics/shenandoahAdaptiveHeuristics.hpp"
 #include "gc/shenandoah/shenandoahCollectionSet.hpp"
 #include "gc/shenandoah/shenandoahCollectorPolicy.hpp"
@@ -60,14 +60,8 @@
 const double ShenandoahAdaptiveHeuristics::MINIMUM_CONFIDENCE = 0.319; // 25%
 const double ShenandoahAdaptiveHeuristics::MAXIMUM_CONFIDENCE = 3.291; // 99.9%
 
-<<<<<<< HEAD
-ShenandoahAdaptiveHeuristics::ShenandoahAdaptiveHeuristics(ShenandoahHeapStats* heap_stats) :
-  ShenandoahHeuristics(),
-  _heap_stats(heap_stats),
-=======
 ShenandoahAdaptiveHeuristics::ShenandoahAdaptiveHeuristics(ShenandoahSpaceInfo* space_info) :
   ShenandoahHeuristics(space_info),
->>>>>>> bfa76dff
   _margin_of_error_sd(ShenandoahAdaptiveInitialConfidence),
   _spike_threshold_sd(ShenandoahAdaptiveInitialSpikeThreshold),
   _last_trigger(OTHER),
@@ -141,11 +135,7 @@
 void ShenandoahAdaptiveHeuristics::record_success_concurrent(bool abbreviated) {
   ShenandoahHeuristics::record_success_concurrent(abbreviated);
 
-<<<<<<< HEAD
-  size_t available = _heap_stats->available();
-=======
   size_t available = _space_info->available();
->>>>>>> bfa76dff
 
   double z_score = 0.0;
   double available_sd = _available.sd();
@@ -153,7 +143,7 @@
     double available_avg = _available.avg();
     z_score = (double(available) - available_avg) / available_sd;
     log_debug(gc, ergo)("%s Available: " SIZE_FORMAT " %sB, z-score=%.3f. Average available: %.1f %sB +/- %.1f %sB.",
-                        _heap_stats->name(),
+                        _space_info->name(),
                         byte_size_in_proper_unit(available), proper_unit_for_byte_size(available),
                         z_score,
                         byte_size_in_proper_unit(available_avg), proper_unit_for_byte_size(available_avg),
@@ -216,20 +206,13 @@
 }
 
 bool ShenandoahAdaptiveHeuristics::should_start_gc() {
-<<<<<<< HEAD
-  size_t capacity = _heap_stats->soft_max_capacity();
-  size_t available = _heap_stats->soft_available();
-  size_t allocated = _heap_stats->bytes_allocated_since_gc_start();
-=======
-  size_t max_capacity = _space_info->max_capacity();
   size_t capacity = _space_info->soft_max_capacity();
-  size_t available = _space_info->available();
+  size_t available = _space_info->soft_available();
   size_t allocated = _space_info->bytes_allocated_since_gc_start();
->>>>>>> bfa76dff
 
   log_debug(gc)("should_start_gc (%s)? available: " SIZE_FORMAT ", soft_max_capacity: " SIZE_FORMAT
                 ", allocated: " SIZE_FORMAT,
-                _heap_stats->name(), available, capacity, allocated);
+                _space_info->name(), available, capacity, allocated);
 
   // Track allocation rate even if we decide to start a cycle for other reasons.
   double rate = _allocation_rate.sample(allocated);
@@ -237,7 +220,7 @@
 
   size_t min_threshold = min_free_threshold();
   if (available < min_threshold) {
-    log_info(gc)("Trigger (%s): Free (" SIZE_FORMAT "%s) is below minimum threshold (" SIZE_FORMAT "%s)", _heap_stats->name(),
+    log_info(gc)("Trigger (%s): Free (" SIZE_FORMAT "%s) is below minimum threshold (" SIZE_FORMAT "%s)", _space_info->name(),
                  byte_size_in_proper_unit(available), proper_unit_for_byte_size(available),
                  byte_size_in_proper_unit(min_threshold), proper_unit_for_byte_size(min_threshold));
     return true;
@@ -249,7 +232,7 @@
     size_t init_threshold = capacity / 100 * ShenandoahInitFreeThreshold;
     if (available < init_threshold) {
       log_info(gc)("Trigger (%s): Learning " SIZE_FORMAT " of " SIZE_FORMAT ". Free (" SIZE_FORMAT "%s) is below initial threshold (" SIZE_FORMAT "%s)",
-                   _heap_stats->name(), _gc_times_learned + 1, max_learn,
+                   _space_info->name(), _gc_times_learned + 1, max_learn,
                    byte_size_in_proper_unit(available), proper_unit_for_byte_size(available),
                    byte_size_in_proper_unit(init_threshold), proper_unit_for_byte_size(init_threshold));
       return true;
@@ -297,12 +280,12 @@
   double avg_cycle_time = _gc_cycle_time_history->davg() + (_margin_of_error_sd * _gc_cycle_time_history->dsd());
   double avg_alloc_rate = _allocation_rate.upper_bound(_margin_of_error_sd);
   log_debug(gc)("%s: average GC time: %.2f ms, allocation rate: %.0f %s/s",
-                _heap_stats->name(),
+                _space_info->name(),
           avg_cycle_time * 1000, byte_size_in_proper_unit(avg_alloc_rate), proper_unit_for_byte_size(avg_alloc_rate));
   if (avg_cycle_time > allocation_headroom / avg_alloc_rate) {
     log_info(gc)("Trigger (%s): Average GC time (%.2f ms) is above the time for average allocation rate (%.0f %sB/s)"
                  " to deplete free headroom (" SIZE_FORMAT "%s) (margin of error = %.2f)",
-                 _heap_stats->name(), avg_cycle_time * 1000,
+                 _space_info->name(), avg_cycle_time * 1000,
                  byte_size_in_proper_unit(avg_alloc_rate), proper_unit_for_byte_size(avg_alloc_rate),
                  byte_size_in_proper_unit(allocation_headroom), proper_unit_for_byte_size(allocation_headroom),
                  _margin_of_error_sd);
@@ -318,7 +301,7 @@
   bool is_spiking = _allocation_rate.is_spiking(rate, _spike_threshold_sd);
   if (is_spiking && avg_cycle_time > allocation_headroom / rate) {
     log_info(gc)("Trigger (%s): Average GC time (%.2f ms) is above the time for instantaneous allocation rate (%.0f %sB/s) to deplete free headroom (" SIZE_FORMAT "%s) (spike threshold = %.2f)",
-                 _heap_stats->name(), avg_cycle_time * 1000,
+                 _space_info->name(), avg_cycle_time * 1000,
                  byte_size_in_proper_unit(rate), proper_unit_for_byte_size(rate),
                  byte_size_in_proper_unit(allocation_headroom), proper_unit_for_byte_size(allocation_headroom),
                  _spike_threshold_sd);
@@ -359,7 +342,7 @@
   // Note that soft_max_capacity() / 100 * min_free_threshold is smaller than max_capacity() / 100 * min_free_threshold.
   // We want to behave conservatively here, so use max_capacity().  By returning a larger value, we cause the GC to
   // trigger when the remaining amount of free shrinks below the larger threshold.
-  return _heap_stats->max_capacity() / 100 * ShenandoahMinFreeThreshold;
+  return _space_info->max_capacity() / 100 * ShenandoahMinFreeThreshold;
 }
 
 ShenandoahAllocationRate::ShenandoahAllocationRate() :

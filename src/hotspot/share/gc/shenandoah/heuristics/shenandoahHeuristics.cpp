--- conflicted
+++ resolved
@@ -127,13 +127,9 @@
                                                  bool candidate_regions_for_promotion_by_copy[]) {
   ShenandoahHeap* heap = ShenandoahHeap::heap();
   assert(heap->mode()->is_generational(), "Only in generational mode");
-<<<<<<< HEAD
 
   uint tenuring_threshold = heap->age_census()->tenuring_threshold();
-
-=======
   ShenandoahMarkingContext* const ctx = heap->marking_context();
->>>>>>> 57fdc186
   size_t old_consumed = 0;
   size_t promo_potential = 0;
   size_t anticipated_promote_in_place_live = 0;
@@ -154,17 +150,11 @@
   // reclaiming regions that require more effort.
   AgedRegionData* sorted_regions = (AgedRegionData*) alloca(num_regions * sizeof(AgedRegionData));
   for (size_t i = 0; i < num_regions; i++) {
-<<<<<<< HEAD
-    ShenandoahHeapRegion* region = heap->get_region(i);
-    if (in_generation(region) && !region->is_empty() && region->is_regular() && (region->age() >= tenuring_threshold)) {
-      size_t promotion_need = (size_t) (region->get_live_data_bytes() * ShenandoahEvacWaste);
-      if (old_consumed + promotion_need < old_available) {
-=======
     ShenandoahHeapRegion* r = heap->get_region(i);
     if (r->is_empty() || !r->has_live() || !r->is_young() || !r->is_regular()) {
       continue;
     }
-    if (r->age() >= InitialTenuringThreshold) {
+    if (r->age() >= tenuring_threshold) {
       r->save_top_before_promote();
       if ((r->garbage() < old_garbage_threshold)) {
         HeapWord* tams = ctx->top_at_mark_start(r);
@@ -242,7 +232,6 @@
       size_t promotion_need = (size_t) (region_live_data * ShenandoahPromoEvacWaste);
       if (old_consumed + promotion_need <= old_available) {
         ShenandoahHeapRegion* region = sorted_regions[i]._region;
->>>>>>> 57fdc186
         old_consumed += promotion_need;
         candidate_regions_for_promotion_by_copy[region->index()] = true;
       } else {
@@ -263,7 +252,7 @@
 void ShenandoahHeuristics::choose_collection_set(ShenandoahCollectionSet* collection_set, ShenandoahOldHeuristics* old_heuristics) {
   ShenandoahHeap* heap = ShenandoahHeap::heap();
   bool is_generational = heap->mode()->is_generational();
-  size_t region_size_bytes = ShenandoahHeapRegion::region_size_bytes();
+  const size_t region_size_bytes = ShenandoahHeapRegion::region_size_bytes();
 
   assert(collection_set->count() == 0, "Must be empty");
   assert(!is_generational || !_generation->is_old(), "Old GC invokes ShenandoahOldHeuristics::choose_collection_set()");
@@ -288,9 +277,7 @@
   size_t free = 0;
   size_t free_regions = 0;
 
-<<<<<<< HEAD
   uint tenuring_threshold = is_generational ? heap->age_census()->tenuring_threshold() : 0;
-=======
   size_t old_garbage_threshold = (region_size_bytes * ShenandoahOldGarbageThreshold) / 100;
   // This counts number of humongous regions that we intend to promote in this cycle.
   size_t humongous_regions_promoted = 0;
@@ -301,7 +288,6 @@
   // This counts bytes of memory used by regular regions to be promoted in place.
   size_t regular_regions_promoted_usage = 0;
 
->>>>>>> 57fdc186
   for (size_t i = 0; i < num_regions; i++) {
     ShenandoahHeapRegion* region = heap->get_region(i);
     if (is_generational && !in_generation(region)) {
@@ -311,7 +297,7 @@
     total_garbage += garbage;
     if (region->is_empty()) {
       free_regions++;
-      free += ShenandoahHeapRegion::region_size_bytes();
+      free += region_size_bytes;
     } else if (region->is_regular()) {
       if (!region->has_live()) {
         // We can recycle it right away and put it in the free set.
@@ -323,18 +309,13 @@
         bool is_candidate;
         // This is our candidate for later consideration.
         if (is_generational && collection_set->is_preselected(i)) {
-<<<<<<< HEAD
           // If region was preselected in generational mode, it must be ready to tenure
           assert(region->age() >= tenuring_threshold, "Preselection filter");
-          garbage = ShenandoahHeapRegion::region_size_bytes();
-=======
-          // If !is_generational, we cannot ask if is_preselected.  If is_preselected, we know
-          //   region->age() >= InitialTenuringThreshold).
           is_candidate = true;
           preselected_candidates++;
           // Set garbage value to maximum value to force this into the sorted collection set.
           garbage = region_size_bytes;
-        } else if (is_generational && region->is_young() && (region->age() >= InitialTenuringThreshold)) {
+        } else if (is_generational && region->is_young() && (region->age() >= tenuring_threshold)) {
           // Note that for GLOBAL GC, region may be OLD, and OLD regions do not qualify for pre-selection
 
           // This region is old enough to be promoted but it was not preselected, either because its garbage is below
@@ -353,7 +334,6 @@
           candidates[cand_idx]._region = region;
           candidates[cand_idx]._u._garbage = garbage;
           cand_idx++;
->>>>>>> 57fdc186
         }
       }
     } else if (region->is_humongous_start()) {
@@ -392,7 +372,7 @@
   log_info(gc, ergo)("Planning to promote in place " SIZE_FORMAT " humongous regions and " SIZE_FORMAT
                      " regular regions, spanning a total of " SIZE_FORMAT " used bytes",
                      humongous_regions_promoted, regular_regions_promoted_in_place,
-                     humongous_regions_promoted * ShenandoahHeapRegion::region_size_bytes() + regular_regions_promoted_usage);
+                     humongous_regions_promoted * region_size_bytes + regular_regions_promoted_usage);
 
   // Step 2. Look back at garbage statistics, and decide if we want to collect anything,
   // given the amount of immediately reclaimable garbage. If we do, figure out the collection set.

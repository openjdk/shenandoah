--- conflicted
+++ resolved
@@ -104,19 +104,11 @@
     const bool explicit_gc_requested = is_explicit_gc(cause);
     const bool implicit_gc_requested = is_implicit_gc(cause);
 
-<<<<<<< HEAD
-    // This control loop iteration have seen this much allocations.
+    // This control loop iteration has seen this much allocation.
     const size_t allocs_seen = Atomic::xchg(&_allocs_seen, (size_t)0, memory_order_relaxed);
 
     // Check if we have seen a new target for soft max heap size.
-    const bool soft_max_changed = check_soft_max_changed();
-=======
-    // This control loop iteration has seen this much allocation.
-    size_t allocs_seen = Atomic::xchg(&_allocs_seen, (size_t)0, memory_order_relaxed);
-
-    // Check if we have seen a new target for soft max heap size.
-    bool soft_max_changed = heap->check_soft_max_changed();
->>>>>>> 5b9b176c
+    const bool soft_max_changed = heap->check_soft_max_changed();
 
     // Choose which GC mode to run in. The block below should select a single mode.
     set_gc_mode(none);
@@ -390,7 +382,6 @@
   }
 }
 
-<<<<<<< HEAD
 void ShenandoahControlThread::process_phase_timings(const ShenandoahHeap* heap) {
   // Commit worker statistics to cycle data
   heap->phase_timings()->flush_par_workers_to_cycle();
@@ -597,29 +588,7 @@
   return true;
 }
 
-bool ShenandoahControlThread::check_soft_max_changed() const {
-  ShenandoahHeap* heap = ShenandoahHeap::heap();
-  size_t new_soft_max = Atomic::load(&SoftMaxHeapSize);
-  size_t old_soft_max = heap->soft_max_capacity();
-  if (new_soft_max != old_soft_max) {
-    new_soft_max = MAX2(heap->min_capacity(), new_soft_max);
-    new_soft_max = MIN2(heap->max_capacity(), new_soft_max);
-    if (new_soft_max != old_soft_max) {
-      log_info(gc)("Soft Max Heap Size: " SIZE_FORMAT "%s -> " SIZE_FORMAT "%s",
-                   byte_size_in_proper_unit(old_soft_max), proper_unit_for_byte_size(old_soft_max),
-                   byte_size_in_proper_unit(new_soft_max), proper_unit_for_byte_size(new_soft_max)
-      );
-      heap->set_soft_max_capacity(new_soft_max);
-      return true;
-    }
-  }
-  return false;
-}
-
 void ShenandoahControlThread::service_concurrent_cycle(ShenandoahGeneration* generation, GCCause::Cause cause, bool do_old_gc_bootstrap) {
-=======
-void ShenandoahControlThread::service_concurrent_normal_cycle(GCCause::Cause cause) {
->>>>>>> 5b9b176c
   // Normal cycle goes via all concurrent phases. If allocation failure (af) happens during
   // any of the concurrent phases, it first degrades to Degenerated GC and completes GC there.
   // If second allocation failure happens during Degenerated GC cycle (for example, when GC

--- conflicted
+++ resolved
@@ -39,7 +39,6 @@
 
 import java.io.IOException;
 import java.io.ObjectInputStream;
-import java.io.Serializable;
 import java.lang.invoke.MethodHandle;
 import java.lang.invoke.MethodHandles;
 import java.lang.invoke.SwitchPoint;
@@ -54,7 +53,6 @@
  * An AccessorProperty is the most generic property type. An AccessorProperty is
  * represented as fields in a ScriptObject class.
  */
-<<<<<<< HEAD
 public class AccessorProperty extends Property {
     private static final MethodHandles.Lookup LOOKUP = MethodHandles.lookup();
 
@@ -62,11 +60,6 @@
     private static final MethodHandle INVALIDATE_SP = findOwnMH_S("invalidateSwitchPoint", Object.class, Object.class, SwitchPoint.class);
 
     private static final SwitchPoint NO_CHANGE_CALLBACK = new SwitchPoint();
-=======
-public final class AccessorProperty extends Property implements Serializable {
-    private static final MethodHandles.Lookup lookup = MethodHandles.lookup();
-    private static final MethodHandle REPLACE_MAP = findOwnMH("replaceMap", Object.class, Object.class, PropertyMap.class, String.class, Class.class, Class.class);
->>>>>>> db62a418
 
     private static final int NOOF_TYPES = getNumberOfAccessorTypes();
     private static final long serialVersionUID = 3371720170182154920L;
@@ -84,23 +77,11 @@
         }
     };
 
-<<<<<<< HEAD
     private static class Accessors {
         final MethodHandle[] objectGetters;
         final MethodHandle[] objectSetters;
         final MethodHandle[] primitiveGetters;
         final MethodHandle[] primitiveSetters;
-=======
-    /** Property getter cache */
-    private transient MethodHandle[] getters = new MethodHandle[NOOF_TYPES];
-
-    private static final MethodType[] ACCESSOR_GETTER_TYPES = new MethodType[NOOF_TYPES];
-    private static final MethodType[] ACCESSOR_SETTER_TYPES = new MethodType[NOOF_TYPES];
-    private static final MethodType ACCESSOR_GETTER_PRIMITIVE_TYPE;
-    private static final MethodType ACCESSOR_SETTER_PRIMITIVE_TYPE;
-    private static final MethodHandle SPILL_ELEMENT_GETTER;
-    private static final MethodHandle SPILL_ELEMENT_SETTER;
->>>>>>> db62a418
 
         /**
          * Normal
@@ -155,18 +136,6 @@
     }
 
     /** Seed getter for the primitive version of this field (in -Dnashorn.fields.dual=true mode) */
-<<<<<<< HEAD
-    protected final MethodHandle primitiveGetter;
-
-    /** Seed setter for the primitive version of this field (in -Dnashorn.fields.dual=true mode) */
-    protected final MethodHandle primitiveSetter;
-
-    /** Seed getter for the Object version of this field */
-    protected final MethodHandle objectGetter;
-
-    /** Seed setter for the Object version of this field */
-    protected final MethodHandle objectSetter;
-=======
     private transient MethodHandle primitiveGetter;
 
     /** Seed setter for the primitive version of this field (in -Dnashorn.fields.dual=true mode) */
@@ -177,7 +146,6 @@
 
     /** Seed setter for the Object version of this field */
     private transient MethodHandle objectSetter;
->>>>>>> db62a418
 
     /**
      * Current type of this object, in object only mode, this is an Object.class. In dual-fields mode
@@ -303,7 +271,6 @@
 
     private void initGetterSetter(final Class<?> structure) {
         final int slot = getSlot();
-        final String key = getKey();
         /*
          * primitiveGetter and primitiveSetter are only used in dual fields mode. Setting them to null also
          * works in dual field mode, it only means that the property never has a primitive
@@ -413,7 +380,7 @@
     private void readObject(final ObjectInputStream s) throws IOException, ClassNotFoundException {
         s.defaultReadObject();
         // Restore getters array
-        getters = new MethodHandle[NOOF_TYPES];
+        GETTER_CACHE = new MethodHandle[NOOF_TYPES];
     }
 
     private static MethodHandle bindTo(final MethodHandle mh, final Object receiver) {

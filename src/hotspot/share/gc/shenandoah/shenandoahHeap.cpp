--- conflicted
+++ resolved
@@ -528,18 +528,11 @@
   _old_generation = new ShenandoahOldGeneration(_max_workers, max_capacity_old, initial_capacity_old);
   _global_generation = new ShenandoahGlobalGeneration(_gc_mode->is_generational(), _max_workers, max_capacity(), max_capacity());
   _global_generation->initialize_heuristics(_gc_mode);
-<<<<<<< HEAD
   if (mode()->is_generational()) {
     _young_generation->initialize_heuristics(_gc_mode);
     _old_generation->initialize_heuristics(_gc_mode);
-
-    ShenandoahEvacWaste = ShenandoahGenerationalEvacWaste;
   }
   _evac_tracker = new ShenandoahEvacuationTracker(mode()->is_generational());
-=======
-  _young_generation->initialize_heuristics(_gc_mode);
-  _old_generation->initialize_heuristics(_gc_mode);
->>>>>>> 57fdc186
 }
 
 #ifdef _MSC_VER
@@ -1728,22 +1721,7 @@
         if (ShenandoahPacing) {
           _sh->pacer()->report_evac(r->used() >> LogHeapWordSize);
         }
-<<<<<<< HEAD
-      } else if (r->is_young() && r->is_active() && r->is_humongous_start() && (r->age() > _tenuring_threshold)) {
-        // We promote humongous_start regions along with their affiliated continuations during evacuation rather than
-        // doing this work during a safepoint.  We cannot put humongous regions into the collection set because that
-        // triggers the load-reference barrier (LRB) to copy on reference fetch.
-        if (r->promote_humongous() == 0) {
-          // We chose not to promote because old-gen is out of memory.  Report and handle the promotion failure because
-          // this suggests need for expanding old-gen and/or performing collection of old-gen.
-          ShenandoahHeap* heap = ShenandoahHeap::heap();
-          oop obj = cast_to_oop(r->bottom());
-          size_t size = obj->size();
-          Thread* thread = Thread::current();
-          heap->report_promotion_failure(thread, size);
-          heap->handle_promotion_failure();
-=======
-      } else if (r->is_young() && r->is_active() && (r->age() >= InitialTenuringThreshold)) {
+      } else if (r->is_young() && r->is_active() && (r->age() >= _tenuring_threshold)) {
         HeapWord* tams = ctx->top_at_mark_start(r);
         if (r->is_humongous_start()) {
           // We promote humongous_start regions along with their affiliated continuations during evacuation rather than
@@ -1754,7 +1732,6 @@
           // Likewise, we cannot put promote-in-place regions into the collection set because that would also trigger
           // the LRB to copy on reference fetch.
           r->promote_in_place();
->>>>>>> 57fdc186
         }
         // Aged humongous continuation regions are handled with their start region.  If an aged regular region has
         // more garbage than ShenandoahOldGarbageTrheshold, we'll promote by evacuation.  If there is room for evacuation

--- conflicted
+++ resolved
@@ -126,11 +126,7 @@
 
     // Concurrent mark roots
     entry_mark_roots();
-<<<<<<< HEAD
-    if (check_cancellation_and_abort(ShenandoahDegenPoint::_degenerated_outside_cycle)) {
-=======
     if (check_cancellation_and_abort(ShenandoahDegenPoint::_degenerated_roots)) {
->>>>>>> 58d39b04
       return false;
     }
 
@@ -202,10 +198,7 @@
     if (check_cancellation_and_abort(ShenandoahDegenPoint::_degenerated_evac)) {
       return false;
     }
-<<<<<<< HEAD
-=======
-  }
->>>>>>> 58d39b04
+  }
 
   if (heap->has_forwarded_objects()) {
     // Perform update-refs phase.

/*
 * Copyright (c) 2016, 2021, Red Hat, Inc. All rights reserved.
 * Copyright Amazon.com Inc. or its affiliates. All Rights Reserved.
 * DO NOT ALTER OR REMOVE COPYRIGHT NOTICES OR THIS FILE HEADER.
 *
 * This code is free software; you can redistribute it and/or modify it
 * under the terms of the GNU General Public License version 2 only, as
 * published by the Free Software Foundation.
 *
 * This code is distributed in the hope that it will be useful, but WITHOUT
 * ANY WARRANTY; without even the implied warranty of MERCHANTABILITY or
 * FITNESS FOR A PARTICULAR PURPOSE.  See the GNU General Public License
 * version 2 for more details (a copy is included in the LICENSE file that
 * accompanied this code).
 *
 * You should have received a copy of the GNU General Public License version
 * 2 along with this work; if not, write to the Free Software Foundation,
 * Inc., 51 Franklin St, Fifth Floor, Boston, MA 02110-1301 USA.
 *
 * Please contact Oracle, 500 Oracle Parkway, Redwood Shores, CA 94065 USA
 * or visit www.oracle.com if you need additional information or have any
 * questions.
 *
 */

#include "precompiled.hpp"
#include "gc/shared/tlab_globals.hpp"
#include "gc/shenandoah/shenandoahAffiliation.hpp"
#include "gc/shenandoah/shenandoahBarrierSet.hpp"
#include "gc/shenandoah/shenandoahFreeSet.hpp"
#include "gc/shenandoah/shenandoahHeap.inline.hpp"
#include "gc/shenandoah/shenandoahHeapRegionSet.hpp"
#include "gc/shenandoah/shenandoahMarkingContext.inline.hpp"
#include "gc/shenandoah/shenandoahOldGeneration.hpp"
#include "gc/shenandoah/shenandoahScanRemembered.inline.hpp"
#include "gc/shenandoah/shenandoahYoungGeneration.hpp"
#include "gc/shenandoah/shenandoahSimpleBitMap.hpp"
#include "gc/shenandoah/shenandoahSimpleBitMap.inline.hpp"
#include "logging/logStream.hpp"
#include "memory/resourceArea.hpp"
#include "runtime/orderAccess.hpp"

static const char* partition_name(ShenandoahFreeSetPartitionId t) {
  switch (t) {
    case ShenandoahFreeSetPartitionId::NotFree: return "NotFree";
    case ShenandoahFreeSetPartitionId::Mutator: return "Mutator";
    case ShenandoahFreeSetPartitionId::Collector: return "Collector";
    case ShenandoahFreeSetPartitionId::OldCollector: return "OldCollector";
    default:
      ShouldNotReachHere();
      return "Unrecognized";
  }
}

#ifndef PRODUCT
void ShenandoahRegionPartitions::dump_bitmap() const {
  log_info(gc)("Mutator range [" SSIZE_FORMAT ", " SSIZE_FORMAT "], Collector range [" SSIZE_FORMAT ", " SSIZE_FORMAT
               "], Old Collector range [" SSIZE_FORMAT ", " SSIZE_FORMAT "]",
               _leftmosts[int(ShenandoahFreeSetPartitionId::Mutator)],
               _rightmosts[int(ShenandoahFreeSetPartitionId::Mutator)],
               _leftmosts[int(ShenandoahFreeSetPartitionId::Collector)],
               _rightmosts[int(ShenandoahFreeSetPartitionId::Collector)],
               _leftmosts[int(ShenandoahFreeSetPartitionId::OldCollector)],
               _rightmosts[int(ShenandoahFreeSetPartitionId::OldCollector)]);
  log_info(gc)("Empty Mutator range [" SSIZE_FORMAT ", " SSIZE_FORMAT
               "], Empty Collector range [" SSIZE_FORMAT ", " SSIZE_FORMAT
               "], Empty Old Collecto range [" SSIZE_FORMAT ", " SSIZE_FORMAT "]",
               _leftmosts_empty[int(ShenandoahFreeSetPartitionId::Mutator)],
               _rightmosts_empty[int(ShenandoahFreeSetPartitionId::Mutator)],
               _leftmosts_empty[int(ShenandoahFreeSetPartitionId::Collector)],
               _rightmosts_empty[int(ShenandoahFreeSetPartitionId::Collector)],
               _leftmosts_empty[int(ShenandoahFreeSetPartitionId::OldCollector)],
               _rightmosts_empty[int(ShenandoahFreeSetPartitionId::OldCollector)]);

  log_info(gc)("%6s: %18s %18s %18s %18s", "index", "Mutator Bits", "Collector Bits", "Old Collector Bits", "NotFree Bits");
  dump_bitmap_range(0, _max-1);
}

void ShenandoahRegionPartitions::dump_bitmap_range(idx_t start_region_idx, idx_t end_region_idx) const {
  assert((start_region_idx >= 0) && (start_region_idx < (idx_t) _max), "precondition");
  assert((end_region_idx >= 0) && (end_region_idx < (idx_t) _max), "precondition");
  idx_t aligned_start = _membership[int(ShenandoahFreeSetPartitionId::Mutator)].aligned_index(start_region_idx);
  idx_t aligned_end = _membership[int(ShenandoahFreeSetPartitionId::Mutator)].aligned_index(end_region_idx);
  idx_t alignment = _membership[int(ShenandoahFreeSetPartitionId::Mutator)].alignment();
  while (aligned_start <= aligned_end) {
    dump_bitmap_row(aligned_start);
    aligned_start += alignment;
  }
}

void ShenandoahRegionPartitions::dump_bitmap_row(idx_t region_idx) const {
  assert((region_idx >= 0) && (region_idx < (idx_t) _max), "precondition");
  idx_t aligned_idx = _membership[int(ShenandoahFreeSetPartitionId::Mutator)].aligned_index(region_idx);
  uintx mutator_bits = _membership[int(ShenandoahFreeSetPartitionId::Mutator)].bits_at(aligned_idx);
  uintx collector_bits = _membership[int(ShenandoahFreeSetPartitionId::Collector)].bits_at(aligned_idx);
  uintx old_collector_bits = _membership[int(ShenandoahFreeSetPartitionId::OldCollector)].bits_at(aligned_idx);
  uintx free_bits = mutator_bits | collector_bits | old_collector_bits;
  uintx notfree_bits =  ~free_bits;
  log_info(gc)(SSIZE_FORMAT_W(6) ": " SIZE_FORMAT_X_0 " 0x" SIZE_FORMAT_X_0 " 0x" SIZE_FORMAT_X_0 " 0x" SIZE_FORMAT_X_0,
               aligned_idx, mutator_bits, collector_bits, old_collector_bits, notfree_bits);
}
#endif

ShenandoahRegionPartitions::ShenandoahRegionPartitions(size_t max_regions, ShenandoahFreeSet* free_set) :
    _max(max_regions),
    _region_size_bytes(ShenandoahHeapRegion::region_size_bytes()),
    _free_set(free_set),
    _membership{ ShenandoahSimpleBitMap(max_regions), ShenandoahSimpleBitMap(max_regions) , ShenandoahSimpleBitMap(max_regions) }
{
  make_all_regions_unavailable();
}

inline bool ShenandoahFreeSet::can_allocate_from(ShenandoahHeapRegion *r) const {
  return r->is_empty() || (r->is_trash() && !_heap->is_concurrent_weak_root_in_progress());
}

inline bool ShenandoahFreeSet::can_allocate_from(size_t idx) const {
  ShenandoahHeapRegion* r = _heap->get_region(idx);
  return can_allocate_from(r);
}

inline size_t ShenandoahFreeSet::alloc_capacity(ShenandoahHeapRegion *r) const {
  if (r->is_trash()) {
    // This would be recycled on allocation path
    return ShenandoahHeapRegion::region_size_bytes();
  } else {
    return r->free();
  }
}

inline size_t ShenandoahFreeSet::alloc_capacity(size_t idx) const {
  ShenandoahHeapRegion* r = _heap->get_region(idx);
  return alloc_capacity(r);
}

inline bool ShenandoahFreeSet::has_alloc_capacity(ShenandoahHeapRegion *r) const {
  return alloc_capacity(r) > 0;
}

inline idx_t ShenandoahRegionPartitions::leftmost(ShenandoahFreeSetPartitionId which_partition) const {
  assert (which_partition < NumPartitions, "selected free partition must be valid");
  idx_t idx = _leftmosts[int(which_partition)];
  if (idx >= _max) {
    return _max;
  } else {
    // Cannot assert that membership[which_partition.is_set(idx) because this helper method may be used
    // to query the original value of leftmost when leftmost must be adjusted because the interval representing
    // which_partition is shrinking after the region that used to be leftmost is retired.
    return idx;
  }
}

inline idx_t ShenandoahRegionPartitions::rightmost(ShenandoahFreeSetPartitionId which_partition) const {
  assert (which_partition < NumPartitions, "selected free partition must be valid");
  idx_t idx = _rightmosts[int(which_partition)];
  // Cannot assert that membership[which_partition.is_set(idx) because this helper method may be used
  // to query the original value of leftmost when leftmost must be adjusted because the interval representing
  // which_partition is shrinking after the region that used to be leftmost is retired.
  return idx;
}

void ShenandoahRegionPartitions::make_all_regions_unavailable() {
  for (size_t partition_id = 0; partition_id < IntNumPartitions; partition_id++) {
    _membership[partition_id].clear_all();
    _leftmosts[partition_id] = _max;
    _rightmosts[partition_id] = -1;
    _leftmosts_empty[partition_id] = _max;
    _rightmosts_empty[partition_id] = -1;;
    _capacity[partition_id] = 0;
    _used[partition_id] = 0;
  }
  _region_counts[int(ShenandoahFreeSetPartitionId::Mutator)] = _region_counts[int(ShenandoahFreeSetPartitionId::Collector)] = 0;
}

void ShenandoahRegionPartitions::establish_mutator_intervals(idx_t mutator_leftmost, idx_t mutator_rightmost,
                                                             idx_t mutator_leftmost_empty, idx_t mutator_rightmost_empty,
                                                             size_t mutator_region_count, size_t mutator_used) {
  _leftmosts[int(ShenandoahFreeSetPartitionId::Mutator)] = mutator_leftmost;
  _rightmosts[int(ShenandoahFreeSetPartitionId::Mutator)] = mutator_rightmost;
  _leftmosts_empty[int(ShenandoahFreeSetPartitionId::Mutator)] = mutator_leftmost_empty;
  _rightmosts_empty[int(ShenandoahFreeSetPartitionId::Mutator)] = mutator_rightmost_empty;

  _region_counts[int(ShenandoahFreeSetPartitionId::Mutator)] = mutator_region_count;
  _used[int(ShenandoahFreeSetPartitionId::Mutator)] = mutator_used;
  _capacity[int(ShenandoahFreeSetPartitionId::Mutator)] = mutator_region_count * _region_size_bytes;

  _leftmosts[int(ShenandoahFreeSetPartitionId::Collector)] = _max;
  _rightmosts[int(ShenandoahFreeSetPartitionId::Collector)] = -1;
  _leftmosts_empty[int(ShenandoahFreeSetPartitionId::Collector)] = _max;
  _rightmosts_empty[int(ShenandoahFreeSetPartitionId::Collector)] = -1;

  _region_counts[int(ShenandoahFreeSetPartitionId::Collector)] = 0;
  _used[int(ShenandoahFreeSetPartitionId::Collector)] = 0;
  _capacity[int(ShenandoahFreeSetPartitionId::Collector)] = 0;
}

void ShenandoahRegionPartitions::establish_old_collector_intervals(idx_t old_collector_leftmost, idx_t old_collector_rightmost,
                                                                   idx_t old_collector_leftmost_empty,
                                                                   idx_t old_collector_rightmost_empty,
                                                                   size_t old_collector_region_count, size_t old_collector_used) {
  _leftmosts[int(ShenandoahFreeSetPartitionId::OldCollector)] = old_collector_leftmost;
  _rightmosts[int(ShenandoahFreeSetPartitionId::OldCollector)] = old_collector_rightmost;
  _leftmosts_empty[int(ShenandoahFreeSetPartitionId::OldCollector)] = old_collector_leftmost_empty;
  _rightmosts_empty[int(ShenandoahFreeSetPartitionId::OldCollector)] = old_collector_rightmost_empty;

  _region_counts[int(ShenandoahFreeSetPartitionId::OldCollector)] = old_collector_region_count;
  _used[int(ShenandoahFreeSetPartitionId::OldCollector)] = old_collector_used;
  _capacity[int(ShenandoahFreeSetPartitionId::OldCollector)] = old_collector_region_count * _region_size_bytes;
}

void ShenandoahRegionPartitions::increase_used(ShenandoahFreeSetPartitionId which_partition, size_t bytes) {
  assert (which_partition < NumPartitions, "Partition must be valid");
  _used[int(which_partition)] += bytes;
  assert (_used[int(which_partition)] <= _capacity[int(which_partition)],
          "Must not use (" SIZE_FORMAT ") more than capacity (" SIZE_FORMAT ") after increase by " SIZE_FORMAT,
          _used[int(which_partition)], _capacity[int(which_partition)], bytes);
}

inline void ShenandoahRegionPartitions::shrink_interval_if_range_modifies_either_boundary(
  ShenandoahFreeSetPartitionId partition, idx_t low_idx, idx_t high_idx) {
  assert((low_idx <= high_idx) && (low_idx >= 0) && (high_idx < _max), "Range must span legal index values");
  if (low_idx == leftmost(partition)) {
    assert (!_membership[int(partition)].is_set(low_idx), "Do not shrink interval if region not removed");
    if (high_idx + 1 == _max) {
      _leftmosts[int(partition)] = _max;
    } else {
      _leftmosts[int(partition)] = find_index_of_next_available_region(partition, high_idx + 1);
    }
    if (_leftmosts_empty[int(partition)] < _leftmosts[int(partition)]) {
      // This gets us closer to where we need to be; we'll scan further when leftmosts_empty is requested.
      _leftmosts_empty[int(partition)] = _leftmosts[int(partition)];
    }
  }
  if (high_idx == _rightmosts[int(partition)]) {
    assert (!_membership[int(partition)].is_set(high_idx), "Do not shrink interval if region not removed");
    if (low_idx == 0) {
      _rightmosts[int(partition)] = -1;
    } else {
      _rightmosts[int(partition)] = find_index_of_previous_available_region(partition, low_idx - 1);
    }
    if (_rightmosts_empty[int(partition)] > _rightmosts[int(partition)]) {
      // This gets us closer to where we need to be; we'll scan further when rightmosts_empty is requested.
      _rightmosts_empty[int(partition)] = _rightmosts[int(partition)];
    }
  }
  if (_leftmosts[int(partition)] > _rightmosts[int(partition)]) {
    _leftmosts[int(partition)] = _max;
    _rightmosts[int(partition)] = -1;
    _leftmosts_empty[int(partition)] = _max;
    _rightmosts_empty[int(partition)] = -1;
  }
}

inline void ShenandoahRegionPartitions::shrink_interval_if_boundary_modified(ShenandoahFreeSetPartitionId partition, idx_t idx) {
  shrink_interval_if_range_modifies_either_boundary(partition, idx, idx);
}

inline void ShenandoahRegionPartitions::expand_interval_if_boundary_modified(ShenandoahFreeSetPartitionId partition,
                                                                             idx_t idx, size_t region_available) {
  if (_leftmosts[int(partition)] > idx) {
    _leftmosts[int(partition)] = idx;
  }
  if (_rightmosts[int(partition)] < idx) {
    _rightmosts[int(partition)] = idx;
  }
  if (region_available == _region_size_bytes) {
    if (_leftmosts_empty[int(partition)] > idx) {
      _leftmosts_empty[int(partition)] = idx;
    }
    if (_rightmosts_empty[int(partition)] < idx) {
      _rightmosts_empty[int(partition)] = idx;
    }
  }
}

void ShenandoahRegionPartitions::retire_range_from_partition(
  ShenandoahFreeSetPartitionId partition, idx_t low_idx, idx_t high_idx) {

  // Note: we may remove from free partition even if region is not entirely full, such as when available < PLAB::min_size()
  assert ((low_idx < _max) && (high_idx < _max), "Both indices are sane: " SIZE_FORMAT " and " SIZE_FORMAT " < " SIZE_FORMAT,
          low_idx, high_idx, _max);
  assert (partition < NumPartitions, "Cannot remove from free partitions if not already free");

  for (idx_t idx = low_idx; idx <= high_idx; idx++) {
    assert (in_free_set(partition, idx), "Must be in partition to remove from partition");
    _membership[int(partition)].clear_bit(idx);
  }
  _region_counts[int(partition)] -= high_idx + 1 - low_idx;
  shrink_interval_if_range_modifies_either_boundary(partition, low_idx, high_idx);
}

void ShenandoahRegionPartitions::retire_from_partition(ShenandoahFreeSetPartitionId partition, idx_t idx, size_t used_bytes) {

  // Note: we may remove from free partition even if region is not entirely full, such as when available < PLAB::min_size()
  assert (idx < _max, "index is sane: " SIZE_FORMAT " < " SIZE_FORMAT, idx, _max);
  assert (partition < NumPartitions, "Cannot remove from free partitions if not already free");
  assert (in_free_set(partition, idx), "Must be in partition to remove from partition");

  if (used_bytes < _region_size_bytes) {
    // Count the alignment pad remnant of memory as used when we retire this region
    increase_used(partition, _region_size_bytes - used_bytes);
  }
  _membership[int(partition)].clear_bit(idx);
  shrink_interval_if_boundary_modified(partition, idx);
  _region_counts[int(partition)]--;
}

void ShenandoahRegionPartitions::make_free(idx_t idx, ShenandoahFreeSetPartitionId which_partition, size_t available) {
  assert (idx < _max, "index is sane: " SIZE_FORMAT " < " SIZE_FORMAT, idx, _max);
  assert (membership(idx) == ShenandoahFreeSetPartitionId::NotFree, "Cannot make free if already free");
  assert (which_partition < NumPartitions, "selected free partition must be valid");
  assert (available <= _region_size_bytes, "Available cannot exceed region size");

  _membership[int(which_partition)].set_bit(idx);
  _capacity[int(which_partition)] += _region_size_bytes;
  _used[int(which_partition)] += _region_size_bytes - available;
  expand_interval_if_boundary_modified(which_partition, idx, available);
  _region_counts[int(which_partition)]++;
}

bool ShenandoahRegionPartitions::is_mutator_partition(ShenandoahFreeSetPartitionId p) {
  return (p == ShenandoahFreeSetPartitionId::Mutator);
}

bool ShenandoahRegionPartitions::is_young_collector_partition(ShenandoahFreeSetPartitionId p) {
  return (p == ShenandoahFreeSetPartitionId::Collector);
}

bool ShenandoahRegionPartitions::is_old_collector_partition(ShenandoahFreeSetPartitionId p) {
  return (p == ShenandoahFreeSetPartitionId::OldCollector);
}

bool ShenandoahRegionPartitions::available_implies_empty(size_t available_in_region) {
  return (available_in_region == _region_size_bytes);
}


void ShenandoahRegionPartitions::move_from_partition_to_partition(idx_t idx, ShenandoahFreeSetPartitionId orig_partition,
                                                                  ShenandoahFreeSetPartitionId new_partition, size_t available) {
  ShenandoahHeapRegion* r = ShenandoahHeap::heap()->get_region(idx);
  assert (idx < _max, "index is sane: " SIZE_FORMAT " < " SIZE_FORMAT, idx, _max);
  assert (orig_partition < NumPartitions, "Original partition must be valid");
  assert (new_partition < NumPartitions, "New partition must be valid");
  assert (available <= _region_size_bytes, "Available cannot exceed region size");
  assert (_membership[int(orig_partition)].is_set(idx), "Cannot move from partition unless in partition");
  assert ((r != nullptr) && ((r->is_trash() && (available == _region_size_bytes)) ||
                             (r->used() + available == _region_size_bytes)),
          "Used: " SIZE_FORMAT " + available: " SIZE_FORMAT " should equal region size: " SIZE_FORMAT,
          ShenandoahHeap::heap()->get_region(idx)->used(), available, _region_size_bytes);

  // Expected transitions:
  //  During rebuild:         Mutator => Collector
  //                          Mutator empty => Collector
  //                          Mutator empty => OldCollector
  //  During flip_to_gc:      Mutator empty => Collector
  //                          Mutator empty => OldCollector
  // At start of update refs: Collector => Mutator
  //                          OldCollector Empty => Mutator
  assert ((is_mutator_partition(orig_partition) && is_young_collector_partition(new_partition)) ||
          (is_mutator_partition(orig_partition) &&
           available_implies_empty(available) && is_old_collector_partition(new_partition)) ||
          (is_young_collector_partition(orig_partition) && is_mutator_partition(new_partition)) ||
          (is_old_collector_partition(orig_partition)
           && available_implies_empty(available) && is_mutator_partition(new_partition)),
          "Unexpected movement between partitions, available: " SIZE_FORMAT ", _region_size_bytes: " SIZE_FORMAT
          ", orig_partition: %s, new_partition: %s",
          available, _region_size_bytes, partition_name(orig_partition), partition_name(new_partition));

  size_t used = _region_size_bytes - available;
  assert (_used[int(orig_partition)] >= used,
          "Orig partition used: " SIZE_FORMAT " must exceed moved used: " SIZE_FORMAT " within region " SSIZE_FORMAT,
          _used[int(orig_partition)], used, idx);

  _membership[int(orig_partition)].clear_bit(idx);
  _membership[int(new_partition)].set_bit(idx);

  _capacity[int(orig_partition)] -= _region_size_bytes;
  _used[int(orig_partition)] -= used;
  shrink_interval_if_boundary_modified(orig_partition, idx);

  _capacity[int(new_partition)] += _region_size_bytes;;
  _used[int(new_partition)] += used;
  expand_interval_if_boundary_modified(new_partition, idx, available);

  _region_counts[int(orig_partition)]--;
  _region_counts[int(new_partition)]++;
}

const char* ShenandoahRegionPartitions::partition_membership_name(idx_t idx) const {
  return partition_name(membership(idx));
}

inline ShenandoahFreeSetPartitionId ShenandoahRegionPartitions::membership(idx_t idx) const {
  assert (idx < _max, "index is sane: " SIZE_FORMAT " < " SIZE_FORMAT, idx, _max);
  ShenandoahFreeSetPartitionId result = ShenandoahFreeSetPartitionId::NotFree;
  for (uint partition_id = 0; partition_id < UIntNumPartitions; partition_id++) {
    if (_membership[partition_id].is_set(idx)) {
      assert(result == ShenandoahFreeSetPartitionId::NotFree, "Region should reside in only one partition");
      result = (ShenandoahFreeSetPartitionId) partition_id;
    }
  }
  return result;
}

#ifdef ASSERT
inline bool ShenandoahRegionPartitions::partition_id_matches(idx_t idx, ShenandoahFreeSetPartitionId test_partition) const {
  assert (idx < _max, "index is sane: " SIZE_FORMAT " < " SIZE_FORMAT, idx, _max);
  assert (test_partition < ShenandoahFreeSetPartitionId::NotFree, "must be a valid partition");

  return membership(idx) == test_partition;
}
#endif

inline bool ShenandoahRegionPartitions::is_empty(ShenandoahFreeSetPartitionId which_partition) const {
  assert (which_partition < NumPartitions, "selected free partition must be valid");
  return (leftmost(which_partition) > rightmost(which_partition));
}

inline idx_t ShenandoahRegionPartitions::find_index_of_next_available_region(
  ShenandoahFreeSetPartitionId which_partition, idx_t start_index) const {
  idx_t rightmost_idx = rightmost(which_partition);
  idx_t leftmost_idx = leftmost(which_partition);
  if ((rightmost_idx < leftmost_idx) || (start_index > rightmost_idx)) return _max;
  if (start_index < leftmost_idx) {
    start_index = leftmost_idx;
  }
  idx_t result = _membership[int(which_partition)].find_first_set_bit(start_index, rightmost_idx + 1);
  if (result > rightmost_idx) {
    result = _max;
  }
  assert (result >= start_index, "Requires progress");
  return result;
}

inline idx_t ShenandoahRegionPartitions::find_index_of_previous_available_region(
  ShenandoahFreeSetPartitionId which_partition, idx_t last_index) const {
  idx_t rightmost_idx = rightmost(which_partition);
  idx_t leftmost_idx = leftmost(which_partition);
  // if (leftmost_idx == max) then (last_index < leftmost_idx)
  if (last_index < leftmost_idx) return -1;
  if (last_index > rightmost_idx) {
    last_index = rightmost_idx;
  }
  idx_t result = _membership[int(which_partition)].find_last_set_bit(-1, last_index);
  if (result < leftmost_idx) {
    result = -1;
  }
  assert (result <= last_index, "Requires progress");
  return result;
}

inline idx_t ShenandoahRegionPartitions::find_index_of_next_available_cluster_of_regions(
  ShenandoahFreeSetPartitionId which_partition, idx_t start_index, size_t cluster_size) const {
  idx_t rightmost_idx = rightmost(which_partition);
  idx_t leftmost_idx = leftmost(which_partition);
  if ((rightmost_idx < leftmost_idx) || (start_index > rightmost_idx)) return _max;
  idx_t result = _membership[int(which_partition)].find_first_consecutive_set_bits(start_index, rightmost_idx + 1, cluster_size);
  if (result > rightmost_idx) {
    result = _max;
  }
  assert (result >= start_index, "Requires progress");
  return result;
}

inline idx_t ShenandoahRegionPartitions::find_index_of_previous_available_cluster_of_regions(
  ShenandoahFreeSetPartitionId which_partition, idx_t last_index, size_t cluster_size) const {
  idx_t leftmost_idx = leftmost(which_partition);
  // if (leftmost_idx == max) then (last_index < leftmost_idx)
  if (last_index < leftmost_idx) return -1;
  idx_t result = _membership[int(which_partition)].find_last_consecutive_set_bits(leftmost_idx - 1, last_index, cluster_size);
  if (result <= leftmost_idx) {
    result = -1;
  }
  assert (result <= last_index, "Requires progress");
  return result;
}

idx_t ShenandoahRegionPartitions::leftmost_empty(ShenandoahFreeSetPartitionId which_partition) {
  assert (which_partition < NumPartitions, "selected free partition must be valid");
  idx_t max_regions = _max;
  if (_leftmosts_empty[int(which_partition)] == _max) {
    return _max;
  }
  for (idx_t idx = find_index_of_next_available_region(which_partition, _leftmosts_empty[int(which_partition)]);
       idx < max_regions; ) {
    assert(in_free_set(which_partition, idx), "Boundaries or find_last_set_bit failed: " SSIZE_FORMAT, idx);
    if (_free_set->alloc_capacity(idx) == _region_size_bytes) {
      _leftmosts_empty[int(which_partition)] = idx;
      return idx;
    }
    idx = find_index_of_next_available_region(which_partition, idx + 1);
  }
  _leftmosts_empty[int(which_partition)] = _max;
  _rightmosts_empty[int(which_partition)] = -1;
  return _max;
}

idx_t ShenandoahRegionPartitions::rightmost_empty(ShenandoahFreeSetPartitionId which_partition) {
  assert (which_partition < NumPartitions, "selected free partition must be valid");
  if (_rightmosts_empty[int(which_partition)] < 0) {
    return -1;
  }
  for (idx_t idx = find_index_of_previous_available_region(which_partition, _rightmosts_empty[int(which_partition)]);
       idx >= 0; ) {
    assert(in_free_set(which_partition, idx), "Boundaries or find_last_set_bit failed: " SSIZE_FORMAT, idx);
    if (_free_set->alloc_capacity(idx) == _region_size_bytes) {
      _rightmosts_empty[int(which_partition)] = idx;
      return idx;
    }
    idx = find_index_of_previous_available_region(which_partition, idx - 1);
  }
  _leftmosts_empty[int(which_partition)] = _max;
  _rightmosts_empty[int(which_partition)] = -1;
  return -1;
}


#ifdef ASSERT
void ShenandoahRegionPartitions::assert_bounds() {

  idx_t leftmosts[UIntNumPartitions];
  idx_t rightmosts[UIntNumPartitions];
  idx_t empty_leftmosts[UIntNumPartitions];
  idx_t empty_rightmosts[UIntNumPartitions];

  for (uint i = 0; i < UIntNumPartitions; i++) {
    leftmosts[i] = _max;
    empty_leftmosts[i] = _max;
    rightmosts[i] = -1;
    empty_rightmosts[i] = -1;
  }

  for (idx_t i = 0; i < _max; i++) {
    ShenandoahFreeSetPartitionId partition = membership(i);
    switch (partition) {
      case ShenandoahFreeSetPartitionId::NotFree:
        break;

      case ShenandoahFreeSetPartitionId::Mutator:
      case ShenandoahFreeSetPartitionId::Collector:
      case ShenandoahFreeSetPartitionId::OldCollector:
      {
        size_t capacity = _free_set->alloc_capacity(i);
        bool is_empty = (capacity == _region_size_bytes);
        assert(capacity > 0, "free regions must have allocation capacity");
        if (i < leftmosts[int(partition)]) {
          leftmosts[int(partition)] = i;
        }
        if (is_empty && (i < empty_leftmosts[int(partition)])) {
          empty_leftmosts[int(partition)] = i;
        }
        if (i > rightmosts[int(partition)]) {
          rightmosts[int(partition)] = i;
        }
        if (is_empty && (i > empty_rightmosts[int(partition)])) {
          empty_rightmosts[int(partition)] = i;
        }
        break;
      }

      default:
        ShouldNotReachHere();
    }
  }

  // Performance invariants. Failing these would not break the free partition, but performance would suffer.
  assert (leftmost(ShenandoahFreeSetPartitionId::Mutator) <= _max,
          "leftmost in bounds: "  SSIZE_FORMAT " < " SSIZE_FORMAT, leftmost(ShenandoahFreeSetPartitionId::Mutator),  _max);
  assert (rightmost(ShenandoahFreeSetPartitionId::Mutator) < _max,
          "rightmost in bounds: "  SSIZE_FORMAT " < " SSIZE_FORMAT, rightmost(ShenandoahFreeSetPartitionId::Mutator),  _max);

  assert (leftmost(ShenandoahFreeSetPartitionId::Mutator) == _max
          || partition_id_matches(leftmost(ShenandoahFreeSetPartitionId::Mutator), ShenandoahFreeSetPartitionId::Mutator),
          "leftmost region should be free: " SSIZE_FORMAT,  leftmost(ShenandoahFreeSetPartitionId::Mutator));
  assert (leftmost(ShenandoahFreeSetPartitionId::Mutator) == _max
          || partition_id_matches(rightmost(ShenandoahFreeSetPartitionId::Mutator), ShenandoahFreeSetPartitionId::Mutator),
          "rightmost region should be free: " SSIZE_FORMAT, rightmost(ShenandoahFreeSetPartitionId::Mutator));

  // If Mutator partition is empty, leftmosts will both equal max, rightmosts will both equal zero.
  // Likewise for empty region partitions.
  idx_t beg_off = leftmosts[int(ShenandoahFreeSetPartitionId::Mutator)];
  idx_t end_off = rightmosts[int(ShenandoahFreeSetPartitionId::Mutator)];
  assert (beg_off >= leftmost(ShenandoahFreeSetPartitionId::Mutator),
          "free regions before the leftmost: " SSIZE_FORMAT ", bound " SSIZE_FORMAT,
          beg_off, leftmost(ShenandoahFreeSetPartitionId::Mutator));
  assert (end_off <= rightmost(ShenandoahFreeSetPartitionId::Mutator),
          "free regions past the rightmost: " SSIZE_FORMAT ", bound " SSIZE_FORMAT,
          end_off, rightmost(ShenandoahFreeSetPartitionId::Mutator));

  beg_off = empty_leftmosts[int(ShenandoahFreeSetPartitionId::Mutator)];
  end_off = empty_rightmosts[int(ShenandoahFreeSetPartitionId::Mutator)];
  assert (beg_off >= leftmost_empty(ShenandoahFreeSetPartitionId::Mutator),
          "free empty regions before the leftmost: " SSIZE_FORMAT ", bound " SSIZE_FORMAT,
          beg_off, leftmost_empty(ShenandoahFreeSetPartitionId::Mutator));
  assert (end_off <= rightmost_empty(ShenandoahFreeSetPartitionId::Mutator),
          "free empty regions past the rightmost: " SSIZE_FORMAT ", bound " SSIZE_FORMAT,
          end_off, rightmost_empty(ShenandoahFreeSetPartitionId::Mutator));

  // Performance invariants. Failing these would not break the free partition, but performance would suffer.
  assert (leftmost(ShenandoahFreeSetPartitionId::Collector) <= _max, "leftmost in bounds: "  SSIZE_FORMAT " < " SSIZE_FORMAT,
          leftmost(ShenandoahFreeSetPartitionId::Collector),  _max);
  assert (rightmost(ShenandoahFreeSetPartitionId::Collector) < _max, "rightmost in bounds: "  SSIZE_FORMAT " < " SSIZE_FORMAT,
          rightmost(ShenandoahFreeSetPartitionId::Collector),  _max);

  assert (leftmost(ShenandoahFreeSetPartitionId::Collector) == _max
          || partition_id_matches(leftmost(ShenandoahFreeSetPartitionId::Collector), ShenandoahFreeSetPartitionId::Collector),
          "leftmost region should be free: " SSIZE_FORMAT,  leftmost(ShenandoahFreeSetPartitionId::Collector));
  assert (leftmost(ShenandoahFreeSetPartitionId::Collector) == _max
          || partition_id_matches(rightmost(ShenandoahFreeSetPartitionId::Collector), ShenandoahFreeSetPartitionId::Collector),
          "rightmost region should be free: " SSIZE_FORMAT, rightmost(ShenandoahFreeSetPartitionId::Collector));

  // If Collector partition is empty, leftmosts will both equal max, rightmosts will both equal zero.
  // Likewise for empty region partitions.
  beg_off = leftmosts[int(ShenandoahFreeSetPartitionId::Collector)];
  end_off = rightmosts[int(ShenandoahFreeSetPartitionId::Collector)];
  assert (beg_off >= leftmost(ShenandoahFreeSetPartitionId::Collector),
          "free regions before the leftmost: " SSIZE_FORMAT ", bound " SSIZE_FORMAT,
          beg_off, leftmost(ShenandoahFreeSetPartitionId::Collector));
  assert (end_off <= rightmost(ShenandoahFreeSetPartitionId::Collector),
          "free regions past the rightmost: " SSIZE_FORMAT ", bound " SSIZE_FORMAT,
          end_off, rightmost(ShenandoahFreeSetPartitionId::Collector));

  beg_off = empty_leftmosts[int(ShenandoahFreeSetPartitionId::Collector)];
  end_off = empty_rightmosts[int(ShenandoahFreeSetPartitionId::Collector)];
  assert (beg_off >= _leftmosts_empty[int(ShenandoahFreeSetPartitionId::Collector)],
          "free empty regions before the leftmost: " SSIZE_FORMAT ", bound " SSIZE_FORMAT,
          beg_off, leftmost_empty(ShenandoahFreeSetPartitionId::Collector));
  assert (end_off <= _rightmosts_empty[int(ShenandoahFreeSetPartitionId::Collector)],
          "free empty regions past the rightmost: " SSIZE_FORMAT ", bound " SSIZE_FORMAT,
          end_off, rightmost_empty(ShenandoahFreeSetPartitionId::Collector));

  // Performance invariants. Failing these would not break the free partition, but performance would suffer.
  assert (leftmost(ShenandoahFreeSetPartitionId::OldCollector) <= _max, "leftmost in bounds: "  SSIZE_FORMAT " < " SSIZE_FORMAT,
          leftmost(ShenandoahFreeSetPartitionId::OldCollector),  _max);
  assert (rightmost(ShenandoahFreeSetPartitionId::OldCollector) < _max, "rightmost in bounds: "  SSIZE_FORMAT " < " SSIZE_FORMAT,
          rightmost(ShenandoahFreeSetPartitionId::OldCollector),  _max);

  assert (leftmost(ShenandoahFreeSetPartitionId::OldCollector) == _max
          || partition_id_matches(leftmost(ShenandoahFreeSetPartitionId::OldCollector),
                                  ShenandoahFreeSetPartitionId::OldCollector),
          "leftmost region should be free: " SSIZE_FORMAT,  leftmost(ShenandoahFreeSetPartitionId::OldCollector));
  assert (leftmost(ShenandoahFreeSetPartitionId::OldCollector) == _max
          || partition_id_matches(rightmost(ShenandoahFreeSetPartitionId::OldCollector),
                                  ShenandoahFreeSetPartitionId::OldCollector),
          "rightmost region should be free: " SSIZE_FORMAT, rightmost(ShenandoahFreeSetPartitionId::OldCollector));

  // If OldCollector partition is empty, leftmosts will both equal max, rightmosts will both equal zero.
  // Likewise for empty region partitions.
  beg_off = leftmosts[int(ShenandoahFreeSetPartitionId::OldCollector)];
  end_off = rightmosts[int(ShenandoahFreeSetPartitionId::OldCollector)];
  assert (beg_off >= leftmost(ShenandoahFreeSetPartitionId::OldCollector),
          "free regions before the leftmost: " SSIZE_FORMAT ", bound " SSIZE_FORMAT,
          beg_off, leftmost(ShenandoahFreeSetPartitionId::OldCollector));
  assert (end_off <= rightmost(ShenandoahFreeSetPartitionId::OldCollector),
          "free regions past the rightmost: " SSIZE_FORMAT ", bound " SSIZE_FORMAT,
          end_off, rightmost(ShenandoahFreeSetPartitionId::OldCollector));

  beg_off = empty_leftmosts[int(ShenandoahFreeSetPartitionId::OldCollector)];
  end_off = empty_rightmosts[int(ShenandoahFreeSetPartitionId::OldCollector)];
  assert (beg_off >= _leftmosts_empty[int(ShenandoahFreeSetPartitionId::OldCollector)],
          "free empty regions before the leftmost: " SSIZE_FORMAT ", bound " SSIZE_FORMAT,
          beg_off, leftmost_empty(ShenandoahFreeSetPartitionId::OldCollector));
  assert (end_off <= _rightmosts_empty[int(ShenandoahFreeSetPartitionId::OldCollector)],
          "free empty regions past the rightmost: " SSIZE_FORMAT ", bound " SSIZE_FORMAT,
          end_off, rightmost_empty(ShenandoahFreeSetPartitionId::OldCollector));
}
#endif

ShenandoahFreeSet::ShenandoahFreeSet(ShenandoahHeap* heap, size_t max_regions) :
  _heap(heap),
  _partitions(max_regions, this),
<<<<<<< HEAD
=======
  _trash_regions(NEW_C_HEAP_ARRAY(ShenandoahHeapRegion*, max_regions, mtGC)),
  _right_to_left_bias(false),
>>>>>>> 0898ab7f
  _alloc_bias_weight(0)
{
  clear_internal();
}

void ShenandoahFreeSet::add_promoted_in_place_region_to_old_collector(ShenandoahHeapRegion* region) {
  shenandoah_assert_heaplocked();
  size_t plab_min_size_in_bytes = ShenandoahGenerationalHeap::heap()->plab_min_size() * HeapWordSize;
  size_t idx = region->index();
  size_t capacity = alloc_capacity(region);
  assert(_partitions.membership(idx) == ShenandoahFreeSetPartitionId::NotFree,
         "Regions promoted in place should have been excluded from Mutator partition");
  if (capacity >= plab_min_size_in_bytes) {
    _partitions.make_free(idx, ShenandoahFreeSetPartitionId::OldCollector, capacity);
    _heap->old_generation()->augment_promoted_reserve(capacity);
  }
}

HeapWord* ShenandoahFreeSet::allocate_from_partition_with_affiliation(ShenandoahFreeSetPartitionId which_partition,
                                                                      ShenandoahAffiliation affiliation,
                                                                      ShenandoahAllocRequest& req, bool& in_new_region) {
  shenandoah_assert_heaplocked();
  idx_t rightmost_collector = ((affiliation == ShenandoahAffiliation::FREE)?
                               _partitions.rightmost_empty(which_partition): _partitions.rightmost(which_partition));
  idx_t leftmost_collector = ((affiliation == ShenandoahAffiliation::FREE)?
                              _partitions.leftmost_empty(which_partition): _partitions.leftmost(which_partition));
  if (_partitions.alloc_from_left_bias(which_partition)) {
    for (idx_t idx = leftmost_collector; idx <= rightmost_collector; ) {
      assert(_partitions.in_free_set(which_partition, idx), "Boundaries or find_prev_last_bit failed: " SSIZE_FORMAT, idx);
      ShenandoahHeapRegion* r = _heap->get_region(idx);
      if (r->affiliation() == affiliation) {
        HeapWord* result = try_allocate_in(r, req, in_new_region);
        if (result != nullptr) {
          return result;
        }
      }
      idx = _partitions.find_index_of_next_available_region(which_partition, idx + 1);
    }
  } else {
    for (idx_t idx = rightmost_collector; idx >= leftmost_collector; ) {
      assert(_partitions.in_free_set(which_partition, idx),
             "Boundaries or find_prev_last_bit failed: " SSIZE_FORMAT, idx);
      ShenandoahHeapRegion* r = _heap->get_region(idx);
      if (r->affiliation() == affiliation) {
        HeapWord* result = try_allocate_in(r, req, in_new_region);
        if (result != nullptr) {
          return result;
        }
      }
      idx = _partitions.find_index_of_previous_available_region(which_partition, idx - 1);
    }
  }
  log_debug(gc, free)("Could not allocate collector region with affiliation: %s for request " PTR_FORMAT,
                      shenandoah_affiliation_name(affiliation), p2i(&req));
  return nullptr;
}

HeapWord* ShenandoahFreeSet::allocate_single(ShenandoahAllocRequest& req, bool& in_new_region) {
  shenandoah_assert_heaplocked();

  // Scan the bitmap looking for a first fit.
  //
  // Leftmost and rightmost bounds provide enough caching to walk bitmap efficiently. Normally,
  // we would find the region to allocate at right away.
  //
  // Allocations are biased: GC allocations are taken from the high end of the heap.  Regular (and TLAB)
  // mutator allocations are taken from the middle of heap, below the memory reserved for Collector.
  // Humongous mutator allocations are taken from the bottom of the heap.
  //
  // Free set maintains mutator and collector partitions.  Normally, each allocates only from its partition,
  // except in special cases when the collector steals regions from the mutator partition.

  // Overwrite with non-zero (non-NULL) values only if necessary for allocation bookkeeping.
  bool allow_new_region = true;
  if (_heap->mode()->is_generational()) {
    switch (req.affiliation()) {
      case ShenandoahAffiliation::OLD_GENERATION:
        // Note: unsigned result from free_unaffiliated_regions() will never be less than zero, but it may equal zero.
        if (_heap->old_generation()->free_unaffiliated_regions() <= 0) {
          allow_new_region = false;
        }
        break;

      case ShenandoahAffiliation::YOUNG_GENERATION:
        // Note: unsigned result from free_unaffiliated_regions() will never be less than zero, but it may equal zero.
        if (_heap->young_generation()->free_unaffiliated_regions() <= 0) {
          allow_new_region = false;
        }
        break;

      case ShenandoahAffiliation::FREE:
        fatal("Should request affiliation");

      default:
        ShouldNotReachHere();
        break;
    }
  }
  switch (req.type()) {
    case ShenandoahAllocRequest::_alloc_tlab:
    case ShenandoahAllocRequest::_alloc_shared: {
      // Try to allocate in the mutator view
      if (_alloc_bias_weight-- <= 0) {
        // We have observed that regions not collected in previous GC cycle tend to congregate at one end or the other
        // of the heap.  Typically, these are the more recently engaged regions and the objects in these regions have not
        // yet had a chance to die (and/or are treated as floating garbage).  If we use the same allocation bias on each
        // GC pass, these "most recently" engaged regions for GC pass N will also be the "most recently" engaged regions
        // for GC pass N+1, and the relatively large amount of live data and/or floating garbage introduced
        // during the most recent GC pass may once again prevent the region from being collected.  We have found that
        // alternating the allocation behavior between GC passes improves evacuation performance by 3-7% on certain
        // benchmarks.  In the best case, this has the effect of consuming these partially consumed regions before
        // the start of the next mark cycle so all of their garbage can be efficiently reclaimed.
        //
        // First, finish consuming regions that are already partially consumed so as to more tightly limit ranges of
        // available regions.  Other potential benefits:
        //  1. Eventual collection set has fewer regions because we have packed newly allocated objects into fewer regions
        //  2. We preserve the "empty" regions longer into the GC cycle, reducing likelihood of allocation failures
        //     late in the GC cycle.
        idx_t non_empty_on_left = (_partitions.leftmost_empty(ShenandoahFreeSetPartitionId::Mutator)
                                     - _partitions.leftmost(ShenandoahFreeSetPartitionId::Mutator));
        idx_t non_empty_on_right = (_partitions.rightmost(ShenandoahFreeSetPartitionId::Mutator)
                                      - _partitions.rightmost_empty(ShenandoahFreeSetPartitionId::Mutator));
        _partitions.set_bias_from_left_to_right(ShenandoahFreeSetPartitionId::Mutator, (non_empty_on_right < non_empty_on_left));
        _alloc_bias_weight = _InitialAllocBiasWeight;
      }
      if (!_partitions.alloc_from_left_bias(ShenandoahFreeSetPartitionId::Mutator)) {
        // Allocate within mutator free from high memory to low so as to preserve low memory for humongous allocations
        if (!_partitions.is_empty(ShenandoahFreeSetPartitionId::Mutator)) {
          // Use signed idx.  Otherwise, loop will never terminate.
          idx_t leftmost = _partitions.leftmost(ShenandoahFreeSetPartitionId::Mutator);
          for (idx_t idx = _partitions.rightmost(ShenandoahFreeSetPartitionId::Mutator); idx >= leftmost; ) {
            assert(_partitions.in_free_set(ShenandoahFreeSetPartitionId::Mutator, idx),
                   "Boundaries or find_last_set_bit failed: " SSIZE_FORMAT, idx);
            ShenandoahHeapRegion* r = _heap->get_region(idx);
            // try_allocate_in() increases used if the allocation is successful.
            HeapWord* result;
            size_t min_size = (req.type() == ShenandoahAllocRequest::_alloc_tlab)? req.min_size(): req.size();
            if ((alloc_capacity(r) >= min_size) && ((result = try_allocate_in(r, req, in_new_region)) != nullptr)) {
              return result;
            }
            idx = _partitions.find_index_of_previous_available_region(ShenandoahFreeSetPartitionId::Mutator, idx - 1);
          }
        }
      } else {
        // Allocate from low to high memory.  This keeps the range of fully empty regions more tightly packed.
        // Note that the most recently allocated regions tend not to be evacuated in a given GC cycle.  So this
        // tends to accumulate "fragmented" uncollected regions in high memory.
        if (!_partitions.is_empty(ShenandoahFreeSetPartitionId::Mutator)) {
          // Use signed idx.  Otherwise, loop will never terminate.
          idx_t rightmost = _partitions.rightmost(ShenandoahFreeSetPartitionId::Mutator);
          for (idx_t idx = _partitions.leftmost(ShenandoahFreeSetPartitionId::Mutator); idx <= rightmost; ) {
            assert(_partitions.in_free_set(ShenandoahFreeSetPartitionId::Mutator, idx),
                   "Boundaries or find_last_set_bit failed: " SSIZE_FORMAT, idx);
            ShenandoahHeapRegion* r = _heap->get_region(idx);
            // try_allocate_in() increases used if the allocation is successful.
            HeapWord* result;
            size_t min_size = (req.type() == ShenandoahAllocRequest::_alloc_tlab)? req.min_size(): req.size();
            if ((alloc_capacity(r) >= min_size) && ((result = try_allocate_in(r, req, in_new_region)) != nullptr)) {
              return result;
            }
            idx = _partitions.find_index_of_next_available_region(ShenandoahFreeSetPartitionId::Mutator, idx + 1);
          }
        }
      }
      // There is no recovery. Mutator does not touch collector view at all.
      break;
    }
    case ShenandoahAllocRequest::_alloc_gclab:
      // GCLABs are for evacuation so we must be in evacuation phase.

    case ShenandoahAllocRequest::_alloc_plab: {
      // PLABs always reside in old-gen and are only allocated during
      // evacuation phase.

    case ShenandoahAllocRequest::_alloc_shared_gc: {
      // Fast-path: try to allocate in the collector view first
      HeapWord* result;
      result = allocate_from_partition_with_affiliation(req.is_old()? ShenandoahFreeSetPartitionId::OldCollector:
                                                        ShenandoahFreeSetPartitionId::Collector,
                                                        req.affiliation(), req, in_new_region);
      if (result != nullptr) {
        return result;
      } else if (allow_new_region) {
        // Try a free region that is dedicated to GC allocations.
        result = allocate_from_partition_with_affiliation(req.is_old()? ShenandoahFreeSetPartitionId::OldCollector:
                                                          ShenandoahFreeSetPartitionId::Collector,
                                                          ShenandoahAffiliation::FREE, req, in_new_region);
        if (result != nullptr) {
          return result;
        }
      }

      // No dice. Can we borrow space from mutator view?
      if (!ShenandoahEvacReserveOverflow) {
        return nullptr;
      }
      if (!allow_new_region && req.is_old() && (_heap->young_generation()->free_unaffiliated_regions() > 0)) {
        // This allows us to flip a mutator region to old_collector
        allow_new_region = true;
      }

      // We should expand old-gen if this can prevent an old-gen evacuation failure.  We don't care so much about
      // promotion failures since they can be mitigated in a subsequent GC pass.  Would be nice to know if this
      // allocation request is for evacuation or promotion.  Individual threads limit their use of PLAB memory for
      // promotions, so we already have an assurance that any additional memory set aside for old-gen will be used
      // only for old-gen evacuations.

      // TODO:
      // if (GC is idle (out of cycle) and mutator allocation fails and there is memory reserved in Collector
      // or OldCollector sets, transfer a region of memory so that we can satisfy the allocation request, and
      // immediately trigger the start of GC.  Is better to satisfy the allocation than to trigger out-of-cycle
      // allocation failure (even if this means we have a little less memory to handle evacuations during the
      // subsequent GC pass).

      if (allow_new_region) {
        // Try to steal an empty region from the mutator view.
        idx_t rightmost_mutator = _partitions.rightmost_empty(ShenandoahFreeSetPartitionId::Mutator);
        idx_t leftmost_mutator =  _partitions.leftmost_empty(ShenandoahFreeSetPartitionId::Mutator);
        for (idx_t idx = rightmost_mutator; idx >= leftmost_mutator; ) {
          assert(_partitions.in_free_set(ShenandoahFreeSetPartitionId::Mutator, idx),
                 "Boundaries or find_prev_last_bit failed: " SSIZE_FORMAT, idx);
          ShenandoahHeapRegion* r = _heap->get_region(idx);
          if (can_allocate_from(r)) {
            if (req.is_old()) {
              flip_to_old_gc(r);
            } else {
              flip_to_gc(r);
            }
            // Region r is entirely empty.  If try_allocat_in fails on region r, something else is really wrong.
            // Don't bother to retry with other regions.
            log_debug(gc, free)("Flipped region " SIZE_FORMAT " to gc for request: " PTR_FORMAT, idx, p2i(&req));
            return try_allocate_in(r, req, in_new_region);
          }
          idx = _partitions.find_index_of_previous_available_region(ShenandoahFreeSetPartitionId::Mutator, idx - 1);
        }
      }
      // No dice. Do not try to mix mutator and GC allocations, because adjusting region UWM
      // due to GC allocations would expose unparsable mutator allocations.
      break;
    }
    }
    default:
      ShouldNotReachHere();
  }
  return nullptr;
}

// This work method takes an argument corresponding to the number of bytes
// free in a region, and returns the largest amount in heapwords that can be allocated
// such that both of the following conditions are satisfied:
//
// 1. it is a multiple of card size
// 2. any remaining shard may be filled with a filler object
//
// The idea is that the allocation starts and ends at card boundaries. Because
// a region ('s end) is card-aligned, the remainder shard that must be filled is
// at the start of the free space.
//
// This is merely a helper method to use for the purpose of such a calculation.
size_t ShenandoahFreeSet::get_usable_free_words(size_t free_bytes) const {
  // e.g. card_size is 512, card_shift is 9, min_fill_size() is 8
  //      free is 514
  //      usable_free is 512, which is decreased to 0
  size_t usable_free = (free_bytes / CardTable::card_size()) << CardTable::card_shift();
  assert(usable_free <= free_bytes, "Sanity check");
  if ((free_bytes != usable_free) && (free_bytes - usable_free < ShenandoahHeap::min_fill_size() * HeapWordSize)) {
    // After aligning to card multiples, the remainder would be smaller than
    // the minimum filler object, so we'll need to take away another card's
    // worth to construct a filler object.
    if (usable_free >= CardTable::card_size()) {
      usable_free -= CardTable::card_size();
    } else {
      assert(usable_free == 0, "usable_free is a multiple of card_size and card_size > min_fill_size");
    }
  }

  return usable_free / HeapWordSize;
}

// Given a size argument, which is a multiple of card size, a request struct
// for a PLAB, and an old region, return a pointer to the allocated space for
// a PLAB which is card-aligned and where any remaining shard in the region
// has been suitably filled by a filler object.
// It is assumed (and assertion-checked) that such an allocation is always possible.
HeapWord* ShenandoahFreeSet::allocate_aligned_plab(size_t size, ShenandoahAllocRequest& req, ShenandoahHeapRegion* r) {
  assert(_heap->mode()->is_generational(), "PLABs are only for generational mode");
  assert(r->is_old(), "All PLABs reside in old-gen");
  assert(!req.is_mutator_alloc(), "PLABs should not be allocated by mutators.");
  assert(is_aligned(size, CardTable::card_size_in_words()), "Align by design");

  HeapWord* result = r->allocate_aligned(size, req, CardTable::card_size());
  assert(result != nullptr, "Allocation cannot fail");
  assert(r->top() <= r->end(), "Allocation cannot span end of region");
  assert(is_aligned(result, CardTable::card_size_in_words()), "Align by design");
  return result;
}

HeapWord* ShenandoahFreeSet::try_allocate_in(ShenandoahHeapRegion* r, ShenandoahAllocRequest& req, bool& in_new_region) {
  assert (has_alloc_capacity(r), "Performance: should avoid full regions on this path: " SIZE_FORMAT, r->index());
  if (_heap->is_concurrent_weak_root_in_progress() && r->is_trash()) {
    return nullptr;
  }
  HeapWord* result = nullptr;
  try_recycle_trashed(r);
  in_new_region = r->is_empty();

  if (in_new_region) {
    log_debug(gc)("Using new region (" SIZE_FORMAT ") for %s (" PTR_FORMAT ").",
                       r->index(), ShenandoahAllocRequest::alloc_type_to_string(req.type()), p2i(&req));
    assert(!r->is_affiliated(), "New region " SIZE_FORMAT " should be unaffiliated", r->index());
    r->set_affiliation(req.affiliation());
    if (r->is_old()) {
      // Any OLD region allocated during concurrent coalesce-and-fill does not need to be coalesced and filled because
      // all objects allocated within this region are above TAMS (and thus are implicitly marked).  In case this is an
      // OLD region and concurrent preparation for mixed evacuations visits this region before the start of the next
      // old-gen concurrent mark (i.e. this region is allocated following the start of old-gen concurrent mark but before
      // concurrent preparations for mixed evacuations are completed), we mark this region as not requiring any
      // coalesce-and-fill processing.
      r->end_preemptible_coalesce_and_fill();
      _heap->old_generation()->clear_cards_for(r);
    }
    _heap->generation_for(r->affiliation())->increment_affiliated_region_count();

#ifdef ASSERT
    ShenandoahMarkingContext* const ctx = _heap->complete_marking_context();
    assert(ctx->top_at_mark_start(r) == r->bottom(), "Newly established allocation region starts with TAMS equal to bottom");
    assert(ctx->is_bitmap_clear_range(ctx->top_bitmap(r), r->end()), "Bitmap above top_bitmap() must be clear");
#endif
    log_debug(gc)("Using new region (" SIZE_FORMAT ") for %s (" PTR_FORMAT ").",
                       r->index(), ShenandoahAllocRequest::alloc_type_to_string(req.type()), p2i(&req));
  } else {
    assert(r->is_affiliated(), "Region " SIZE_FORMAT " that is not new should be affiliated", r->index());
    if (r->affiliation() != req.affiliation()) {
      assert(_heap->mode()->is_generational(), "Request for %s from %s region should only happen in generational mode.",
             req.affiliation_name(), r->affiliation_name());
      return nullptr;
    }
  }

  // req.size() is in words, r->free() is in bytes.
  if (req.is_lab_alloc()) {
    size_t adjusted_size = req.size();
    size_t free = r->free();    // free represents bytes available within region r
    if (req.type() == ShenandoahAllocRequest::_alloc_plab) {
      // This is a PLAB allocation
      assert(_heap->mode()->is_generational(), "PLABs are only for generational mode");
      assert(_partitions.in_free_set(ShenandoahFreeSetPartitionId::OldCollector, r->index()),
             "PLABS must be allocated in old_collector_free regions");

      // Need to assure that plabs are aligned on multiple of card region
      // Convert free from unaligned bytes to aligned number of words
      size_t usable_free = get_usable_free_words(free);
      if (adjusted_size > usable_free) {
        adjusted_size = usable_free;
      }
      adjusted_size = align_down(adjusted_size, CardTable::card_size_in_words());
      if (adjusted_size >= req.min_size()) {
        result = allocate_aligned_plab(adjusted_size, req, r);
        assert(result != nullptr, "allocate must succeed");
        req.set_actual_size(adjusted_size);
      } else {
        // Otherwise, leave result == nullptr because the adjusted size is smaller than min size.
        log_trace(gc, free)("Failed to shrink PLAB request (" SIZE_FORMAT ") in region " SIZE_FORMAT " to " SIZE_FORMAT
                            " because min_size() is " SIZE_FORMAT, req.size(), r->index(), adjusted_size, req.min_size());
      }
    } else {
      // This is a GCLAB or a TLAB allocation
      // Convert free from unaligned bytes to aligned number of words
      free = align_down(free >> LogHeapWordSize, MinObjAlignment);
      if (adjusted_size > free) {
        adjusted_size = free;
      }
      if (adjusted_size >= req.min_size()) {
        result = r->allocate(adjusted_size, req);
        assert (result != nullptr, "Allocation must succeed: free " SIZE_FORMAT ", actual " SIZE_FORMAT, free, adjusted_size);
        req.set_actual_size(adjusted_size);
      } else {
        log_trace(gc, free)("Failed to shrink TLAB or GCLAB request (" SIZE_FORMAT ") in region " SIZE_FORMAT " to " SIZE_FORMAT
                            " because min_size() is " SIZE_FORMAT, req.size(), r->index(), adjusted_size, req.min_size());
      }
    }
  } else {
    size_t size = req.size();
    result = r->allocate(size, req);
    if (result != nullptr) {
      // Record actual allocation size
      req.set_actual_size(size);
    }
  }

  if (result != nullptr) {
    // Allocation successful, bump stats:
    if (req.is_mutator_alloc()) {
      assert(req.is_young(), "Mutator allocations always come from young generation.");
      _partitions.increase_used(ShenandoahFreeSetPartitionId::Mutator, req.actual_size() * HeapWordSize);
    } else {
      assert(req.is_gc_alloc(), "Should be gc_alloc since req wasn't mutator alloc");

      // For GC allocations, we advance update_watermark because the objects relocated into this memory during
      // evacuation are not updated during evacuation.  For both young and old regions r, it is essential that all
      // PLABs be made parsable at the end of evacuation.  This is enabled by retiring all plabs at end of evacuation.
      // TODO: Making a PLAB parsable involves placing a filler object in its remnant memory but does not require
      // that the PLAB be disabled for all future purposes.  We may want to introduce a new service to make the
      // PLABs parsable while still allowing the PLAB to serve future allocation requests that arise during the
      // next evacuation pass.
      r->set_update_watermark(r->top());
      if (r->is_old()) {
        _partitions.increase_used(ShenandoahFreeSetPartitionId::OldCollector, req.actual_size() * HeapWordSize);
        assert(req.type() != ShenandoahAllocRequest::_alloc_gclab, "old-gen allocations use PLAB or shared allocation");
        // for plabs, we'll sort the difference between evac and promotion usage when we retire the plab
      } else {
        _partitions.increase_used(ShenandoahFreeSetPartitionId::Collector, req.actual_size() * HeapWordSize);
      }
    }
  }

  static const size_t min_capacity = (size_t) (ShenandoahHeapRegion::region_size_bytes() * (1.0 - 1.0 / ShenandoahEvacWaste));
  size_t ac = alloc_capacity(r);

  if (((result == nullptr) && (ac < min_capacity)) || (alloc_capacity(r) < PLAB::min_size() * HeapWordSize)) {
    // Regardless of whether this allocation succeeded, if the remaining memory is less than PLAB:min_size(), retire this region.
    // Note that retire_from_partition() increases used to account for waste.

    // Also, if this allocation request failed and the consumed within this region * ShenandoahEvacWaste > region size,
    // then retire the region so that subsequent searches can find available memory more quickly.

    size_t idx = r->index();
    ShenandoahFreeSetPartitionId orig_partition;
    if (req.is_mutator_alloc()) {
      orig_partition = ShenandoahFreeSetPartitionId::Mutator;
    } else if (req.type() == ShenandoahAllocRequest::_alloc_gclab) {
      orig_partition = ShenandoahFreeSetPartitionId::Collector;
    } else if (req.type() == ShenandoahAllocRequest::_alloc_plab) {
      orig_partition = ShenandoahFreeSetPartitionId::OldCollector;
    } else {
      assert(req.type() == ShenandoahAllocRequest::_alloc_shared_gc, "Unexpected allocation type");
      if (req.is_old()) {
        orig_partition = ShenandoahFreeSetPartitionId::OldCollector;
      } else {
        orig_partition = ShenandoahFreeSetPartitionId::Collector;
      }
    }
    _partitions.retire_from_partition(orig_partition, idx, r->used());
    _partitions.assert_bounds();
  }
  return result;
}

HeapWord* ShenandoahFreeSet::allocate_contiguous(ShenandoahAllocRequest& req) {
  assert(req.is_mutator_alloc(), "All humongous allocations are performed by mutator");
  shenandoah_assert_heaplocked();

  size_t words_size = req.size();
  idx_t num = ShenandoahHeapRegion::required_regions(words_size * HeapWordSize);

  assert(req.is_young(), "Humongous regions always allocated in YOUNG");
  ShenandoahGeneration* generation = _heap->generation_for(req.affiliation());

  // Check if there are enough regions left to satisfy allocation.
  if (num > (idx_t) _partitions.count(ShenandoahFreeSetPartitionId::Mutator)) {
    return nullptr;
  }

  idx_t start_range = _partitions.leftmost_empty(ShenandoahFreeSetPartitionId::Mutator);
  idx_t end_range = _partitions.rightmost_empty(ShenandoahFreeSetPartitionId::Mutator) + 1;
  idx_t last_possible_start = end_range - num;

  // Find the continuous interval of $num regions, starting from $beg and ending in $end,
  // inclusive. Contiguous allocations are biased to the beginning.
  idx_t beg = _partitions.find_index_of_next_available_cluster_of_regions(ShenandoahFreeSetPartitionId::Mutator,
                                                                          start_range, num);
  if (beg > last_possible_start) {
    // Hit the end, goodbye
    return nullptr;
  }
  idx_t end = beg;

  while (true) {
    // We've confirmed num contiguous regions belonging to Mutator partition, so no need to confirm membership.
    // If region is not completely free, the current [beg; end] is useless, and we may fast-forward.  If we can extend
    // the existing range, we can exploit that certain regions are already known to be in the Mutator free set.
    while (!can_allocate_from(_heap->get_region(end))) {
      // region[end] is not empty, so we restart our search after region[end]
      idx_t slide_delta = end + 1 - beg;
      if (beg + slide_delta > last_possible_start) {
        // no room to slide
        return nullptr;
      }
      for (idx_t span_end = beg + num; slide_delta > 0; slide_delta--) {
        if (!_partitions.in_free_set(ShenandoahFreeSetPartitionId::Mutator, span_end)) {
          beg = _partitions.find_index_of_next_available_cluster_of_regions(ShenandoahFreeSetPartitionId::Mutator,
                                                                            span_end + 1, num);
          break;
        } else {
          beg++;
          span_end++;
        }
      }
      // Here, either beg identifies a range of num regions all of which are in the Mutator free set, or beg > last_possible_start
      if (beg > last_possible_start) {
        // Hit the end, goodbye
        return nullptr;
      }
      end = beg;
    }

    if ((end - beg + 1) == num) {
      // found the match
      break;
    }

    end++;
  }

  size_t remainder = words_size & ShenandoahHeapRegion::region_size_words_mask();
  bool is_generational = _heap->mode()->is_generational();
  // Initialize regions:
  for (idx_t i = beg; i <= end; i++) {
    ShenandoahHeapRegion* r = _heap->get_region(i);
    try_recycle_trashed(r);

    assert(i == beg || _heap->get_region(i - 1)->index() + 1 == r->index(), "Should be contiguous");
    assert(r->is_empty(), "Should be empty");

    if (i == beg) {
      r->make_humongous_start();
    } else {
      r->make_humongous_cont();
    }

    // Trailing region may be non-full, record the remainder there
    size_t used_words;
    if ((i == end) && (remainder != 0)) {
      used_words = remainder;
    } else {
      used_words = ShenandoahHeapRegion::region_size_words();
    }

    r->set_affiliation(req.affiliation());
    r->set_update_watermark(r->bottom());
    r->set_top(r->bottom() + used_words);
  }
  generation->increase_affiliated_region_count(num);
  if (remainder != 0) {
    // Record this remainder as allocation waste
    _heap->notify_mutator_alloc_words(ShenandoahHeapRegion::region_size_words() - remainder, true);
  }

  // retire_range_from_partition() will adjust bounds on Mutator free set if appropriate
  _partitions.retire_range_from_partition(ShenandoahFreeSetPartitionId::Mutator, beg, end);

  size_t total_humongous_size = ShenandoahHeapRegion::region_size_bytes() * num;
  _partitions.increase_used(ShenandoahFreeSetPartitionId::Mutator, total_humongous_size);
  _partitions.assert_bounds();
  req.set_actual_size(words_size);
  if (remainder != 0) {
    req.set_waste(ShenandoahHeapRegion::region_size_words() - remainder);
  }
  return _heap->get_region(beg)->bottom();
}

void ShenandoahFreeSet::try_recycle_trashed(ShenandoahHeapRegion* r) {
  if (r->is_trash()) {
    r->recycle();
  }
}

void ShenandoahFreeSet::recycle_trash() {
  // lock is not reentrable, check we don't have it
  shenandoah_assert_not_heaplocked();
<<<<<<< HEAD
=======

  size_t count = 0;
>>>>>>> 0898ab7f
  for (size_t i = 0; i < _heap->num_regions(); i++) {
    ShenandoahHeapRegion* r = _heap->get_region(i);
    if (r->is_trash()) {
      _trash_regions[count++] = r;
    }
  }

  // Relinquish the lock after this much time passed.
  static constexpr jlong deadline_ns = 30000; // 30 us
  size_t idx = 0;
  while (idx < count) {
    os::naked_yield(); // Yield to allow allocators to take the lock
    ShenandoahHeapLocker locker(_heap->lock());
    const jlong deadline = os::javaTimeNanos() + deadline_ns;
    while (idx < count && os::javaTimeNanos() < deadline) {
      try_recycle_trashed(_trash_regions[idx++]);
    }
  }
}

void ShenandoahFreeSet::flip_to_old_gc(ShenandoahHeapRegion* r) {
  size_t idx = r->index();

  assert(_partitions.partition_id_matches(idx, ShenandoahFreeSetPartitionId::Mutator), "Should be in mutator view");
  assert(can_allocate_from(r), "Should not be allocated");

  ShenandoahGenerationalHeap* gen_heap = ShenandoahGenerationalHeap::heap();
  size_t region_capacity = alloc_capacity(r);
  _partitions.move_from_partition_to_partition(idx, ShenandoahFreeSetPartitionId::Mutator,
                                               ShenandoahFreeSetPartitionId::OldCollector, region_capacity);
  _partitions.assert_bounds();
  _heap->old_generation()->augment_evacuation_reserve(region_capacity);
  bool transferred = gen_heap->generation_sizer()->transfer_to_old(1);
  if (!transferred) {
    log_warning(gc, free)("Forcing transfer of " SIZE_FORMAT " to old reserve.", idx);
    gen_heap->generation_sizer()->force_transfer_to_old(1);
  }
  // We do not ensure that the region is no longer trash, relying on try_allocate_in(), which always comes next,
  // to recycle trash before attempting to allocate anything in the region.
}

void ShenandoahFreeSet::flip_to_gc(ShenandoahHeapRegion* r) {
  size_t idx = r->index();

  assert(_partitions.partition_id_matches(idx, ShenandoahFreeSetPartitionId::Mutator), "Should be in mutator view");
  assert(can_allocate_from(r), "Should not be allocated");

  size_t ac = alloc_capacity(r);
  _partitions.move_from_partition_to_partition(idx, ShenandoahFreeSetPartitionId::Mutator,
                                               ShenandoahFreeSetPartitionId::Collector, ac);
  _partitions.assert_bounds();

  // We do not ensure that the region is no longer trash, relying on try_allocate_in(), which always comes next,
  // to recycle trash before attempting to allocate anything in the region.
}

void ShenandoahFreeSet::clear() {
  shenandoah_assert_heaplocked();
  clear_internal();
}

void ShenandoahFreeSet::clear_internal() {
  _partitions.make_all_regions_unavailable();

  _alloc_bias_weight = 0;
  _partitions.set_bias_from_left_to_right(ShenandoahFreeSetPartitionId::Mutator, true);
  _partitions.set_bias_from_left_to_right(ShenandoahFreeSetPartitionId::Collector, false);
  _partitions.set_bias_from_left_to_right(ShenandoahFreeSetPartitionId::OldCollector, false);
}

void ShenandoahFreeSet::find_regions_with_alloc_capacity(size_t &young_cset_regions, size_t &old_cset_regions,
                                                         size_t &first_old_region, size_t &last_old_region,
                                                         size_t &old_region_count) {
  clear_internal();

  first_old_region = _heap->num_regions();
  last_old_region = 0;
  old_region_count = 0;
  old_cset_regions = 0;
  young_cset_regions = 0;

  size_t region_size_bytes = _partitions.region_size_bytes();
  size_t max_regions = _partitions.max_regions();

  size_t mutator_leftmost = max_regions;
  size_t mutator_rightmost = 0;
  size_t mutator_leftmost_empty = max_regions;
  size_t mutator_rightmost_empty = 0;
  size_t mutator_regions = 0;
  size_t mutator_used = 0;

  size_t old_collector_leftmost = max_regions;
  size_t old_collector_rightmost = 0;
  size_t old_collector_leftmost_empty = max_regions;
  size_t old_collector_rightmost_empty = 0;
  size_t old_collector_regions = 0;
  size_t old_collector_used = 0;

  for (size_t idx = 0; idx < _heap->num_regions(); idx++) {
    ShenandoahHeapRegion* region = _heap->get_region(idx);
    if (region->is_trash()) {
      // Trashed regions represent regions that had been in the collection partition but have not yet been "cleaned up".
      // The cset regions are not "trashed" until we have finished update refs.
      if (region->is_old()) {
        old_cset_regions++;
      } else {
        assert(region->is_young(), "Trashed region should be old or young");
        young_cset_regions++;
      }
    } else if (region->is_old()) {
      // count both humongous and regular regions, but don't count trash (cset) regions.
      old_region_count++;
      if (first_old_region > idx) {
        first_old_region = idx;
      }
      last_old_region = idx;
    }
    if (region->is_alloc_allowed() || region->is_trash()) {
      assert(!region->is_cset(), "Shouldn't be adding cset regions to the free set");

      // Do not add regions that would almost surely fail allocation
      size_t ac = alloc_capacity(region);
      if (ac > PLAB::min_size() * HeapWordSize) {
        if (region->is_trash() || !region->is_old()) {
          // Both young and old collected regions (trashed) are placed into the Mutator set
          _partitions.raw_assign_membership(idx, ShenandoahFreeSetPartitionId::Mutator);
          if (idx < mutator_leftmost) {
            mutator_leftmost = idx;
          }
          if (idx > mutator_rightmost) {
            mutator_rightmost = idx;
          }
          if (ac == region_size_bytes) {
            if (idx < mutator_leftmost_empty) {
              mutator_leftmost_empty = idx;
            }
            if (idx > mutator_rightmost_empty) {
              mutator_rightmost_empty = idx;
            }
          }
          mutator_regions++;
          mutator_used += (region_size_bytes - ac);
        } else {
          // !region->is_trash() && region is_old()
          _partitions.raw_assign_membership(idx, ShenandoahFreeSetPartitionId::OldCollector);
          if (idx < old_collector_leftmost) {
            old_collector_leftmost = idx;
          }
          if (idx > old_collector_rightmost) {
            old_collector_rightmost = idx;
          }
          if (ac == region_size_bytes) {
            if (idx < old_collector_leftmost_empty) {
              old_collector_leftmost_empty = idx;
            }
            if (idx > old_collector_rightmost_empty) {
              old_collector_rightmost_empty = idx;
            }
          }
          old_collector_regions++;
          old_collector_used += (region_size_bytes - ac);
        }
      }
    }
  }
  log_debug(gc)("  At end of prep_to_rebuild, mutator_leftmost: " SIZE_FORMAT
                ", mutator_rightmost: " SIZE_FORMAT
                ", mutator_leftmost_empty: " SIZE_FORMAT
                ", mutator_rightmost_empty: " SIZE_FORMAT
                ", mutator_regions: " SIZE_FORMAT
                ", mutator_used: " SIZE_FORMAT,
                mutator_leftmost, mutator_rightmost, mutator_leftmost_empty, mutator_rightmost_empty,
                mutator_regions, mutator_used);

  log_debug(gc)("  old_collector_leftmost: " SIZE_FORMAT
                ", old_collector_rightmost: " SIZE_FORMAT
                ", old_collector_leftmost_empty: " SIZE_FORMAT
                ", old_collector_rightmost_empty: " SIZE_FORMAT
                ", old_collector_regions: " SIZE_FORMAT
                ", old_collector_used: " SIZE_FORMAT,
                old_collector_leftmost, old_collector_rightmost, old_collector_leftmost_empty, old_collector_rightmost_empty,
                old_collector_regions, old_collector_used);

  _partitions.establish_mutator_intervals(mutator_leftmost, mutator_rightmost, mutator_leftmost_empty, mutator_rightmost_empty,
                                          mutator_regions, mutator_used);
  _partitions.establish_old_collector_intervals(old_collector_leftmost, old_collector_rightmost, old_collector_leftmost_empty,
                                                old_collector_rightmost_empty, old_collector_regions, old_collector_used);
  log_debug(gc)("  After find_regions_with_alloc_capacity(), Mutator range [" SSIZE_FORMAT ", " SSIZE_FORMAT "],"
                "  Old Collector range [" SSIZE_FORMAT ", " SSIZE_FORMAT "]",
                _partitions.leftmost(ShenandoahFreeSetPartitionId::Mutator),
                _partitions.rightmost(ShenandoahFreeSetPartitionId::Mutator),
                _partitions.leftmost(ShenandoahFreeSetPartitionId::OldCollector),
                _partitions.rightmost(ShenandoahFreeSetPartitionId::OldCollector));
}

// Returns number of regions transferred, adds transferred bytes to var argument bytes_transferred
size_t ShenandoahFreeSet::transfer_empty_regions_from_collector_set_to_mutator_set(ShenandoahFreeSetPartitionId which_collector,
                                                                                   size_t max_xfer_regions,
                                                                                   size_t& bytes_transferred) {
  shenandoah_assert_heaplocked();
  size_t region_size_bytes = ShenandoahHeapRegion::region_size_bytes();
  size_t transferred_regions = 0;
  idx_t rightmost = _partitions.rightmost_empty(which_collector);
  for (idx_t idx = _partitions.leftmost_empty(which_collector); (transferred_regions < max_xfer_regions) && (idx <= rightmost); ) {
    assert(_partitions.in_free_set(which_collector, idx), "Boundaries or find_first_set_bit failed: " SSIZE_FORMAT, idx);
    // Note: can_allocate_from() denotes that region is entirely empty
    if (can_allocate_from(idx)) {
      _partitions.move_from_partition_to_partition(idx, which_collector, ShenandoahFreeSetPartitionId::Mutator, region_size_bytes);
      transferred_regions++;
      bytes_transferred += region_size_bytes;
    }
    idx = _partitions.find_index_of_next_available_region(which_collector, idx + 1);
  }
  return transferred_regions;
}

// Returns number of regions transferred, adds transferred bytes to var argument bytes_transferred
size_t ShenandoahFreeSet::transfer_non_empty_regions_from_collector_set_to_mutator_set(ShenandoahFreeSetPartitionId collector_id,
                                                                                       size_t max_xfer_regions,
                                                                                       size_t& bytes_transferred) {
  shenandoah_assert_heaplocked();
  size_t transferred_regions = 0;
  idx_t rightmost = _partitions.rightmost(collector_id);
  for (idx_t idx = _partitions.leftmost(collector_id); (transferred_regions < max_xfer_regions) && (idx <= rightmost); ) {
    assert(_partitions.in_free_set(collector_id, idx), "Boundaries or find_first_set_bit failed: " SSIZE_FORMAT, idx);
    size_t ac = alloc_capacity(idx);
    if (ac > 0) {
      _partitions.move_from_partition_to_partition(idx, collector_id, ShenandoahFreeSetPartitionId::Mutator, ac);
      transferred_regions++;
      bytes_transferred += ac;
    }
    idx = _partitions.find_index_of_next_available_region(ShenandoahFreeSetPartitionId::Collector, idx + 1);
  }
  return transferred_regions;
}

void ShenandoahFreeSet::move_regions_from_collector_to_mutator(size_t max_xfer_regions) {
  size_t collector_xfer = 0;
  size_t old_collector_xfer = 0;

  // Process empty regions within the Collector free partition
  if ((max_xfer_regions > 0) &&
      (_partitions.leftmost_empty(ShenandoahFreeSetPartitionId::Collector)
       <= _partitions.rightmost_empty(ShenandoahFreeSetPartitionId::Collector))) {
    ShenandoahHeapLocker locker(_heap->lock());
    max_xfer_regions -=
      transfer_empty_regions_from_collector_set_to_mutator_set(ShenandoahFreeSetPartitionId::Collector, max_xfer_regions,
                                                               collector_xfer);
  }

  // Process empty regions within the OldCollector free partition
  if ((max_xfer_regions > 0) &&
      (_partitions.leftmost_empty(ShenandoahFreeSetPartitionId::OldCollector)
       <= _partitions.rightmost_empty(ShenandoahFreeSetPartitionId::OldCollector))) {
    ShenandoahHeapLocker locker(_heap->lock());
    size_t old_collector_regions =
      transfer_empty_regions_from_collector_set_to_mutator_set(ShenandoahFreeSetPartitionId::OldCollector, max_xfer_regions,
                                                               old_collector_xfer);
    max_xfer_regions -= old_collector_regions;
    if (old_collector_regions > 0) {
      ShenandoahGenerationalHeap::cast(_heap)->generation_sizer()->transfer_to_young(old_collector_regions);
    }
  }

  // If there are any non-empty regions within Collector partition, we can also move them to the Mutator free partition
  if ((max_xfer_regions > 0) && (_partitions.leftmost(ShenandoahFreeSetPartitionId::Collector)
                                 <= _partitions.rightmost(ShenandoahFreeSetPartitionId::Collector))) {
    ShenandoahHeapLocker locker(_heap->lock());
    max_xfer_regions -=
      transfer_non_empty_regions_from_collector_set_to_mutator_set(ShenandoahFreeSetPartitionId::Collector, max_xfer_regions,
                                                                   collector_xfer);
  }

  size_t total_xfer = collector_xfer + old_collector_xfer;
  log_info(gc, free)("At start of update refs, moving " SIZE_FORMAT "%s to Mutator free set from Collector Reserve ("
                     SIZE_FORMAT "%s) and from Old Collector Reserve (" SIZE_FORMAT "%s)",
                     byte_size_in_proper_unit(total_xfer), proper_unit_for_byte_size(total_xfer),
                     byte_size_in_proper_unit(collector_xfer), proper_unit_for_byte_size(collector_xfer),
                     byte_size_in_proper_unit(old_collector_xfer), proper_unit_for_byte_size(old_collector_xfer));
}


// Overwrite arguments to represent the amount of memory in each generation that is about to be recycled
void ShenandoahFreeSet::prepare_to_rebuild(size_t &young_cset_regions, size_t &old_cset_regions,
                                           size_t &first_old_region, size_t &last_old_region, size_t &old_region_count) {
  shenandoah_assert_heaplocked();
  // This resets all state information, removing all regions from all sets.
  clear();
  log_debug(gc, free)("Rebuilding FreeSet");

  // This places regions that have alloc_capacity into the old_collector set if they identify as is_old() or the
  // mutator set otherwise.  All trashed (cset) regions are affiliated young and placed in mutator set.
  find_regions_with_alloc_capacity(young_cset_regions, old_cset_regions, first_old_region, last_old_region, old_region_count);
}

void ShenandoahFreeSet::establish_generation_sizes(size_t young_region_count, size_t old_region_count) {
  assert(young_region_count + old_region_count == ShenandoahHeap::heap()->num_regions(), "Sanity");
  if (ShenandoahHeap::heap()->mode()->is_generational()) {
    ShenandoahGenerationalHeap* heap = ShenandoahGenerationalHeap::heap();
    ShenandoahOldGeneration* old_gen = heap->old_generation();
    ShenandoahYoungGeneration* young_gen = heap->young_generation();
    size_t region_size_bytes = ShenandoahHeapRegion::region_size_bytes();

    old_gen->set_capacity(old_region_count * region_size_bytes);
    young_gen->set_capacity(young_region_count * region_size_bytes);
  }
}

void ShenandoahFreeSet::finish_rebuild(size_t young_cset_regions, size_t old_cset_regions, size_t old_region_count,
                                       bool have_evacuation_reserves) {
  shenandoah_assert_heaplocked();
  size_t young_reserve(0), old_reserve(0);

  if (_heap->mode()->is_generational()) {
    compute_young_and_old_reserves(young_cset_regions, old_cset_regions, have_evacuation_reserves,
                                   young_reserve, old_reserve);
  } else {
    young_reserve = (_heap->max_capacity() / 100) * ShenandoahEvacReserve;
    old_reserve = 0;
  }

  // Move some of the mutator regions in the Collector and OldCollector partitions in order to satisfy
  // young_reserve and old_reserve.
  reserve_regions(young_reserve, old_reserve, old_region_count);
  size_t young_region_count = _heap->num_regions() - old_region_count;
  establish_generation_sizes(young_region_count, old_region_count);
  establish_old_collector_alloc_bias();
  _partitions.assert_bounds();
  log_status();
}

void ShenandoahFreeSet::compute_young_and_old_reserves(size_t young_cset_regions, size_t old_cset_regions,
                                                       bool have_evacuation_reserves,
                                                       size_t& young_reserve_result, size_t& old_reserve_result) const {
  shenandoah_assert_generational();
  const size_t region_size_bytes = ShenandoahHeapRegion::region_size_bytes();

  ShenandoahOldGeneration* const old_generation = _heap->old_generation();
  size_t old_available = old_generation->available();
  size_t old_unaffiliated_regions = old_generation->free_unaffiliated_regions();
  ShenandoahYoungGeneration* const young_generation = _heap->young_generation();
  size_t young_capacity = young_generation->max_capacity();
  size_t young_unaffiliated_regions = young_generation->free_unaffiliated_regions();

  // Add in the regions we anticipate to be freed by evacuation of the collection set
  old_unaffiliated_regions += old_cset_regions;
  young_unaffiliated_regions += young_cset_regions;

  // Consult old-region balance to make adjustments to current generation capacities and availability.
  // The generation region transfers take place after we rebuild.
  const ssize_t old_region_balance = old_generation->get_region_balance();
  if (old_region_balance != 0) {
#ifdef ASSERT
    if (old_region_balance > 0) {
      assert(old_region_balance <= checked_cast<ssize_t>(old_unaffiliated_regions), "Cannot transfer regions that are affiliated");
    } else {
      assert(0 - old_region_balance <= checked_cast<ssize_t>(young_unaffiliated_regions), "Cannot transfer regions that are affiliated");
    }
#endif

    ssize_t xfer_bytes = old_region_balance * checked_cast<ssize_t>(region_size_bytes);
    old_available -= xfer_bytes;
    old_unaffiliated_regions -= old_region_balance;
    young_capacity += xfer_bytes;
    young_unaffiliated_regions += old_region_balance;
  }

  // All allocations taken from the old collector set are performed by GC, generally using PLABs for both
  // promotions and evacuations.  The partition between which old memory is reserved for evacuation and
  // which is reserved for promotion is enforced using thread-local variables that prescribe intentions for
  // each PLAB's available memory.
  if (have_evacuation_reserves) {
    // We are rebuilding at the end of final mark, having already established evacuation budgets for this GC pass.
    const size_t promoted_reserve = old_generation->get_promoted_reserve();
    const size_t old_evac_reserve = old_generation->get_evacuation_reserve();
    young_reserve_result = young_generation->get_evacuation_reserve();
    old_reserve_result = promoted_reserve + old_evac_reserve;
    assert(old_reserve_result <= old_available,
           "Cannot reserve (" SIZE_FORMAT " + " SIZE_FORMAT") more OLD than is available: " SIZE_FORMAT,
           promoted_reserve, old_evac_reserve, old_available);
  } else {
    // We are rebuilding at end of GC, so we set aside budgets specified on command line (or defaults)
    young_reserve_result = (young_capacity * ShenandoahEvacReserve) / 100;
    // The auto-sizer has already made old-gen large enough to hold all anticipated evacuations and promotions.
    // Affiliated old-gen regions are already in the OldCollector free set.  Add in the relevant number of
    // unaffiliated regions.
    old_reserve_result = old_available;
  }

  // Old available regions that have less than PLAB::min_size() of available memory are not placed into the OldCollector
  // free set.  Because of this, old_available may not have enough memory to represent the intended reserve.  Adjust
  // the reserve downward to account for this possibility. This loss is part of the reason why the original budget
  // was adjusted with ShenandoahOldEvacWaste and ShenandoahOldPromoWaste multipliers.
  if (old_reserve_result >
      _partitions.capacity_of(ShenandoahFreeSetPartitionId::OldCollector) + old_unaffiliated_regions * region_size_bytes) {
    old_reserve_result =
      _partitions.capacity_of(ShenandoahFreeSetPartitionId::OldCollector) + old_unaffiliated_regions * region_size_bytes;
  }

  if (young_reserve_result > young_unaffiliated_regions * region_size_bytes) {
    young_reserve_result = young_unaffiliated_regions * region_size_bytes;
  }
}

// Having placed all regions that have allocation capacity into the mutator set if they identify as is_young()
// or into the old collector set if they identify as is_old(), move some of these regions from the mutator set
// into the collector set or old collector set in order to assure that the memory available for allocations within
// the collector set is at least to_reserve and the memory available for allocations within the old collector set
// is at least to_reserve_old.
void ShenandoahFreeSet::reserve_regions(size_t to_reserve, size_t to_reserve_old, size_t &old_region_count) {
  for (size_t i = _heap->num_regions(); i > 0; i--) {
    size_t idx = i - 1;
    ShenandoahHeapRegion* r = _heap->get_region(idx);
    if (!_partitions.in_free_set(ShenandoahFreeSetPartitionId::Mutator, idx)) {
      continue;
    }

    size_t ac = alloc_capacity(r);
    assert (ac > 0, "Membership in free set implies has capacity");
    assert (!r->is_old() || r->is_trash(), "Except for trash, mutator_is_free regions should not be affiliated OLD");

    bool move_to_old_collector = _partitions.available_in(ShenandoahFreeSetPartitionId::OldCollector) < to_reserve_old;
    bool move_to_collector = _partitions.available_in(ShenandoahFreeSetPartitionId::Collector) < to_reserve;

    if (!move_to_collector && !move_to_old_collector) {
      // We've satisfied both to_reserve and to_reserved_old
      break;
    }

    if (move_to_old_collector) {
      // We give priority to OldCollector partition because we desire to pack OldCollector regions into higher
      // addresses than Collector regions.  Presumably, OldCollector regions are more "stable" and less likely to
      // be collected in the near future.
      if (r->is_trash() || !r->is_affiliated()) {
        // OLD regions that have available memory are already in the old_collector free set.
        _partitions.move_from_partition_to_partition(idx, ShenandoahFreeSetPartitionId::Mutator,
                                                     ShenandoahFreeSetPartitionId::OldCollector, ac);
        log_debug(gc)("  Shifting region " SIZE_FORMAT " from mutator_free to old_collector_free", idx);
        log_debug(gc)("  Shifted Mutator range [" SSIZE_FORMAT ", " SSIZE_FORMAT "],"
                      "  Old Collector range [" SSIZE_FORMAT ", " SSIZE_FORMAT "]",
                      _partitions.leftmost(ShenandoahFreeSetPartitionId::Mutator),
                      _partitions.rightmost(ShenandoahFreeSetPartitionId::Mutator),
                      _partitions.leftmost(ShenandoahFreeSetPartitionId::OldCollector),
                      _partitions.rightmost(ShenandoahFreeSetPartitionId::OldCollector));
        old_region_count++;
        continue;
      }
    }

    if (move_to_collector) {
      // Note: In a previous implementation, regions were only placed into the survivor space (collector_is_free) if
      // they were entirely empty.  This has the effect of causing new Mutator allocation to reside next to objects
      // that have already survived at least one GC, mixing ephemeral with longer-lived objects in the same region.
      // Any objects that have survived a GC are less likely to immediately become garbage, so a region that contains
      // survivor objects is less likely to be selected for the collection set.  This alternative implementation allows
      // survivor regions to continue accumulating other survivor objects, and makes it more likely that ephemeral objects
      // occupy regions comprised entirely of ephemeral objects.  These regions are highly likely to be included in the next
      // collection set, and they are easily evacuated because they have low density of live objects.
      _partitions.move_from_partition_to_partition(idx, ShenandoahFreeSetPartitionId::Mutator,
                                                   ShenandoahFreeSetPartitionId::Collector, ac);
      log_debug(gc)("  Shifting region " SIZE_FORMAT " from mutator_free to collector_free", idx);
      log_debug(gc)("  Shifted Mutator range [" SSIZE_FORMAT ", " SSIZE_FORMAT "],"
                    "  Collector range [" SSIZE_FORMAT ", " SSIZE_FORMAT "]",
                    _partitions.leftmost(ShenandoahFreeSetPartitionId::Mutator),
                    _partitions.rightmost(ShenandoahFreeSetPartitionId::Mutator),
                    _partitions.leftmost(ShenandoahFreeSetPartitionId::Collector),
                    _partitions.rightmost(ShenandoahFreeSetPartitionId::Collector));
    }
  }

  if (LogTarget(Info, gc, free)::is_enabled()) {
    size_t old_reserve = _partitions.capacity_of(ShenandoahFreeSetPartitionId::OldCollector);
    if (old_reserve < to_reserve_old) {
      log_info(gc, free)("Wanted " PROPERFMT " for old reserve, but only reserved: " PROPERFMT,
                         PROPERFMTARGS(to_reserve_old), PROPERFMTARGS(old_reserve));
    }
    size_t reserve = _partitions.capacity_of(ShenandoahFreeSetPartitionId::Collector);
    if (reserve < to_reserve) {
      log_debug(gc)("Wanted " PROPERFMT " for young reserve, but only reserved: " PROPERFMT,
                    PROPERFMTARGS(to_reserve), PROPERFMTARGS(reserve));
    }
  }
}

void ShenandoahFreeSet::establish_old_collector_alloc_bias() {
  ShenandoahHeap* heap = ShenandoahHeap::heap();
  shenandoah_assert_heaplocked();

  idx_t left_idx = _partitions.leftmost(ShenandoahFreeSetPartitionId::OldCollector);
  idx_t right_idx = _partitions.rightmost(ShenandoahFreeSetPartitionId::OldCollector);
  idx_t middle = (left_idx + right_idx) / 2;
  size_t available_in_first_half = 0;
  size_t available_in_second_half = 0;

  for (idx_t index = left_idx; index < middle; index++) {
    if (_partitions.in_free_set(ShenandoahFreeSetPartitionId::OldCollector, index)) {
      ShenandoahHeapRegion* r = heap->get_region((size_t) index);
      available_in_first_half += r->free();
    }
  }
  for (idx_t index = middle; index <= right_idx; index++) {
    if (_partitions.in_free_set(ShenandoahFreeSetPartitionId::OldCollector, index)) {
      ShenandoahHeapRegion* r = heap->get_region(index);
      available_in_second_half += r->free();
    }
  }

  // We desire to first consume the sparsely distributed regions in order that the remaining regions are densely packed.
  // Densely packing regions reduces the effort to search for a region that has sufficient memory to satisfy a new allocation
  // request.  Regions become sparsely distributed following a Full GC, which tends to slide all regions to the front of the
  // heap rather than allowing survivor regions to remain at the high end of the heap where we intend for them to congregate.

  // TODO: In the future, we may modify Full GC so that it slides old objects to the end of the heap and young objects to the
  // front of the heap. If this is done, we can always search survivor Collector and OldCollector regions right to left.
  _partitions.set_bias_from_left_to_right(ShenandoahFreeSetPartitionId::OldCollector,
                                          (available_in_second_half > available_in_first_half));
}

void ShenandoahFreeSet::log_status_under_lock() {
  // Must not be heap locked, it acquires heap lock only when log is enabled
  shenandoah_assert_not_heaplocked();
  if (LogTarget(Info, gc, free)::is_enabled()
      DEBUG_ONLY(|| LogTarget(Debug, gc, free)::is_enabled())) {
    ShenandoahHeapLocker locker(_heap->lock());
    log_status();
  }
}

void ShenandoahFreeSet::log_status() {
  shenandoah_assert_heaplocked();

#ifdef ASSERT
  // Dump of the FreeSet details is only enabled if assertions are enabled
  if (LogTarget(Debug, gc, free)::is_enabled()) {
#define BUFFER_SIZE 80
    size_t retired_old = 0;
    size_t retired_old_humongous = 0;
    size_t retired_young = 0;
    size_t retired_young_humongous = 0;
    size_t region_size_bytes = ShenandoahHeapRegion::region_size_bytes();
    size_t retired_young_waste = 0;
    size_t retired_old_waste = 0;
    size_t consumed_collector = 0;
    size_t consumed_old_collector = 0;
    size_t consumed_mutator = 0;
    size_t available_old = 0;
    size_t available_young = 0;
    size_t available_mutator = 0;
    size_t available_collector = 0;
    size_t available_old_collector = 0;

    char buffer[BUFFER_SIZE];
    for (uint i = 0; i < BUFFER_SIZE; i++) {
      buffer[i] = '\0';
    }

    log_debug(gc)("FreeSet map legend:"
                       " M:mutator_free C:collector_free O:old_collector_free"
                       " H:humongous ~:retired old _:retired young");
    log_debug(gc)(" mutator free range [" SIZE_FORMAT ".." SIZE_FORMAT "] allocating from %s, "
                  " collector free range [" SIZE_FORMAT ".." SIZE_FORMAT "], "
                  "old collector free range [" SIZE_FORMAT ".." SIZE_FORMAT "] allocates from %s",
                  _partitions.leftmost(ShenandoahFreeSetPartitionId::Mutator),
                  _partitions.rightmost(ShenandoahFreeSetPartitionId::Mutator),
                  _partitions.alloc_from_left_bias(ShenandoahFreeSetPartitionId::Mutator)? "left to right": "right to left",
                  _partitions.leftmost(ShenandoahFreeSetPartitionId::Collector),
                  _partitions.rightmost(ShenandoahFreeSetPartitionId::Collector),
                  _partitions.leftmost(ShenandoahFreeSetPartitionId::OldCollector),
                  _partitions.rightmost(ShenandoahFreeSetPartitionId::OldCollector),
                  _partitions.alloc_from_left_bias(ShenandoahFreeSetPartitionId::OldCollector)? "left to right": "right to left");

    for (uint i = 0; i < _heap->num_regions(); i++) {
      ShenandoahHeapRegion *r = _heap->get_region(i);
      uint idx = i % 64;
      if ((i != 0) && (idx == 0)) {
        log_debug(gc)(" %6u: %s", i-64, buffer);
      }
      if (_partitions.in_free_set(ShenandoahFreeSetPartitionId::Mutator, i)) {
        size_t capacity = alloc_capacity(r);
        assert(!r->is_old() || r->is_trash(), "Old regions except trash regions should not be in mutator_free set");
        available_mutator += capacity;
        consumed_mutator += region_size_bytes - capacity;
        buffer[idx] = (capacity == region_size_bytes)? 'M': 'm';
      } else if (_partitions.in_free_set(ShenandoahFreeSetPartitionId::Collector, i)) {
        size_t capacity = alloc_capacity(r);
        assert(!r->is_old() || r->is_trash(), "Old regions except trash regions should not be in collector_free set");
        available_collector += capacity;
        consumed_collector += region_size_bytes - capacity;
        buffer[idx] = (capacity == region_size_bytes)? 'C': 'c';
      } else if (_partitions.in_free_set(ShenandoahFreeSetPartitionId::OldCollector, i)) {
        size_t capacity = alloc_capacity(r);
        available_old_collector += capacity;
        consumed_old_collector += region_size_bytes - capacity;
        buffer[idx] = (capacity == region_size_bytes)? 'O': 'o';
      } else if (r->is_humongous()) {
        if (r->is_old()) {
          buffer[idx] = 'H';
          retired_old_humongous += region_size_bytes;
        } else {
          buffer[idx] = 'h';
          retired_young_humongous += region_size_bytes;
        }
      } else {
        if (r->is_old()) {
          buffer[idx] = '~';
          retired_old_waste += alloc_capacity(r);
          retired_old += region_size_bytes;
        } else {
          buffer[idx] = '_';
          retired_young_waste += alloc_capacity(r);
          retired_young += region_size_bytes;
        }
      }
    }
    uint remnant = _heap->num_regions() % 64;
    if (remnant > 0) {
      buffer[remnant] = '\0';
    } else {
      remnant = 64;
    }
    log_debug(gc)(" %6u: %s", (uint) (_heap->num_regions() - remnant), buffer);
  }
#endif

  LogTarget(Info, gc, free) lt;
  if (lt.is_enabled()) {
    ResourceMark rm;
    LogStream ls(lt);

    {
      idx_t last_idx = 0;
      size_t max = 0;
      size_t max_contig = 0;
      size_t empty_contig = 0;

      size_t total_used = 0;
      size_t total_free = 0;
      size_t total_free_ext = 0;

      for (idx_t idx = _partitions.leftmost(ShenandoahFreeSetPartitionId::Mutator);
           idx <= _partitions.rightmost(ShenandoahFreeSetPartitionId::Mutator); idx++) {
        if (_partitions.in_free_set(ShenandoahFreeSetPartitionId::Mutator, idx)) {
          ShenandoahHeapRegion *r = _heap->get_region(idx);
          size_t free = alloc_capacity(r);
          max = MAX2(max, free);
          if (r->is_empty()) {
            total_free_ext += free;
            if (last_idx + 1 == idx) {
              empty_contig++;
            } else {
              empty_contig = 1;
            }
          } else {
            empty_contig = 0;
          }
          total_used += r->used();
          total_free += free;
          max_contig = MAX2(max_contig, empty_contig);
          last_idx = idx;
        }
      }

      size_t max_humongous = max_contig * ShenandoahHeapRegion::region_size_bytes();
      size_t free = capacity() - used();

      // Since certain regions that belonged to the Mutator free partition at the time of most recent rebuild may have been
      // retired, the sum of used and capacities within regions that are still in the Mutator free partition may not match
      // my internally tracked values of used() and free().
      assert(free == total_free, "Free memory should match");
      ls.print("Free: " SIZE_FORMAT "%s, Max: " SIZE_FORMAT "%s regular, " SIZE_FORMAT "%s humongous, ",
               byte_size_in_proper_unit(total_free),    proper_unit_for_byte_size(total_free),
               byte_size_in_proper_unit(max),           proper_unit_for_byte_size(max),
               byte_size_in_proper_unit(max_humongous), proper_unit_for_byte_size(max_humongous)
      );

      ls.print("Frag: ");
      size_t frag_ext;
      if (total_free_ext > 0) {
        frag_ext = 100 - (100 * max_humongous / total_free_ext);
      } else {
        frag_ext = 0;
      }
      ls.print(SIZE_FORMAT "%% external, ", frag_ext);

      size_t frag_int;
      if (_partitions.count(ShenandoahFreeSetPartitionId::Mutator) > 0) {
        frag_int = (100 * (total_used / _partitions.count(ShenandoahFreeSetPartitionId::Mutator))
                    / ShenandoahHeapRegion::region_size_bytes());
      } else {
        frag_int = 0;
      }
      ls.print(SIZE_FORMAT "%% internal; ", frag_int);
      ls.print("Used: " SIZE_FORMAT "%s, Mutator Free: " SIZE_FORMAT,
               byte_size_in_proper_unit(total_used), proper_unit_for_byte_size(total_used),
               _partitions.count(ShenandoahFreeSetPartitionId::Mutator));
    }

    {
      size_t max = 0;
      size_t total_free = 0;
      size_t total_used = 0;

      for (idx_t idx = _partitions.leftmost(ShenandoahFreeSetPartitionId::Collector);
           idx <= _partitions.rightmost(ShenandoahFreeSetPartitionId::Collector); idx++) {
        if (_partitions.in_free_set(ShenandoahFreeSetPartitionId::Collector, idx)) {
          ShenandoahHeapRegion *r = _heap->get_region(idx);
          size_t free = alloc_capacity(r);
          max = MAX2(max, free);
          total_free += free;
          total_used += r->used();
        }
      }
      ls.print(" Collector Reserve: " SIZE_FORMAT "%s, Max: " SIZE_FORMAT "%s; Used: " SIZE_FORMAT "%s",
               byte_size_in_proper_unit(total_free), proper_unit_for_byte_size(total_free),
               byte_size_in_proper_unit(max),        proper_unit_for_byte_size(max),
               byte_size_in_proper_unit(total_used), proper_unit_for_byte_size(total_used));
    }

    if (_heap->mode()->is_generational()) {
      size_t max = 0;
      size_t total_free = 0;
      size_t total_used = 0;

      for (idx_t idx = _partitions.leftmost(ShenandoahFreeSetPartitionId::OldCollector);
           idx <= _partitions.rightmost(ShenandoahFreeSetPartitionId::OldCollector); idx++) {
        if (_partitions.in_free_set(ShenandoahFreeSetPartitionId::OldCollector, idx)) {
          ShenandoahHeapRegion *r = _heap->get_region(idx);
          size_t free = alloc_capacity(r);
          max = MAX2(max, free);
          total_free += free;
          total_used += r->used();
        }
      }
      ls.print_cr(" Old Collector Reserve: " SIZE_FORMAT "%s, Max: " SIZE_FORMAT "%s; Used: " SIZE_FORMAT "%s",
                  byte_size_in_proper_unit(total_free), proper_unit_for_byte_size(total_free),
                  byte_size_in_proper_unit(max),        proper_unit_for_byte_size(max),
                  byte_size_in_proper_unit(total_used), proper_unit_for_byte_size(total_used));
    }
  }
}

HeapWord* ShenandoahFreeSet::allocate(ShenandoahAllocRequest& req, bool& in_new_region) {
  shenandoah_assert_heaplocked();
  if (req.size() > ShenandoahHeapRegion::humongous_threshold_words()) {
    switch (req.type()) {
      case ShenandoahAllocRequest::_alloc_shared:
      case ShenandoahAllocRequest::_alloc_shared_gc:
        in_new_region = true;
        return allocate_contiguous(req);
      case ShenandoahAllocRequest::_alloc_plab:
      case ShenandoahAllocRequest::_alloc_gclab:
      case ShenandoahAllocRequest::_alloc_tlab:
        in_new_region = false;
        assert(false, "Trying to allocate TLAB larger than the humongous threshold: " SIZE_FORMAT " > " SIZE_FORMAT,
               req.size(), ShenandoahHeapRegion::humongous_threshold_words());
        return nullptr;
      default:
        ShouldNotReachHere();
        return nullptr;
    }
  } else {
    return allocate_single(req, in_new_region);
  }
}

void ShenandoahFreeSet::print_on(outputStream* out) const {
  out->print_cr("Mutator Free Set: " SIZE_FORMAT "", _partitions.count(ShenandoahFreeSetPartitionId::Mutator));
  idx_t rightmost = _partitions.rightmost(ShenandoahFreeSetPartitionId::Mutator);
  for (idx_t index = _partitions.leftmost(ShenandoahFreeSetPartitionId::Mutator); index <= rightmost; ) {
    assert(_partitions.in_free_set(ShenandoahFreeSetPartitionId::Mutator, index),
           "Boundaries or find_first_set_bit failed: " SSIZE_FORMAT, index);
    _heap->get_region(index)->print_on(out);
    index = _partitions.find_index_of_next_available_region(ShenandoahFreeSetPartitionId::Mutator, index + 1);
  }
  out->print_cr("Collector Free Set: " SIZE_FORMAT "", _partitions.count(ShenandoahFreeSetPartitionId::Collector));
  rightmost = _partitions.rightmost(ShenandoahFreeSetPartitionId::Collector);
  for (idx_t index = _partitions.leftmost(ShenandoahFreeSetPartitionId::Collector); index <= rightmost; ) {
    assert(_partitions.in_free_set(ShenandoahFreeSetPartitionId::Collector, index),
           "Boundaries or find_first_set_bit failed: " SSIZE_FORMAT, index);
    _heap->get_region(index)->print_on(out);
    index = _partitions.find_index_of_next_available_region(ShenandoahFreeSetPartitionId::Collector, index + 1);
  }
  if (_heap->mode()->is_generational()) {
    out->print_cr("Old Collector Free Set: " SIZE_FORMAT "", _partitions.count(ShenandoahFreeSetPartitionId::OldCollector));
    for (idx_t index = _partitions.leftmost(ShenandoahFreeSetPartitionId::OldCollector);
         index <= _partitions.rightmost(ShenandoahFreeSetPartitionId::OldCollector); index++) {
      if (_partitions.in_free_set(ShenandoahFreeSetPartitionId::OldCollector, index)) {
        _heap->get_region(index)->print_on(out);
      }
    }
  }
}

double ShenandoahFreeSet::internal_fragmentation() {
  double squared = 0;
  double linear = 0;

  idx_t rightmost = _partitions.rightmost(ShenandoahFreeSetPartitionId::Mutator);
  for (idx_t index = _partitions.leftmost(ShenandoahFreeSetPartitionId::Mutator); index <= rightmost; ) {
    assert(_partitions.in_free_set(ShenandoahFreeSetPartitionId::Mutator, index),
           "Boundaries or find_first_set_bit failed: " SSIZE_FORMAT, index);
    ShenandoahHeapRegion* r = _heap->get_region(index);
    size_t used = r->used();
    squared += used * used;
    linear += used;
    index = _partitions.find_index_of_next_available_region(ShenandoahFreeSetPartitionId::Mutator, index + 1);
  }

  if (linear > 0) {
    double s = squared / (ShenandoahHeapRegion::region_size_bytes() * linear);
    return 1 - s;
  } else {
    return 0;
  }
}

double ShenandoahFreeSet::external_fragmentation() {
  idx_t last_idx = 0;
  size_t max_contig = 0;
  size_t empty_contig = 0;

  size_t free = 0;

  idx_t rightmost = _partitions.rightmost(ShenandoahFreeSetPartitionId::Mutator);
  for (idx_t index = _partitions.leftmost(ShenandoahFreeSetPartitionId::Mutator); index <= rightmost; ) {
    assert(_partitions.in_free_set(ShenandoahFreeSetPartitionId::Mutator, index),
           "Boundaries or find_first_set_bit failed: " SSIZE_FORMAT, index);
    ShenandoahHeapRegion* r = _heap->get_region(index);
    if (r->is_empty()) {
      free += ShenandoahHeapRegion::region_size_bytes();
      if (last_idx + 1 == index) {
        empty_contig++;
      } else {
        empty_contig = 1;
      }
    } else {
      empty_contig = 0;
    }
    max_contig = MAX2(max_contig, empty_contig);
    last_idx = index;
    index = _partitions.find_index_of_next_available_region(ShenandoahFreeSetPartitionId::Mutator, index + 1);
  }

  if (free > 0) {
    return 1 - (1.0 * max_contig * ShenandoahHeapRegion::region_size_bytes() / free);
  } else {
    return 0;
  }
}
<|MERGE_RESOLUTION|>--- conflicted
+++ resolved
@@ -669,11 +669,7 @@
 ShenandoahFreeSet::ShenandoahFreeSet(ShenandoahHeap* heap, size_t max_regions) :
   _heap(heap),
   _partitions(max_regions, this),
-<<<<<<< HEAD
-=======
   _trash_regions(NEW_C_HEAP_ARRAY(ShenandoahHeapRegion*, max_regions, mtGC)),
-  _right_to_left_bias(false),
->>>>>>> 0898ab7f
   _alloc_bias_weight(0)
 {
   clear_internal();
@@ -1244,11 +1240,8 @@
 void ShenandoahFreeSet::recycle_trash() {
   // lock is not reentrable, check we don't have it
   shenandoah_assert_not_heaplocked();
-<<<<<<< HEAD
-=======
 
   size_t count = 0;
->>>>>>> 0898ab7f
   for (size_t i = 0; i < _heap->num_regions(); i++) {
     ShenandoahHeapRegion* r = _heap->get_region(i);
     if (r->is_trash()) {

/*
 * Copyright (c) 2014, 2021, Red Hat, Inc. All rights reserved.
 * DO NOT ALTER OR REMOVE COPYRIGHT NOTICES OR THIS FILE HEADER.
 *
 * This code is free software; you can redistribute it and/or modify it
 * under the terms of the GNU General Public License version 2 only, as
 * published by the Free Software Foundation.
 *
 * This code is distributed in the hope that it will be useful, but WITHOUT
 * ANY WARRANTY; without even the implied warranty of MERCHANTABILITY or
 * FITNESS FOR A PARTICULAR PURPOSE.  See the GNU General Public License
 * version 2 for more details (a copy is included in the LICENSE file that
 * accompanied this code).
 *
 * You should have received a copy of the GNU General Public License version
 * 2 along with this work; if not, write to the Free Software Foundation,
 * Inc., 51 Franklin St, Fifth Floor, Boston, MA 02110-1301 USA.
 *
 * Please contact Oracle, 500 Oracle Parkway, Redwood Shores, CA 94065 USA
 * or visit www.oracle.com if you need additional information or have any
 * questions.
 *
 */

#include "precompiled.hpp"

#include "compiler/oopMap.hpp"
#include "gc/shared/gcTraceTime.inline.hpp"
#include "gc/shared/preservedMarks.inline.hpp"
#include "gc/shared/tlab_globals.hpp"
#include "gc/shared/workerThread.hpp"
#include "gc/shenandoah/heuristics/shenandoahHeuristics.hpp"
#include "gc/shenandoah/shenandoahConcurrentGC.hpp"
#include "gc/shenandoah/shenandoahCollectionSet.hpp"
#include "gc/shenandoah/shenandoahFreeSet.hpp"
#include "gc/shenandoah/shenandoahFullGC.hpp"
#include "gc/shenandoah/shenandoahGeneration.hpp"
#include "gc/shenandoah/shenandoahPhaseTimings.hpp"
#include "gc/shenandoah/shenandoahMark.inline.hpp"
#include "gc/shenandoah/shenandoahMonitoringSupport.hpp"
#include "gc/shenandoah/shenandoahHeapRegionSet.hpp"
#include "gc/shenandoah/shenandoahHeap.inline.hpp"
#include "gc/shenandoah/shenandoahHeapRegion.inline.hpp"
#include "gc/shenandoah/shenandoahMarkingContext.inline.hpp"
#include "gc/shenandoah/shenandoahMetrics.hpp"
#include "gc/shenandoah/shenandoahOopClosures.inline.hpp"
#include "gc/shenandoah/shenandoahReferenceProcessor.hpp"
#include "gc/shenandoah/shenandoahRootProcessor.inline.hpp"
#include "gc/shenandoah/shenandoahSTWMark.hpp"
#include "gc/shenandoah/shenandoahUtils.hpp"
#include "gc/shenandoah/shenandoahVerifier.hpp"
#include "gc/shenandoah/shenandoahVMOperations.hpp"
#include "gc/shenandoah/shenandoahWorkerPolicy.hpp"
#include "gc/shenandoah/shenandoahYoungGeneration.hpp"
#include "memory/metaspaceUtils.hpp"
#include "memory/universe.hpp"
#include "oops/compressedOops.inline.hpp"
#include "oops/oop.inline.hpp"
#include "runtime/orderAccess.hpp"
#include "runtime/thread.hpp"
#include "runtime/vmThread.hpp"
#include "utilities/copy.hpp"
#include "utilities/events.hpp"
#include "utilities/growableArray.hpp"

// After Full GC is done, reconstruct the remembered set by iterating over OLD regions,
// registering all objects between bottom() and top(), and setting remembered set cards to
// DIRTY if they hold interesting pointers.
class ShenandoahReconstructRememberedSetTask : public WorkerTask {
private:
  ShenandoahRegionIterator _regions;

public:
  ShenandoahReconstructRememberedSetTask() :
    WorkerTask("Shenandoah Reset Bitmap") { }

  void work(uint worker_id) {
    ShenandoahParallelWorkerSession worker_session(worker_id);
    ShenandoahHeapRegion* r = _regions.next();
    ShenandoahHeap* heap = ShenandoahHeap::heap();
    RememberedScanner* scanner = heap->card_scan();
    ShenandoahSetRememberedCardsToDirtyClosure dirty_cards_for_interesting_pointers;

    while (r != NULL) {
      if (r->is_old() && r->is_active()) {
        HeapWord* obj_addr = r->bottom();
        if (r->is_humongous_start()) {
          // First, clear the remembered set
          oop obj = cast_to_oop(obj_addr);
          size_t size = obj->size();
          HeapWord* end_object = r->bottom() + size;

          // First, clear the remembered set for all spanned humongous regions
          size_t num_regions = (size + ShenandoahHeapRegion::region_size_words() - 1) / ShenandoahHeapRegion::region_size_words();
          size_t region_span = num_regions * ShenandoahHeapRegion::region_size_words();
          scanner->reset_remset(r->bottom(), region_span);
          size_t region_index = r->index();
          ShenandoahHeapRegion* humongous_region = heap->get_region(region_index);
          while (num_regions-- != 0) {
            scanner->reset_object_range(humongous_region->bottom(), humongous_region->end());
            region_index++;
            humongous_region = heap->get_region(region_index);
          }

          // Then register the humongous object and DIRTY relevant remembered set cards
          scanner->register_object_wo_lock(obj_addr);
          obj->oop_iterate(&dirty_cards_for_interesting_pointers);
        } else if (!r->is_humongous()) {
          // First, clear the remembered set
          scanner->reset_remset(r->bottom(), ShenandoahHeapRegion::region_size_words());
          scanner->reset_object_range(r->bottom(), r->end());

          // Then iterate over all objects, registering object and DIRTYing relevant remembered set cards
          HeapWord* t = r->top();
          while (obj_addr < t) {
            oop obj = cast_to_oop(obj_addr);
            size_t size = obj->size();
            scanner->register_object_wo_lock(obj_addr);
            obj_addr += obj->oop_iterate_size(&dirty_cards_for_interesting_pointers);
          }
        } // else, ignore humongous continuation region
      }
      // else, this region is FREE or YOUNG or inactive and we can ignore it.
      r = _regions.next();
    }
  }
};

ShenandoahFullGC::ShenandoahFullGC() :
  _gc_timer(ShenandoahHeap::heap()->gc_timer()),
  _preserved_marks(new PreservedMarksSet(true)) {}

bool ShenandoahFullGC::collect(GCCause::Cause cause) {
  vmop_entry_full(cause);
  // Always success
  return true;
}

void ShenandoahFullGC::vmop_entry_full(GCCause::Cause cause) {
  ShenandoahHeap* const heap = ShenandoahHeap::heap();
  TraceCollectorStats tcs(heap->monitoring_support()->full_stw_collection_counters());
  ShenandoahTimingsTracker timing(ShenandoahPhaseTimings::full_gc_gross);

  heap->try_inject_alloc_failure();
  VM_ShenandoahFullGC op(cause, this);
  VMThread::execute(&op);
}

void ShenandoahFullGC::entry_full(GCCause::Cause cause) {
  static const char* msg = "Pause Full";
  ShenandoahPausePhase gc_phase(msg, ShenandoahPhaseTimings::full_gc, true /* log_heap_usage */);
  EventMark em("%s", msg);

  ShenandoahWorkerScope scope(ShenandoahHeap::heap()->workers(),
                              ShenandoahWorkerPolicy::calc_workers_for_fullgc(),
                              "full gc");

  op_full(cause);
}

void ShenandoahFullGC::op_full(GCCause::Cause cause) {
  ShenandoahHeap* const heap = ShenandoahHeap::heap();
  ShenandoahMetricsSnapshot metrics;
  metrics.snap_before();

  // Perform full GC
  do_it(cause);

  metrics.snap_after();
  if (heap->mode()->is_generational()) {
    size_t old_available = heap->old_generation()->available();
    size_t young_available = heap->young_generation()->available();
    log_info(gc, ergo)("At end of Full GC, old_available: " SIZE_FORMAT "%s, young_available: " SIZE_FORMAT "%s",
                       byte_size_in_proper_unit(old_available), proper_unit_for_byte_size(old_available),
                       byte_size_in_proper_unit(young_available), proper_unit_for_byte_size(young_available));
  }
  if (metrics.is_good_progress()) {
    ShenandoahHeap::heap()->notify_gc_progress();
  } else {
    // Nothing to do. Tell the allocation path that we have failed to make
    // progress, and it can finally fail.
    ShenandoahHeap::heap()->notify_gc_no_progress();
  }
}

void ShenandoahFullGC::do_it(GCCause::Cause gc_cause) {
  ShenandoahHeap* heap = ShenandoahHeap::heap();
  // Since we may arrive here from degenerated GC failure of either young or old, establish generation as GLOBAL.
  heap->set_gc_generation(heap->global_generation());

  if (heap->mode()->is_generational()) {
    // There will be no concurrent allocations during full GC so reset these coordination variables.
    heap->young_generation()->unadjust_available();
    heap->old_generation()->unadjust_available();
    // No need to old_gen->increase_used().  That was done when plabs were allocated, accounting for both old evacs and promotions.

    heap->set_alloc_supplement_reserve(0);
    heap->set_young_evac_reserve(0);
    heap->set_old_evac_reserve(0);
    heap->reset_old_evac_expended();
<<<<<<< HEAD
    heap->set_promotion_reserve(0);
=======
    heap->set_promoted_reserve(0);
>>>>>>> ad5aa877

    // Full GC supersedes any marking or coalescing in old generation.
    heap->cancel_old_gc();
  }

  if (ShenandoahVerify) {
    heap->verifier()->verify_before_fullgc();
  }

  if (VerifyBeforeGC) {
    Universe::verify();
  }

  // Degenerated GC may carry concurrent root flags when upgrading to
  // full GC. We need to reset it before mutators resume.
  heap->set_concurrent_strong_root_in_progress(false);
  heap->set_concurrent_weak_root_in_progress(false);

  heap->set_full_gc_in_progress(true);

  assert(ShenandoahSafepoint::is_at_shenandoah_safepoint(), "must be at a safepoint");
  assert(Thread::current()->is_VM_thread(), "Do full GC only while world is stopped");

  {
    ShenandoahGCPhase phase(ShenandoahPhaseTimings::full_gc_heapdump_pre);
    heap->pre_full_gc_dump(_gc_timer);
  }

  {
    ShenandoahGCPhase prepare_phase(ShenandoahPhaseTimings::full_gc_prepare);
    // Full GC is supposed to recover from any GC state:

    // a0. Remember if we have forwarded objects
    bool has_forwarded_objects = heap->has_forwarded_objects();

    // a1. Cancel evacuation, if in progress
    if (heap->is_evacuation_in_progress()) {
      heap->set_evacuation_in_progress(false);
    }
    assert(!heap->is_evacuation_in_progress(), "sanity");

    // a2. Cancel update-refs, if in progress
    if (heap->is_update_refs_in_progress()) {
      heap->set_update_refs_in_progress(false);
    }
    assert(!heap->is_update_refs_in_progress(), "sanity");

    // b. Cancel all concurrent marks, if in progress
    if (heap->is_concurrent_mark_in_progress()) {
      heap->cancel_concurrent_mark();
    }
    assert(!heap->is_concurrent_mark_in_progress(), "sanity");

    // c. Update roots if this full GC is due to evac-oom, which may carry from-space pointers in roots.
    if (has_forwarded_objects) {
      update_roots(true /*full_gc*/);
    }

    // d. Reset the bitmaps for new marking
    heap->global_generation()->reset_mark_bitmap();
    assert(heap->marking_context()->is_bitmap_clear(), "sanity");
    assert(!heap->global_generation()->is_mark_complete(), "sanity");

    // e. Abandon reference discovery and clear all discovered references.
    ShenandoahReferenceProcessor* rp = heap->global_generation()->ref_processor();
    rp->abandon_partial_discovery();

    // f. Sync pinned region status from the CP marks
    heap->sync_pinned_region_status();

    // The rest of prologue:
    _preserved_marks->init(heap->workers()->active_workers());

    assert(heap->has_forwarded_objects() == has_forwarded_objects, "This should not change");
  }

  if (UseTLAB) {
    // TODO: Do we need to explicitly retire PLABs?
    heap->gclabs_retire(ResizeTLAB);
    heap->tlabs_retire(ResizeTLAB);
  }

  OrderAccess::fence();

  phase1_mark_heap();

  // Once marking is done, which may have fixed up forwarded objects, we can drop it.
  // Coming out of Full GC, we would not have any forwarded objects.
  // This also prevents resolves with fwdptr from kicking in while adjusting pointers in phase3.
  heap->set_has_forwarded_objects(false);

  heap->set_full_gc_move_in_progress(true);

  // Setup workers for the rest
  OrderAccess::fence();

  // Initialize worker slices
  ShenandoahHeapRegionSet** worker_slices = NEW_C_HEAP_ARRAY(ShenandoahHeapRegionSet*, heap->max_workers(), mtGC);
  for (uint i = 0; i < heap->max_workers(); i++) {
    worker_slices[i] = new ShenandoahHeapRegionSet();
  }

  {
    // The rest of code performs region moves, where region status is undefined
    // until all phases run together.
    ShenandoahHeapLocker lock(heap->lock());

    phase2_calculate_target_addresses(worker_slices);

    OrderAccess::fence();

    phase3_update_references();

    phase4_compact_objects(worker_slices);
  }

  {
    // Epilogue
    _preserved_marks->restore(heap->workers());
    _preserved_marks->reclaim();

    if (heap->mode()->is_generational()) {
      ShenandoahGCPhase phase(ShenandoahPhaseTimings::full_gc_reconstruct_remembered_set);
      ShenandoahReconstructRememberedSetTask task;
      heap->workers()->run_task(&task);
    }
  }

  // Resize metaspace
  MetaspaceGC::compute_new_size();

  // Free worker slices
  for (uint i = 0; i < heap->max_workers(); i++) {
    delete worker_slices[i];
  }
  FREE_C_HEAP_ARRAY(ShenandoahHeapRegionSet*, worker_slices);

  heap->set_full_gc_move_in_progress(false);
  heap->set_full_gc_in_progress(false);

  if (ShenandoahVerify) {
    if (heap->mode()->is_generational()) {
      heap->verifier()->verify_after_generational_fullgc();
    } else {
      heap->verifier()->verify_after_fullgc();
    }
  }

  if (VerifyAfterGC) {
    Universe::verify();
  }

  {
    ShenandoahGCPhase phase(ShenandoahPhaseTimings::full_gc_heapdump_post);
    heap->post_full_gc_dump(_gc_timer);
  }
}

class ShenandoahPrepareForMarkClosure: public ShenandoahHeapRegionClosure {
private:
  ShenandoahMarkingContext* const _ctx;

public:
  ShenandoahPrepareForMarkClosure() : _ctx(ShenandoahHeap::heap()->marking_context()) {}

  void heap_region_do(ShenandoahHeapRegion *r) {
    if (r->affiliation() != FREE) {
      _ctx->capture_top_at_mark_start(r);
      r->clear_live_data();
    }
  }

  bool is_thread_safe() { return true; }
};

void ShenandoahFullGC::phase1_mark_heap() {
  GCTraceTime(Info, gc, phases) time("Phase 1: Mark live objects", _gc_timer);
  ShenandoahGCPhase mark_phase(ShenandoahPhaseTimings::full_gc_mark);

  ShenandoahHeap* heap = ShenandoahHeap::heap();

  ShenandoahPrepareForMarkClosure cl;
  heap->parallel_heap_region_iterate(&cl);

  heap->set_unload_classes(heap->global_generation()->heuristics()->can_unload_classes());

  ShenandoahReferenceProcessor* rp = heap->global_generation()->ref_processor();
  // enable ("weak") refs discovery
  rp->set_soft_reference_policy(true); // forcefully purge all soft references

  ShenandoahSTWMark mark(heap->global_generation(), true /*full_gc*/);
  mark.mark();
  heap->parallel_cleaning(true /* full_gc */);
}

class ShenandoahPrepareForCompactionTask : public WorkerTask {
private:
  PreservedMarksSet*        const _preserved_marks;
  ShenandoahHeap*           const _heap;
  ShenandoahHeapRegionSet** const _worker_slices;
  size_t                    const _num_workers;

public:
  ShenandoahPrepareForCompactionTask(PreservedMarksSet *preserved_marks, ShenandoahHeapRegionSet **worker_slices,
                                     size_t num_workers);

  static bool is_candidate_region(ShenandoahHeapRegion* r) {
    // Empty region: get it into the slice to defragment the slice itself.
    // We could have skipped this without violating correctness, but we really
    // want to compact all live regions to the start of the heap, which sometimes
    // means moving them into the fully empty regions.
    if (r->is_empty()) return true;

    // Can move the region, and this is not the humongous region. Humongous
    // moves are special cased here, because their moves are handled separately.
    return r->is_stw_move_allowed() && !r->is_humongous();
  }

  void work(uint worker_id);
};

class ShenandoahPrepareForGenerationalCompactionObjectClosure : public ObjectClosure {
private:
  ShenandoahPrepareForCompactionTask* _compactor;
  PreservedMarks*          const _preserved_marks;
  ShenandoahHeap*          const _heap;

  // _empty_regions is a thread-local list of heap regions that have been completely emptied by this worker thread's
  // compaction efforts.  The worker thread that drives these efforts adds compacted regions to this list if the
  // region has not been compacted onto itself.
  GrowableArray<ShenandoahHeapRegion*>& _empty_regions;
  int _empty_regions_pos;
  ShenandoahHeapRegion*          _old_to_region;
  ShenandoahHeapRegion*          _young_to_region;
  ShenandoahHeapRegion*          _from_region;
  ShenandoahRegionAffiliation    _from_affiliation;
  HeapWord*                      _old_compact_point;
  HeapWord*                      _young_compact_point;
  uint                           _worker_id;

public:
  ShenandoahPrepareForGenerationalCompactionObjectClosure(ShenandoahPrepareForCompactionTask* compactor,
                                                          PreservedMarks* preserved_marks,
                                                          GrowableArray<ShenandoahHeapRegion*>& empty_regions,
                                                          ShenandoahHeapRegion* old_to_region,
                                                          ShenandoahHeapRegion* young_to_region, uint worker_id) :
      _compactor(compactor),
      _preserved_marks(preserved_marks),
      _heap(ShenandoahHeap::heap()),
      _empty_regions(empty_regions),
      _empty_regions_pos(0),
      _old_to_region(old_to_region),
      _young_to_region(young_to_region),
      _from_region(NULL),
      _old_compact_point((old_to_region != nullptr)? old_to_region->bottom(): nullptr),
      _young_compact_point((young_to_region != nullptr)? young_to_region->bottom(): nullptr),
      _worker_id(worker_id) {}

  void set_from_region(ShenandoahHeapRegion* from_region) {
    _from_region = from_region;
    _from_affiliation = from_region->affiliation();
    if (_from_region->has_live()) {
      if (_from_affiliation == ShenandoahRegionAffiliation::OLD_GENERATION) {
        if (_old_to_region == nullptr) {
          _old_to_region = from_region;
          _old_compact_point = from_region->bottom();
        }
      } else {
        assert(_from_affiliation == ShenandoahRegionAffiliation::YOUNG_GENERATION, "from_region must be OLD or YOUNG");
        if (_young_to_region == nullptr) {
          _young_to_region = from_region;
          _young_compact_point = from_region->bottom();
        }
      }
    } // else, we won't iterate over this _from_region so we don't need to set up to region to hold copies
  }

  void finish() {
    finish_old_region();
    finish_young_region();
  }

  void finish_old_region() {
    if (_old_to_region != nullptr) {
      log_debug(gc)("Planned compaction into Old Region " SIZE_FORMAT ", used: " SIZE_FORMAT " tabulated by worker %u",
                    _old_to_region->index(), _old_compact_point - _old_to_region->bottom(), _worker_id);
      _old_to_region->set_new_top(_old_compact_point);
      _old_to_region = nullptr;
    }
  }

  void finish_young_region() {
    if (_young_to_region != nullptr) {
      log_debug(gc)("Worker %u planned compaction into Young Region " SIZE_FORMAT ", used: " SIZE_FORMAT,
                    _worker_id, _young_to_region->index(), _young_compact_point - _young_to_region->bottom());
      _young_to_region->set_new_top(_young_compact_point);
      _young_to_region = nullptr;
    }
  }

  bool is_compact_same_region() {
    return (_from_region == _old_to_region) || (_from_region == _young_to_region);
  }

  int empty_regions_pos() {
    return _empty_regions_pos;
  }

  void do_object(oop p) {
    assert(_from_region != NULL, "must set before work");
    assert((_from_region->bottom() <= cast_from_oop<HeapWord*>(p)) && (cast_from_oop<HeapWord*>(p) < _from_region->top()),
           "Object must reside in _from_region");
    assert(_heap->complete_marking_context()->is_marked(p), "must be marked");
    assert(!_heap->complete_marking_context()->allocated_after_mark_start(p), "must be truly marked");

    size_t obj_size = p->size();
    uint from_region_age = _from_region->age();
    uint object_age = p->age();

    bool promote_object = false;
    if ((_from_affiliation == ShenandoahRegionAffiliation::YOUNG_GENERATION) &&
        (from_region_age + object_age >= InitialTenuringThreshold)) {
      if ((_old_to_region != nullptr) && (_old_compact_point + obj_size > _old_to_region->end())) {
        finish_old_region();
        _old_to_region = nullptr;
      }
      if (_old_to_region == nullptr) {
        if (_empty_regions_pos < _empty_regions.length()) {
          ShenandoahHeapRegion* new_to_region = _empty_regions.at(_empty_regions_pos);
          _empty_regions_pos++;
          new_to_region->set_affiliation(OLD_GENERATION);
          _old_to_region = new_to_region;
          _old_compact_point = _old_to_region->bottom();
          promote_object = true;
        }
        // Else this worker thread does not yet have any empty regions into which this aged object can be promoted so
        // we leave promote_object as false, deferring the promotion.
      } else {
        promote_object = true;
      }
    }

    if (promote_object || (_from_affiliation == ShenandoahRegionAffiliation::OLD_GENERATION)) {
      assert(_old_to_region != nullptr, "_old_to_region should not be NULL when evacuating to OLD region");
      if (_old_compact_point + obj_size > _old_to_region->end()) {
        ShenandoahHeapRegion* new_to_region;

        log_debug(gc)("Worker %u finishing old region " SIZE_FORMAT ", compact_point: " PTR_FORMAT ", obj_size: " SIZE_FORMAT
                      ", &compact_point[obj_size]: " PTR_FORMAT ", region end: " PTR_FORMAT,  _worker_id, _old_to_region->index(),
                      p2i(_old_compact_point), obj_size, p2i(_old_compact_point + obj_size), p2i(_old_to_region->end()));

        // Object does not fit.  Get a new _old_to_region.
        finish_old_region();
        if (_empty_regions_pos < _empty_regions.length()) {
          new_to_region = _empty_regions.at(_empty_regions_pos);
          _empty_regions_pos++;
          new_to_region->set_affiliation(OLD_GENERATION);
        } else {
          // If we've exhausted the previously selected _old_to_region, we know that the _old_to_region is distinct
          // from _from_region.  That's because there is always room for _from_region to be compacted into itself.
          // Since we're out of empty regions, let's use _from_region to hold the results of its own compaction.
          new_to_region = _from_region;
        }

        assert(new_to_region != _old_to_region, "must not reuse same OLD to-region");
        assert(new_to_region != NULL, "must not be NULL");
        _old_to_region = new_to_region;
        _old_compact_point = _old_to_region->bottom();
      }

      // Object fits into current region, record new location:
      assert(_old_compact_point + obj_size <= _old_to_region->end(), "must fit");
      shenandoah_assert_not_forwarded(NULL, p);
      _preserved_marks->push_if_necessary(p, p->mark());
      p->forward_to(cast_to_oop(_old_compact_point));
      _old_compact_point += obj_size;
    } else {
      assert(_from_affiliation == ShenandoahRegionAffiliation::YOUNG_GENERATION,
             "_from_region must be OLD_GENERATION or YOUNG_GENERATION");
      assert(_young_to_region != nullptr, "_young_to_region should not be NULL when compacting YOUNG _from_region");

      // After full gc compaction, all regions have age 0.  Embed the region's age into the object's age in order to preserve
      // tenuring progress.
      _heap->increase_object_age(p, from_region_age + 1);

      if (_young_compact_point + obj_size > _young_to_region->end()) {
        ShenandoahHeapRegion* new_to_region;

        log_debug(gc)("Worker %u finishing young region " SIZE_FORMAT ", compact_point: " PTR_FORMAT ", obj_size: " SIZE_FORMAT
                      ", &compact_point[obj_size]: " PTR_FORMAT ", region end: " PTR_FORMAT,  _worker_id, _young_to_region->index(),
                      p2i(_young_compact_point), obj_size, p2i(_young_compact_point + obj_size), p2i(_young_to_region->end()));

        // Object does not fit.  Get a new _young_to_region.
        finish_young_region();
        if (_empty_regions_pos < _empty_regions.length()) {
          new_to_region = _empty_regions.at(_empty_regions_pos);
          _empty_regions_pos++;
          new_to_region->set_affiliation(YOUNG_GENERATION);
        } else {
          // If we've exhausted the previously selected _young_to_region, we know that the _young_to_region is distinct
          // from _from_region.  That's because there is always room for _from_region to be compacted into itself.
          // Since we're out of empty regions, let's use _from_region to hold the results of its own compaction.
          new_to_region = _from_region;
        }

        assert(new_to_region != _young_to_region, "must not reuse same OLD to-region");
        assert(new_to_region != NULL, "must not be NULL");
        _young_to_region = new_to_region;
        _young_compact_point = _young_to_region->bottom();
      }

      // Object fits into current region, record new location:
      assert(_young_compact_point + obj_size <= _young_to_region->end(), "must fit");
      shenandoah_assert_not_forwarded(NULL, p);
      _preserved_marks->push_if_necessary(p, p->mark());
      p->forward_to(cast_to_oop(_young_compact_point));
      _young_compact_point += obj_size;
    }
  }
};


class ShenandoahPrepareForCompactionObjectClosure : public ObjectClosure {
private:
  PreservedMarks*          const _preserved_marks;
  ShenandoahHeap*          const _heap;
  GrowableArray<ShenandoahHeapRegion*>& _empty_regions;
  int _empty_regions_pos;
  ShenandoahHeapRegion*          _to_region;
  ShenandoahHeapRegion*          _from_region;
  HeapWord* _compact_point;

public:
  ShenandoahPrepareForCompactionObjectClosure(PreservedMarks* preserved_marks,
                                              GrowableArray<ShenandoahHeapRegion*>& empty_regions,
                                              ShenandoahHeapRegion* to_region) :
    _preserved_marks(preserved_marks),
    _heap(ShenandoahHeap::heap()),
    _empty_regions(empty_regions),
    _empty_regions_pos(0),
    _to_region(to_region),
    _from_region(NULL),
    _compact_point(to_region->bottom()) {}

  void set_from_region(ShenandoahHeapRegion* from_region) {
    _from_region = from_region;
  }

  void finish_region() {
    assert(_to_region != NULL, "should not happen");
    assert(!_heap->mode()->is_generational(), "Generational GC should use different Closure");
    _to_region->set_new_top(_compact_point);
  }

  bool is_compact_same_region() {
    return _from_region == _to_region;
  }

  int empty_regions_pos() {
    return _empty_regions_pos;
  }

  void do_object(oop p) {
    assert(_from_region != NULL, "must set before work");
    assert(_heap->complete_marking_context()->is_marked(p), "must be marked");
    assert(!_heap->complete_marking_context()->allocated_after_mark_start(p), "must be truly marked");

    size_t obj_size = p->size();
    if (_compact_point + obj_size > _to_region->end()) {
      finish_region();

      // Object doesn't fit. Pick next empty region and start compacting there.
      ShenandoahHeapRegion* new_to_region;
      if (_empty_regions_pos < _empty_regions.length()) {
        new_to_region = _empty_regions.at(_empty_regions_pos);
        _empty_regions_pos++;
      } else {
        // Out of empty region? Compact within the same region.
        new_to_region = _from_region;
      }

      assert(new_to_region != _to_region, "must not reuse same to-region");
      assert(new_to_region != NULL, "must not be NULL");
      _to_region = new_to_region;
      _compact_point = _to_region->bottom();
    }

    // Object fits into current region, record new location:
    assert(_compact_point + obj_size <= _to_region->end(), "must fit");
    shenandoah_assert_not_forwarded(NULL, p);
    _preserved_marks->push_if_necessary(p, p->mark());
    p->forward_to(cast_to_oop(_compact_point));
    _compact_point += obj_size;
  }
};


ShenandoahPrepareForCompactionTask::ShenandoahPrepareForCompactionTask(PreservedMarksSet *preserved_marks,
                                                                       ShenandoahHeapRegionSet **worker_slices,
                                                                       size_t num_workers) :
    WorkerTask("Shenandoah Prepare For Compaction"),
    _preserved_marks(preserved_marks), _heap(ShenandoahHeap::heap()),
    _worker_slices(worker_slices), _num_workers(num_workers) { }


void ShenandoahPrepareForCompactionTask::work(uint worker_id) {
  ShenandoahParallelWorkerSession worker_session(worker_id);
  ShenandoahHeapRegionSet* slice = _worker_slices[worker_id];
  ShenandoahHeapRegionSetIterator it(slice);
  ShenandoahHeapRegion* from_region = it.next();
  // No work?
  if (from_region == NULL) {
    return;
  }

  // Sliding compaction. Walk all regions in the slice, and compact them.
  // Remember empty regions and reuse them as needed.
  ResourceMark rm;

  GrowableArray<ShenandoahHeapRegion*> empty_regions((int)_heap->num_regions());

  if (_heap->mode()->is_generational()) {
    ShenandoahHeapRegion* old_to_region = (from_region->is_old())? from_region: nullptr;
    ShenandoahHeapRegion* young_to_region = (from_region->is_young())? from_region: nullptr;
    ShenandoahPrepareForGenerationalCompactionObjectClosure cl(this, _preserved_marks->get(worker_id), empty_regions,
                                                               old_to_region, young_to_region, worker_id);
    while (from_region != NULL) {
      assert(is_candidate_region(from_region), "Sanity");
      log_debug(gc)("Worker %u compacting %s Region " SIZE_FORMAT " which had used " SIZE_FORMAT " and %s live",
                    worker_id, affiliation_name(from_region->affiliation()),
                    from_region->index(), from_region->used(), from_region->has_live()? "has": "does not have");
      cl.set_from_region(from_region);
      if (from_region->has_live()) {
        _heap->marked_object_iterate(from_region, &cl);
      }

      // Compacted the region to somewhere else? From-region is empty then.
      if (!cl.is_compact_same_region()) {
        empty_regions.append(from_region);
      }
      from_region = it.next();
    }
    cl.finish();

    // Mark all remaining regions as empty
    for (int pos = cl.empty_regions_pos(); pos < empty_regions.length(); ++pos) {
      ShenandoahHeapRegion* r = empty_regions.at(pos);
      r->set_new_top(r->bottom());
    }
  } else {
    ShenandoahPrepareForCompactionObjectClosure cl(_preserved_marks->get(worker_id), empty_regions, from_region);
    while (from_region != NULL) {
      assert(is_candidate_region(from_region), "Sanity");
      cl.set_from_region(from_region);
      if (from_region->has_live()) {
        _heap->marked_object_iterate(from_region, &cl);
      }

      // Compacted the region to somewhere else? From-region is empty then.
      if (!cl.is_compact_same_region()) {
        empty_regions.append(from_region);
      }
      from_region = it.next();
    }
    cl.finish_region();

    // Mark all remaining regions as empty
    for (int pos = cl.empty_regions_pos(); pos < empty_regions.length(); ++pos) {
      ShenandoahHeapRegion* r = empty_regions.at(pos);
      r->set_new_top(r->bottom());
    }
  }
}

void ShenandoahFullGC::calculate_target_humongous_objects() {
  ShenandoahHeap* heap = ShenandoahHeap::heap();

  // Compute the new addresses for humongous objects. We need to do this after addresses
  // for regular objects are calculated, and we know what regions in heap suffix are
  // available for humongous moves.
  //
  // Scan the heap backwards, because we are compacting humongous regions towards the end.
  // Maintain the contiguous compaction window in [to_begin; to_end), so that we can slide
  // humongous start there.
  //
  // The complication is potential non-movable regions during the scan. If such region is
  // detected, then sliding restarts towards that non-movable region.

  size_t to_begin = heap->num_regions();
  size_t to_end = heap->num_regions();

  log_debug(gc)("Full GC calculating target humongous objects from end " SIZE_FORMAT, to_end);
  for (size_t c = heap->num_regions(); c > 0; c--) {
    ShenandoahHeapRegion *r = heap->get_region(c - 1);
    if (r->is_humongous_continuation() || (r->new_top() == r->bottom())) {
      // To-region candidate: record this, and continue scan
      to_begin = r->index();
      continue;
    }

    if (r->is_humongous_start() && r->is_stw_move_allowed()) {
      // From-region candidate: movable humongous region
      oop old_obj = cast_to_oop(r->bottom());
      size_t words_size = old_obj->size();
      size_t num_regions = ShenandoahHeapRegion::required_regions(words_size * HeapWordSize);

      size_t start = to_end - num_regions;

      if (start >= to_begin && start != r->index()) {
        // Fits into current window, and the move is non-trivial. Record the move then, and continue scan.
        _preserved_marks->get(0)->push_if_necessary(old_obj, old_obj->mark());
        old_obj->forward_to(cast_to_oop(heap->get_region(start)->bottom()));
        to_end = start;
        continue;
      }
    }

    // Failed to fit. Scan starting from current region.
    to_begin = r->index();
    to_end = r->index();
  }
}

class ShenandoahEnsureHeapActiveClosure: public ShenandoahHeapRegionClosure {
private:
  ShenandoahHeap* const _heap;

public:
  ShenandoahEnsureHeapActiveClosure() : _heap(ShenandoahHeap::heap()) {}
  void heap_region_do(ShenandoahHeapRegion* r) {
    bool is_generational = _heap->mode()->is_generational();
    if (r->is_trash()) {
      r->recycle();
    }
    if (r->is_cset()) {
      // Leave afffiliation unchanged.
      r->make_regular_bypass();
    }
    if (r->is_empty_uncommitted()) {
      r->make_committed_bypass();
    }
    assert (r->is_committed(), "only committed regions in heap now, see region " SIZE_FORMAT, r->index());

    // Record current region occupancy: this communicates empty regions are free
    // to the rest of Full GC code.
    r->set_new_top(r->top());
  }
};

class ShenandoahTrashImmediateGarbageClosure: public ShenandoahHeapRegionClosure {
private:
  ShenandoahHeap* const _heap;
  ShenandoahMarkingContext* const _ctx;

public:
  ShenandoahTrashImmediateGarbageClosure() :
    _heap(ShenandoahHeap::heap()),
    _ctx(ShenandoahHeap::heap()->complete_marking_context()) {}

  void heap_region_do(ShenandoahHeapRegion* r) {
    if (r->affiliation() != FREE) {
      if (r->is_humongous_start()) {
        oop humongous_obj = cast_to_oop(r->bottom());
        if (!_ctx->is_marked(humongous_obj)) {
          assert(!r->has_live(),
                 "Humongous Start %s Region " SIZE_FORMAT " is not marked, should not have live",
                 affiliation_name(r->affiliation()),  r->index());
          log_debug(gc)("Trashing immediate humongous region " SIZE_FORMAT " because not marked", r->index());
          _heap->trash_humongous_region_at(r);
        } else {
          assert(r->has_live(),
                 "Humongous Start %s Region " SIZE_FORMAT " should have live", affiliation_name(r->affiliation()),  r->index());
        }
      } else if (r->is_humongous_continuation()) {
        // If we hit continuation, the non-live humongous starts should have been trashed already
        assert(r->humongous_start_region()->has_live(),
               "Humongous Continuation %s Region " SIZE_FORMAT " should have live", affiliation_name(r->affiliation()),  r->index());
      } else if (r->is_regular()) {
        if (!r->has_live()) {
          log_debug(gc)("Trashing immediate regular region " SIZE_FORMAT " because has no live", r->index());
          r->make_trash_immediate();
        }
      }
    }
    // else, ignore this FREE region.
    // TODO: change iterators so they do not process FREE regions.
  }
};

void ShenandoahFullGC::distribute_slices(ShenandoahHeapRegionSet** worker_slices) {
  ShenandoahHeap* heap = ShenandoahHeap::heap();

  uint n_workers = heap->workers()->active_workers();
  size_t n_regions = heap->num_regions();

  // What we want to accomplish: have the dense prefix of data, while still balancing
  // out the parallel work.
  //
  // Assuming the amount of work is driven by the live data that needs moving, we can slice
  // the entire heap into equal-live-sized prefix slices, and compact into them. So, each
  // thread takes all regions in its prefix subset, and then it takes some regions from
  // the tail.
  //
  // Tail region selection becomes interesting.
  //
  // First, we want to distribute the regions fairly between the workers, and those regions
  // might have different amount of live data. So, until we sure no workers need live data,
  // we need to only take what the worker needs.
  //
  // Second, since we slide everything to the left in each slice, the most busy regions
  // would be the ones on the left. Which means we want to have all workers have their after-tail
  // regions as close to the left as possible.
  //
  // The easiest way to do this is to distribute after-tail regions in round-robin between
  // workers that still need live data.
  //
  // Consider parallel workers A, B, C, then the target slice layout would be:
  //
  //  AAAAAAAABBBBBBBBCCCCCCCC|ABCABCABCABCABCABCABCABABABABABABABABABABAAAAA
  //
  //  (.....dense-prefix.....) (.....................tail...................)
  //  [all regions fully live] [left-most regions are fuller that right-most]
  //

  // Compute how much live data is there. This would approximate the size of dense prefix
  // we target to create.
  size_t total_live = 0;
  for (size_t idx = 0; idx < n_regions; idx++) {
    ShenandoahHeapRegion *r = heap->get_region(idx);
    if (ShenandoahPrepareForCompactionTask::is_candidate_region(r)) {
      total_live += r->get_live_data_words();
    }
  }

  // Estimate the size for the dense prefix. Note that we specifically count only the
  // "full" regions, so there would be some non-full regions in the slice tail.
  size_t live_per_worker = total_live / n_workers;
  size_t prefix_regions_per_worker = live_per_worker / ShenandoahHeapRegion::region_size_words();
  size_t prefix_regions_total = prefix_regions_per_worker * n_workers;
  prefix_regions_total = MIN2(prefix_regions_total, n_regions);
  assert(prefix_regions_total <= n_regions, "Sanity");

  // There might be non-candidate regions in the prefix. To compute where the tail actually
  // ends up being, we need to account those as well.
  size_t prefix_end = prefix_regions_total;
  for (size_t idx = 0; idx < prefix_regions_total; idx++) {
    ShenandoahHeapRegion *r = heap->get_region(idx);
    if (!ShenandoahPrepareForCompactionTask::is_candidate_region(r)) {
      prefix_end++;
    }
  }
  prefix_end = MIN2(prefix_end, n_regions);
  assert(prefix_end <= n_regions, "Sanity");

  // Distribute prefix regions per worker: each thread definitely gets its own same-sized
  // subset of dense prefix.
  size_t prefix_idx = 0;

  size_t* live = NEW_C_HEAP_ARRAY(size_t, n_workers, mtGC);

  for (size_t wid = 0; wid < n_workers; wid++) {
    ShenandoahHeapRegionSet* slice = worker_slices[wid];

    live[wid] = 0;
    size_t regs = 0;

    // Add all prefix regions for this worker
    while (prefix_idx < prefix_end && regs < prefix_regions_per_worker) {
      ShenandoahHeapRegion *r = heap->get_region(prefix_idx);
      if (ShenandoahPrepareForCompactionTask::is_candidate_region(r)) {
        slice->add_region(r);
        live[wid] += r->get_live_data_words();
        regs++;
      }
      prefix_idx++;
    }
  }

  // Distribute the tail among workers in round-robin fashion.
  size_t wid = n_workers - 1;

  for (size_t tail_idx = prefix_end; tail_idx < n_regions; tail_idx++) {
    ShenandoahHeapRegion *r = heap->get_region(tail_idx);
    if (ShenandoahPrepareForCompactionTask::is_candidate_region(r)) {
      assert(wid < n_workers, "Sanity");

      size_t live_region = r->get_live_data_words();

      // Select next worker that still needs live data.
      size_t old_wid = wid;
      do {
        wid++;
        if (wid == n_workers) wid = 0;
      } while (live[wid] + live_region >= live_per_worker && old_wid != wid);

      if (old_wid == wid) {
        // Circled back to the same worker? This means liveness data was
        // miscalculated. Bump the live_per_worker limit so that
        // everyone gets a piece of the leftover work.
        live_per_worker += ShenandoahHeapRegion::region_size_words();
      }

      worker_slices[wid]->add_region(r);
      live[wid] += live_region;
    }
  }

  FREE_C_HEAP_ARRAY(size_t, live);

#ifdef ASSERT
  ResourceBitMap map(n_regions);
  for (size_t wid = 0; wid < n_workers; wid++) {
    ShenandoahHeapRegionSetIterator it(worker_slices[wid]);
    ShenandoahHeapRegion* r = it.next();
    while (r != NULL) {
      size_t idx = r->index();
      assert(ShenandoahPrepareForCompactionTask::is_candidate_region(r), "Sanity: " SIZE_FORMAT, idx);
      assert(!map.at(idx), "No region distributed twice: " SIZE_FORMAT, idx);
      map.at_put(idx, true);
      r = it.next();
    }
  }

  for (size_t rid = 0; rid < n_regions; rid++) {
    bool is_candidate = ShenandoahPrepareForCompactionTask::is_candidate_region(heap->get_region(rid));
    bool is_distributed = map.at(rid);
    assert(is_distributed || !is_candidate, "All candidates are distributed: " SIZE_FORMAT, rid);
  }
#endif
}

void ShenandoahFullGC::phase2_calculate_target_addresses(ShenandoahHeapRegionSet** worker_slices) {
  GCTraceTime(Info, gc, phases) time("Phase 2: Compute new object addresses", _gc_timer);
  ShenandoahGCPhase calculate_address_phase(ShenandoahPhaseTimings::full_gc_calculate_addresses);

  ShenandoahHeap* heap = ShenandoahHeap::heap();

  // About to figure out which regions can be compacted, make sure pinning status
  // had been updated in GC prologue.
  heap->assert_pinned_region_status();

  {
    // Trash the immediately collectible regions before computing addresses
    ShenandoahTrashImmediateGarbageClosure tigcl;
    heap->heap_region_iterate(&tigcl);

    // Make sure regions are in good state: committed, active, clean.
    // This is needed because we are potentially sliding the data through them.
    ShenandoahEnsureHeapActiveClosure ecl;
    heap->heap_region_iterate(&ecl);
  }

  if (heap->mode()->is_generational()) {
    heap->young_generation()->clear_used();
    heap->old_generation()->clear_used();
  }

  // Compute the new addresses for regular objects
  {
    ShenandoahGCPhase phase(ShenandoahPhaseTimings::full_gc_calculate_addresses_regular);

    distribute_slices(worker_slices);

    size_t num_workers = heap->max_workers();

    ResourceMark rm;
    ShenandoahPrepareForCompactionTask task(_preserved_marks, worker_slices, num_workers);
    heap->workers()->run_task(&task);
  }

  // Compute the new addresses for humongous objects
  {
    ShenandoahGCPhase phase(ShenandoahPhaseTimings::full_gc_calculate_addresses_humong);
    calculate_target_humongous_objects();
  }
}

class ShenandoahAdjustPointersClosure : public MetadataVisitingOopIterateClosure {
private:
  ShenandoahHeap* const _heap;
  ShenandoahMarkingContext* const _ctx;

  template <class T>
  inline void do_oop_work(T* p) {
    T o = RawAccess<>::oop_load(p);
    if (!CompressedOops::is_null(o)) {
      oop obj = CompressedOops::decode_not_null(o);
      assert(_ctx->is_marked(obj), "must be marked");
      if (obj->is_forwarded()) {
        oop forw = obj->forwardee();
        RawAccess<IS_NOT_NULL>::oop_store(p, forw);
      }
    }
  }

public:
  ShenandoahAdjustPointersClosure() :
    _heap(ShenandoahHeap::heap()),
    _ctx(ShenandoahHeap::heap()->complete_marking_context()) {}

  void do_oop(oop* p)       { do_oop_work(p); }
  void do_oop(narrowOop* p) { do_oop_work(p); }
};

class ShenandoahAdjustPointersObjectClosure : public ObjectClosure {
private:
  ShenandoahHeap* const _heap;
  ShenandoahAdjustPointersClosure _cl;

public:
  ShenandoahAdjustPointersObjectClosure() :
    _heap(ShenandoahHeap::heap()) {
  }
  void do_object(oop p) {
    assert(_heap->complete_marking_context()->is_marked(p), "must be marked");
    p->oop_iterate(&_cl);
  }
};

class ShenandoahAdjustPointersTask : public WorkerTask {
private:
  ShenandoahHeap*          const _heap;
  ShenandoahRegionIterator       _regions;

public:
  ShenandoahAdjustPointersTask() :
    WorkerTask("Shenandoah Adjust Pointers"),
    _heap(ShenandoahHeap::heap()) {
  }

  void work(uint worker_id) {
    ShenandoahParallelWorkerSession worker_session(worker_id);
    ShenandoahAdjustPointersObjectClosure obj_cl;
    ShenandoahHeapRegion* r = _regions.next();
    while (r != NULL) {
      if (!r->is_humongous_continuation() && r->has_live()) {
        _heap->marked_object_iterate(r, &obj_cl);
      }
      if (r->is_pinned() && r->is_old() && r->is_active() && !r->is_humongous()) {
        // Pinned regions are not compacted so they may still hold unmarked objects with
        // reference to reclaimed memory. Remembered set scanning will crash if it attempts
        // to iterate the oops in these objects.
        r->begin_preemptible_coalesce_and_fill();
        r->oop_fill_and_coalesce_wo_cancel();
      }
      r = _regions.next();
    }
  }
};

class ShenandoahAdjustRootPointersTask : public WorkerTask {
private:
  ShenandoahRootAdjuster* _rp;
  PreservedMarksSet* _preserved_marks;
public:
  ShenandoahAdjustRootPointersTask(ShenandoahRootAdjuster* rp, PreservedMarksSet* preserved_marks) :
    WorkerTask("Shenandoah Adjust Root Pointers"),
    _rp(rp),
    _preserved_marks(preserved_marks) {}

  void work(uint worker_id) {
    ShenandoahParallelWorkerSession worker_session(worker_id);
    ShenandoahAdjustPointersClosure cl;
    _rp->roots_do(worker_id, &cl);
    _preserved_marks->get(worker_id)->adjust_during_full_gc();
  }
};

void ShenandoahFullGC::phase3_update_references() {
  GCTraceTime(Info, gc, phases) time("Phase 3: Adjust pointers", _gc_timer);
  ShenandoahGCPhase adjust_pointer_phase(ShenandoahPhaseTimings::full_gc_adjust_pointers);

  ShenandoahHeap* heap = ShenandoahHeap::heap();

  WorkerThreads* workers = heap->workers();
  uint nworkers = workers->active_workers();
  {
#if COMPILER2_OR_JVMCI
    DerivedPointerTable::clear();
#endif
    ShenandoahRootAdjuster rp(nworkers, ShenandoahPhaseTimings::full_gc_adjust_roots);
    ShenandoahAdjustRootPointersTask task(&rp, _preserved_marks);
    workers->run_task(&task);
#if COMPILER2_OR_JVMCI
    DerivedPointerTable::update_pointers();
#endif
  }

  ShenandoahAdjustPointersTask adjust_pointers_task;
  workers->run_task(&adjust_pointers_task);
}

class ShenandoahCompactObjectsClosure : public ObjectClosure {
private:
  ShenandoahHeap* const _heap;
  uint            const _worker_id;

public:
  ShenandoahCompactObjectsClosure(uint worker_id) :
    _heap(ShenandoahHeap::heap()), _worker_id(worker_id) {}

  void do_object(oop p) {
    assert(_heap->complete_marking_context()->is_marked(p), "must be marked");
    size_t size = p->size();
    if (p->is_forwarded()) {
      HeapWord* compact_from = cast_from_oop<HeapWord*>(p);
      HeapWord* compact_to = cast_from_oop<HeapWord*>(p->forwardee());
      Copy::aligned_conjoint_words(compact_from, compact_to, size);
      oop new_obj = cast_to_oop(compact_to);
      new_obj->init_mark();
    }
  }
};

class ShenandoahCompactObjectsTask : public WorkerTask {
private:
  ShenandoahHeap* const _heap;
  ShenandoahHeapRegionSet** const _worker_slices;

public:
  ShenandoahCompactObjectsTask(ShenandoahHeapRegionSet** worker_slices) :
    WorkerTask("Shenandoah Compact Objects"),
    _heap(ShenandoahHeap::heap()),
    _worker_slices(worker_slices) {
  }

  void work(uint worker_id) {
    ShenandoahParallelWorkerSession worker_session(worker_id);
    ShenandoahHeapRegionSetIterator slice(_worker_slices[worker_id]);

    ShenandoahCompactObjectsClosure cl(worker_id);
    ShenandoahHeapRegion* r = slice.next();
    while (r != NULL) {
      assert(!r->is_humongous(), "must not get humongous regions here");
      if (r->has_live()) {
        _heap->marked_object_iterate(r, &cl);
      }
      r->set_top(r->new_top());
      r = slice.next();
    }
  }
};

class ShenandoahPostCompactClosure : public ShenandoahHeapRegionClosure {
private:
  ShenandoahHeap* const _heap;
  size_t _live;

public:
  ShenandoahPostCompactClosure() : _heap(ShenandoahHeap::heap()), _live(0) {
    _heap->free_set()->clear();
  }

  void heap_region_do(ShenandoahHeapRegion* r) {
    assert (!r->is_cset(), "cset regions should have been demoted already");
    bool is_generational = _heap->mode()->is_generational();

    // Need to reset the complete-top-at-mark-start pointer here because
    // the complete marking bitmap is no longer valid. This ensures
    // size-based iteration in marked_object_iterate().
    // NOTE: See blurb at ShenandoahMCResetCompleteBitmapTask on why we need to skip
    // pinned regions.
    if (!r->is_pinned()) {
      _heap->complete_marking_context()->reset_top_at_mark_start(r);
    }

    size_t live = r->used();

    // Make empty regions that have been allocated into regular
    if (r->is_empty() && live > 0) {
      if (!is_generational) {
        r->make_young_maybe();
      }
      // else, generational mode compaction has already established affiliation.
      r->make_regular_bypass();
    }

    // Reclaim regular regions that became empty
    if (r->is_regular() && live == 0) {
      r->make_trash();
    }

    // Recycle all trash regions
    if (r->is_trash()) {
      live = 0;
      r->recycle();
    }

    // Update final usage for generations
    if (is_generational && live != 0) {
      if (r->is_young()) {
        _heap->young_generation()->increase_used(live);
      } else if (r->is_old()) {
        _heap->old_generation()->increase_used(live);
      }
    }

    r->set_live_data(live);
    r->reset_alloc_metadata();
    _live += live;
  }

  size_t get_live() {
    return _live;
  }
};

void ShenandoahFullGC::compact_humongous_objects() {
  // Compact humongous regions, based on their fwdptr objects.
  //
  // This code is serial, because doing the in-slice parallel sliding is tricky. In most cases,
  // humongous regions are already compacted, and do not require further moves, which alleviates
  // sliding costs. We may consider doing this in parallel in future.

  ShenandoahHeap* heap = ShenandoahHeap::heap();

  for (size_t c = heap->num_regions(); c > 0; c--) {
    ShenandoahHeapRegion* r = heap->get_region(c - 1);
    if (r->is_humongous_start()) {
      oop old_obj = cast_to_oop(r->bottom());
      if (!old_obj->is_forwarded()) {
        // No need to move the object, it stays at the same slot
        continue;
      }
      size_t words_size = old_obj->size();
      size_t num_regions = ShenandoahHeapRegion::required_regions(words_size * HeapWordSize);

      size_t old_start = r->index();
      size_t old_end   = old_start + num_regions - 1;
      size_t new_start = heap->heap_region_index_containing(old_obj->forwardee());
      size_t new_end   = new_start + num_regions - 1;
      assert(old_start != new_start, "must be real move");
      assert(r->is_stw_move_allowed(), "Region " SIZE_FORMAT " should be movable", r->index());

      log_debug(gc)("Full GC compaction moves humongous object from region " SIZE_FORMAT " to region " SIZE_FORMAT,
                    old_start, new_start);

      Copy::aligned_conjoint_words(heap->get_region(old_start)->bottom(),
                                   heap->get_region(new_start)->bottom(),
                                   words_size);

      oop new_obj = cast_to_oop(heap->get_region(new_start)->bottom());
      new_obj->init_mark();

      {
        ShenandoahRegionAffiliation original_affiliation = r->affiliation();
        for (size_t c = old_start; c <= old_end; c++) {
          ShenandoahHeapRegion* r = heap->get_region(c);
          // Leave humongous region affiliation unchanged.
          r->make_regular_bypass();
          r->set_top(r->bottom());
        }

        for (size_t c = new_start; c <= new_end; c++) {
          ShenandoahHeapRegion* r = heap->get_region(c);
          if (c == new_start) {
            r->make_humongous_start_bypass(original_affiliation);
          } else {
            r->make_humongous_cont_bypass(original_affiliation);
          }

          // Trailing region may be non-full, record the remainder there
          size_t remainder = words_size & ShenandoahHeapRegion::region_size_words_mask();
          if ((c == new_end) && (remainder != 0)) {
            r->set_top(r->bottom() + remainder);
          } else {
            r->set_top(r->end());
          }

          r->reset_alloc_metadata();
        }
      }
    }
  }
}

// This is slightly different to ShHeap::reset_next_mark_bitmap:
// we need to remain able to walk pinned regions.
// Since pinned region do not move and don't get compacted, we will get holes with
// unreachable objects in them (which may have pointers to unloaded Klasses and thus
// cannot be iterated over using oop->size(). The only way to safely iterate over those is using
// a valid marking bitmap and valid TAMS pointer. This class only resets marking
// bitmaps for un-pinned regions, and later we only reset TAMS for unpinned regions.
class ShenandoahMCResetCompleteBitmapTask : public WorkerTask {
private:
  ShenandoahRegionIterator _regions;

public:
  ShenandoahMCResetCompleteBitmapTask() :
    WorkerTask("Shenandoah Reset Bitmap") {
  }

  void work(uint worker_id) {
    ShenandoahParallelWorkerSession worker_session(worker_id);
    ShenandoahHeapRegion* region = _regions.next();
    ShenandoahHeap* heap = ShenandoahHeap::heap();
    ShenandoahMarkingContext* const ctx = heap->complete_marking_context();
    while (region != NULL) {
      if (heap->is_bitmap_slice_committed(region) && !region->is_pinned() && region->has_live()) {
        ctx->clear_bitmap(region);
      }
      region = _regions.next();
    }
  }
};

void ShenandoahFullGC::phase4_compact_objects(ShenandoahHeapRegionSet** worker_slices) {
  GCTraceTime(Info, gc, phases) time("Phase 4: Move objects", _gc_timer);
  ShenandoahGCPhase compaction_phase(ShenandoahPhaseTimings::full_gc_copy_objects);

  ShenandoahHeap* heap = ShenandoahHeap::heap();

  // Compact regular objects first
  {
    ShenandoahGCPhase phase(ShenandoahPhaseTimings::full_gc_copy_objects_regular);
    ShenandoahCompactObjectsTask compact_task(worker_slices);
    heap->workers()->run_task(&compact_task);
  }

  // Compact humongous objects after regular object moves
  {
    ShenandoahGCPhase phase(ShenandoahPhaseTimings::full_gc_copy_objects_humong);
    compact_humongous_objects();
  }

  // Reset complete bitmap. We're about to reset the complete-top-at-mark-start pointer
  // and must ensure the bitmap is in sync.
  {
    ShenandoahGCPhase phase(ShenandoahPhaseTimings::full_gc_copy_objects_reset_complete);
    ShenandoahMCResetCompleteBitmapTask task;
    heap->workers()->run_task(&task);
  }

  // Bring regions in proper states after the collection, and set heap properties.
  {
    ShenandoahGCPhase phase(ShenandoahPhaseTimings::full_gc_copy_objects_rebuild);

    if (heap->mode()->is_generational()) {
      heap->young_generation()->clear_used();
      heap->old_generation()->clear_used();
    }

    ShenandoahPostCompactClosure post_compact;
    heap->heap_region_iterate(&post_compact);
    heap->set_used(post_compact.get_live());
    if (heap->mode()->is_generational()) {
      log_info(gc)("FullGC done: GLOBAL usage: " SIZE_FORMAT ", young usage: " SIZE_FORMAT ", old usage: " SIZE_FORMAT,
                    post_compact.get_live(), heap->young_generation()->used(), heap->old_generation()->used());
    }

    heap->collection_set()->clear();
    heap->free_set()->rebuild();
  }

  heap->clear_cancelled_gc(true /* clear oom handler */);
}<|MERGE_RESOLUTION|>--- conflicted
+++ resolved
@@ -198,11 +198,7 @@
     heap->set_young_evac_reserve(0);
     heap->set_old_evac_reserve(0);
     heap->reset_old_evac_expended();
-<<<<<<< HEAD
-    heap->set_promotion_reserve(0);
-=======
     heap->set_promoted_reserve(0);
->>>>>>> ad5aa877
 
     // Full GC supersedes any marking or coalescing in old generation.
     heap->cancel_old_gc();

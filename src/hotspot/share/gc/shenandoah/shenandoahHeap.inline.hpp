/*
 * Copyright (c) 2015, 2020, Red Hat, Inc. All rights reserved.
 * Copyright Amazon.com Inc. or its affiliates. All Rights Reserved.
 * DO NOT ALTER OR REMOVE COPYRIGHT NOTICES OR THIS FILE HEADER.
 *
 * This code is free software; you can redistribute it and/or modify it
 * under the terms of the GNU General Public License version 2 only, as
 * published by the Free Software Foundation.
 *
 * This code is distributed in the hope that it will be useful, but WITHOUT
 * ANY WARRANTY; without even the implied warranty of MERCHANTABILITY or
 * FITNESS FOR A PARTICULAR PURPOSE.  See the GNU General Public License
 * version 2 for more details (a copy is included in the LICENSE file that
 * accompanied this code).
 *
 * You should have received a copy of the GNU General Public License version
 * 2 along with this work; if not, write to the Free Software Foundation,
 * Inc., 51 Franklin St, Fifth Floor, Boston, MA 02110-1301 USA.
 *
 * Please contact Oracle, 500 Oracle Parkway, Redwood Shores, CA 94065 USA
 * or visit www.oracle.com if you need additional information or have any
 * questions.
 *
 */

#ifndef SHARE_GC_SHENANDOAH_SHENANDOAHHEAP_INLINE_HPP
#define SHARE_GC_SHENANDOAH_SHENANDOAHHEAP_INLINE_HPP

#include "gc/shenandoah/shenandoahHeap.hpp"

#include "classfile/javaClasses.inline.hpp"
#include "gc/shared/markBitMap.inline.hpp"
#include "gc/shared/threadLocalAllocBuffer.inline.hpp"
#include "gc/shared/continuationGCSupport.inline.hpp"
#include "gc/shared/suspendibleThreadSet.hpp"
#include "gc/shared/tlab_globals.hpp"
#include "gc/shenandoah/shenandoahAsserts.hpp"
#include "gc/shenandoah/shenandoahBarrierSet.inline.hpp"
#include "gc/shenandoah/shenandoahCollectionSet.inline.hpp"
#include "gc/shenandoah/shenandoahForwarding.inline.hpp"
#include "gc/shenandoah/shenandoahWorkGroup.hpp"
#include "gc/shenandoah/shenandoahHeapRegionSet.inline.hpp"
#include "gc/shenandoah/shenandoahHeapRegion.inline.hpp"
#include "gc/shenandoah/shenandoahGenerationalControlThread.hpp"
#include "gc/shenandoah/shenandoahMarkingContext.inline.hpp"
#include "gc/shenandoah/shenandoahThreadLocalData.hpp"
#include "gc/shenandoah/shenandoahScanRemembered.inline.hpp"
#include "gc/shenandoah/mode/shenandoahMode.hpp"
#include "oops/compressedOops.inline.hpp"
#include "oops/oop.inline.hpp"
#include "runtime/atomic.hpp"
#include "runtime/javaThread.hpp"
#include "runtime/prefetch.inline.hpp"
#include "runtime/objectMonitor.inline.hpp"
#include "utilities/copy.hpp"
#include "utilities/globalDefinitions.hpp"

inline ShenandoahHeap* ShenandoahHeap::heap() {
  return named_heap<ShenandoahHeap>(CollectedHeap::Shenandoah);
}

inline ShenandoahHeapRegion* ShenandoahRegionIterator::next() {
  size_t new_index = Atomic::add(&_index, (size_t) 1, memory_order_relaxed);
  // get_region() provides the bounds-check and returns null on OOB.
  return _heap->get_region(new_index - 1);
}

inline bool ShenandoahHeap::has_forwarded_objects() const {
  return _gc_state.is_set(HAS_FORWARDED);
}

inline WorkerThreads* ShenandoahHeap::workers() const {
  return _workers;
}

inline WorkerThreads* ShenandoahHeap::safepoint_workers() {
  return _safepoint_workers;
}

inline void ShenandoahHeap::notify_gc_progress() {
  Atomic::store(&_gc_no_progress_count, (size_t) 0);

}
inline void ShenandoahHeap::notify_gc_no_progress() {
  Atomic::inc(&_gc_no_progress_count);
}

inline size_t ShenandoahHeap::get_gc_no_progress_count() const {
  return Atomic::load(&_gc_no_progress_count);
}

inline size_t ShenandoahHeap::heap_region_index_containing(const void* addr) const {
  uintptr_t region_start = ((uintptr_t) addr);
  uintptr_t index = (region_start - (uintptr_t) base()) >> ShenandoahHeapRegion::region_size_bytes_shift();
  assert(index < num_regions(), "Region index is in bounds: " PTR_FORMAT, p2i(addr));
  return index;
}

inline ShenandoahHeapRegion* ShenandoahHeap::heap_region_containing(const void* addr) const {
  size_t index = heap_region_index_containing(addr);
  ShenandoahHeapRegion* const result = get_region(index);
  assert(addr >= result->bottom() && addr < result->end(), "Heap region contains the address: " PTR_FORMAT, p2i(addr));
  return result;
}

inline void ShenandoahHeap::enter_evacuation(Thread* t) {
  _oom_evac_handler.enter_evacuation(t);
}

inline void ShenandoahHeap::leave_evacuation(Thread* t) {
  _oom_evac_handler.leave_evacuation(t);
}

template <class T>
inline void ShenandoahHeap::update_with_forwarded(T* p) {
  T o = RawAccess<>::oop_load(p);
  if (!CompressedOops::is_null(o)) {
    oop obj = CompressedOops::decode_not_null(o);
    if (in_collection_set(obj)) {
      // Corner case: when evacuation fails, there are objects in collection
      // set that are not really forwarded. We can still go and try and update them
      // (uselessly) to simplify the common path.
      shenandoah_assert_forwarded_except(p, obj, cancelled_gc());
      oop fwd = ShenandoahBarrierSet::resolve_forwarded_not_null(obj);
      shenandoah_assert_not_in_cset_except(p, fwd, cancelled_gc());

      // Unconditionally store the update: no concurrent updates expected.
      RawAccess<IS_NOT_NULL>::oop_store(p, fwd);
    }
  }
}

template <class T>
inline void ShenandoahHeap::conc_update_with_forwarded(T* p) {
  T o = RawAccess<>::oop_load(p);
  if (!CompressedOops::is_null(o)) {
    oop obj = CompressedOops::decode_not_null(o);
    if (in_collection_set(obj)) {
      // Corner case: when evacuation fails, there are objects in collection
      // set that are not really forwarded. We can still go and try CAS-update them
      // (uselessly) to simplify the common path.
      shenandoah_assert_forwarded_except(p, obj, cancelled_gc());
      oop fwd = ShenandoahBarrierSet::resolve_forwarded_not_null(obj);
      shenandoah_assert_not_in_cset_except(p, fwd, cancelled_gc());

      // Sanity check: we should not be updating the cset regions themselves,
      // unless we are recovering from the evacuation failure.
      shenandoah_assert_not_in_cset_loc_except(p, !is_in(p) || cancelled_gc());

      // Either we succeed in updating the reference, or something else gets in our way.
      // We don't care if that is another concurrent GC update, or another mutator update.
      atomic_update_oop(fwd, p, obj);
    }
  }
}

// Atomic updates of heap location. This is only expected to work with updating the same
// logical object with its forwardee. The reason why we need stronger-than-relaxed memory
// ordering has to do with coordination with GC barriers and mutator accesses.
//
// In essence, stronger CAS access is required to maintain the transitive chains that mutator
// accesses build by themselves. To illustrate this point, consider the following example.
//
// Suppose "o" is the object that has a field "x" and the reference to "o" is stored
// to field at "addr", which happens to be Java volatile field. Normally, the accesses to volatile
// field at "addr" would be matched with release/acquire barriers. This changes when GC moves
// the object under mutator feet.
//
// Thread 1 (Java)
//         // --- previous access starts here
//         ...
//   T1.1: store(&o.x, 1, mo_relaxed)
//   T1.2: store(&addr, o, mo_release) // volatile store
//
//         // --- new access starts here
//         // LRB: copy and install the new copy to fwdptr
//   T1.3: var copy = copy(o)
//   T1.4: cas(&fwd, t, copy, mo_release) // pointer-mediated publication
//         <access continues>
//
// Thread 2 (GC updater)
//   T2.1: var f = load(&fwd, mo_{consume|acquire}) // pointer-mediated acquisition
//   T2.2: cas(&addr, o, f, mo_release) // this method
//
// Thread 3 (Java)
//   T3.1: var o = load(&addr, mo_acquire) // volatile read
//   T3.2: if (o != null)
//   T3.3:   var r = load(&o.x, mo_relaxed)
//
// r is guaranteed to contain "1".
//
// Without GC involvement, there is synchronizes-with edge from T1.2 to T3.1,
// which guarantees this. With GC involvement, when LRB copies the object and
// another thread updates the reference to it, we need to have the transitive edge
// from T1.4 to T2.1 (that one is guaranteed by forwarding accesses), plus the edge
// from T2.2 to T3.1 (which is brought by this CAS).
//
// Note that we do not need to "acquire" in these methods, because we do not read the
// failure witnesses contents on any path, and "release" is enough.
//

inline void ShenandoahHeap::atomic_update_oop(oop update, oop* addr, oop compare) {
  assert(is_aligned(addr, HeapWordSize), "Address should be aligned: " PTR_FORMAT, p2i(addr));
  Atomic::cmpxchg(addr, compare, update, memory_order_release);
}

inline void ShenandoahHeap::atomic_update_oop(oop update, narrowOop* addr, narrowOop compare) {
  assert(is_aligned(addr, sizeof(narrowOop)), "Address should be aligned: " PTR_FORMAT, p2i(addr));
  narrowOop u = CompressedOops::encode(update);
  Atomic::cmpxchg(addr, compare, u, memory_order_release);
}

inline void ShenandoahHeap::atomic_update_oop(oop update, narrowOop* addr, oop compare) {
  assert(is_aligned(addr, sizeof(narrowOop)), "Address should be aligned: " PTR_FORMAT, p2i(addr));
  narrowOop c = CompressedOops::encode(compare);
  narrowOop u = CompressedOops::encode(update);
  Atomic::cmpxchg(addr, c, u, memory_order_release);
}

inline bool ShenandoahHeap::atomic_update_oop_check(oop update, oop* addr, oop compare) {
  assert(is_aligned(addr, HeapWordSize), "Address should be aligned: " PTR_FORMAT, p2i(addr));
  return (oop) Atomic::cmpxchg(addr, compare, update, memory_order_release) == compare;
}

inline bool ShenandoahHeap::atomic_update_oop_check(oop update, narrowOop* addr, narrowOop compare) {
  assert(is_aligned(addr, sizeof(narrowOop)), "Address should be aligned: " PTR_FORMAT, p2i(addr));
  narrowOop u = CompressedOops::encode(update);
  return (narrowOop) Atomic::cmpxchg(addr, compare, u, memory_order_release) == compare;
}

inline bool ShenandoahHeap::atomic_update_oop_check(oop update, narrowOop* addr, oop compare) {
  assert(is_aligned(addr, sizeof(narrowOop)), "Address should be aligned: " PTR_FORMAT, p2i(addr));
  narrowOop c = CompressedOops::encode(compare);
  narrowOop u = CompressedOops::encode(update);
  return CompressedOops::decode(Atomic::cmpxchg(addr, c, u, memory_order_release)) == compare;
}

// The memory ordering discussion above does not apply for methods that store nulls:
// then, there is no transitive reads in mutator (as we see nulls), and we can do
// relaxed memory ordering there.

inline void ShenandoahHeap::atomic_clear_oop(oop* addr, oop compare) {
  assert(is_aligned(addr, HeapWordSize), "Address should be aligned: " PTR_FORMAT, p2i(addr));
  Atomic::cmpxchg(addr, compare, oop(), memory_order_relaxed);
}

inline void ShenandoahHeap::atomic_clear_oop(narrowOop* addr, oop compare) {
  assert(is_aligned(addr, sizeof(narrowOop)), "Address should be aligned: " PTR_FORMAT, p2i(addr));
  narrowOop cmp = CompressedOops::encode(compare);
  Atomic::cmpxchg(addr, cmp, narrowOop(), memory_order_relaxed);
}

inline void ShenandoahHeap::atomic_clear_oop(narrowOop* addr, narrowOop compare) {
  assert(is_aligned(addr, sizeof(narrowOop)), "Address should be aligned: " PTR_FORMAT, p2i(addr));
  Atomic::cmpxchg(addr, compare, narrowOop(), memory_order_relaxed);
}

inline bool ShenandoahHeap::cancelled_gc() const {
  return _cancelled_gc.get() == CANCELLED;
}

inline bool ShenandoahHeap::check_cancelled_gc_and_yield(bool sts_active) {
  if (sts_active && !cancelled_gc()) {
    if (SuspendibleThreadSet::should_yield()) {
      SuspendibleThreadSet::yield();
    }
  }
  return cancelled_gc();
}

inline void ShenandoahHeap::clear_cancelled_gc(bool clear_oom_handler) {
  _cancelled_gc.set(CANCELLABLE);
  if (_cancel_requested_time > 0) {
    double cancel_time = os::elapsedTime() - _cancel_requested_time;
    log_info(gc)("GC cancellation took %.3fs", cancel_time);
    _cancel_requested_time = 0;
  }

  if (clear_oom_handler) {
    _oom_evac_handler.clear();
  }
}

inline HeapWord* ShenandoahHeap::allocate_from_gclab(Thread* thread, size_t size) {
  assert(UseTLAB, "TLABs should be enabled");

  PLAB* gclab = ShenandoahThreadLocalData::gclab(thread);
  if (gclab == nullptr) {
    assert(!thread->is_Java_thread() && !thread->is_Worker_thread(),
           "Performance: thread should have GCLAB: %s", thread->name());
    // No GCLABs in this thread, fallback to shared allocation
    return nullptr;
  }
  HeapWord* obj = gclab->allocate(size);
  if (obj != nullptr) {
    return obj;
  }
  return allocate_from_gclab_slow(thread, size);
}

inline HeapWord* ShenandoahHeap::allocate_from_plab(Thread* thread, size_t size, bool is_promotion) {
  assert(UseTLAB, "TLABs should be enabled");

  PLAB* plab = ShenandoahThreadLocalData::plab(thread);
  HeapWord* obj;

  if (plab == nullptr) {
    assert(!thread->is_Java_thread() && !thread->is_Worker_thread(), "Performance: thread should have PLAB: %s", thread->name());
    // No PLABs in this thread, fallback to shared allocation
    return nullptr;
  } else if (is_promotion && !ShenandoahThreadLocalData::allow_plab_promotions(thread)) {
    return nullptr;
  }
  // if plab->word_size() <= 0, thread's plab not yet initialized for this pass, so allow_plab_promotions() is not trustworthy
  obj = plab->allocate(size);
  if ((obj == nullptr) && (plab->words_remaining() < PLAB::min_size())) {
    // allocate_from_plab_slow will establish allow_plab_promotions(thread) for future invocations
    obj = allocate_from_plab_slow(thread, size, is_promotion);
  }
  // if plab->words_remaining() >= PLAB::min_size(), just return nullptr so we can use a shared allocation
  if (obj == nullptr) {
    return nullptr;
  }

  if (is_promotion) {
    ShenandoahThreadLocalData::add_to_plab_promoted(thread, size * HeapWordSize);
  } else {
    ShenandoahThreadLocalData::add_to_plab_evacuated(thread, size * HeapWordSize);
  }
  return obj;
}

inline ShenandoahAgeCensus* ShenandoahHeap::age_census() const {
  assert(mode()->is_generational(), "Only in generational mode");
  assert(_age_census != nullptr, "Error: not initialized");
  return _age_census;
}

inline oop ShenandoahHeap::evacuate_object(oop p, Thread* thread) {
  assert(thread == Thread::current(), "Expected thread parameter to be current thread.");
  if (ShenandoahThreadLocalData::is_oom_during_evac(thread)) {
    // This thread went through the OOM during evac protocol and it is safe to return
    // the forward pointer. It must not attempt to evacuate any more.
    return ShenandoahBarrierSet::resolve_forwarded(p);
  }

  assert(ShenandoahThreadLocalData::is_evac_allowed(thread), "must be enclosed in oom-evac scope");

  ShenandoahHeapRegion* r = heap_region_containing(p);
  assert(!r->is_humongous(), "never evacuate humongous objects");

  ShenandoahAffiliation target_gen = r->affiliation();
  if (mode()->is_generational() && ShenandoahHeap::heap()->is_gc_generation_young() &&
      target_gen == YOUNG_GENERATION) {
    markWord mark = p->mark();
    if (mark.is_marked()) {
      // Already forwarded.
      return ShenandoahBarrierSet::resolve_forwarded(p);
    }
    if (mark.has_displaced_mark_helper()) {
      // We don't want to deal with MT here just to ensure we read the right mark word.
      // Skip the potential promotion attempt for this one.
    } else if (r->age() + mark.age() >= age_census()->tenuring_threshold()) {
      oop result = try_evacuate_object(p, thread, r, OLD_GENERATION);
      if (result != nullptr) {
        return result;
      }
      // If we failed to promote this aged object, we'll fall through to code below and evacuate to young-gen.
    }
  }
  return try_evacuate_object(p, thread, r, target_gen);
}

<<<<<<< HEAD
// try_evacuate_object registers the object and dirties the associated remembered set information when evacuating
// to OLD_GENERATION.
inline oop ShenandoahHeap::try_evacuate_object(oop p, Thread* thread, ShenandoahHeapRegion* from_region,
                                               ShenandoahAffiliation target_gen) {
  bool alloc_from_lab = true;
  bool has_plab = false;
  HeapWord* copy = nullptr;
  size_t size = p->size();
  bool is_promotion = (target_gen == OLD_GENERATION) && from_region->is_young();

#ifdef ASSERT
  if (ShenandoahOOMDuringEvacALot &&
      (os::random() & 1) == 0) { // Simulate OOM every ~2nd slow-path call
        copy = nullptr;
  } else {
#endif
    if (UseTLAB) {
      switch (target_gen) {
        case YOUNG_GENERATION: {
           copy = allocate_from_gclab(thread, size);
           if ((copy == nullptr) && (size < ShenandoahThreadLocalData::gclab_size(thread))) {
             // GCLAB allocation failed because we are bumping up against the limit on young evacuation reserve.  Try resetting
             // the desired GCLAB size and retry GCLAB allocation to avoid cascading of shared memory allocations.
             ShenandoahThreadLocalData::set_gclab_size(thread, PLAB::min_size());
             copy = allocate_from_gclab(thread, size);
             // If we still get nullptr, we'll try a shared allocation below.
           }
           break;
        }
        case OLD_GENERATION: {
           PLAB* plab = ShenandoahThreadLocalData::plab(thread);
           if (plab != nullptr) {
             has_plab = true;
           }
           copy = allocate_from_plab(thread, size, is_promotion);
           if ((copy == nullptr) && (size < ShenandoahThreadLocalData::plab_size(thread)) &&
               ShenandoahThreadLocalData::plab_retries_enabled(thread)) {
             // PLAB allocation failed because we are bumping up against the limit on old evacuation reserve or because
             // the requested object does not fit within the current plab but the plab still has an "abundance" of memory,
             // where abundance is defined as >= PLAB::min_size().  In the former case, we try resetting the desired
             // PLAB size and retry PLAB allocation to avoid cascading of shared memory allocations.

             // In this situation, PLAB memory is precious.  We'll try to preserve our existing PLAB by forcing
             // this particular allocation to be shared.
             if (plab->words_remaining() < PLAB::min_size()) {
               size_t plab_min_size = ((ShenandoahGenerationalHeap*) this)->plab_min_size();
               ShenandoahThreadLocalData::set_plab_size(thread, plab_min_size);
               copy = allocate_from_plab(thread, size, is_promotion);
               // If we still get nullptr, we'll try a shared allocation below.
               if (copy == nullptr) {
                 // If retry fails, don't continue to retry until we have success (probably in next GC pass)
                 ShenandoahThreadLocalData::disable_plab_retries(thread);
               }
             }
             // else, copy still equals nullptr.  this causes shared allocation below, preserving this plab for future needs.
           }
           break;
        }
        default: {
          ShouldNotReachHere();
          break;
        }
      }
    }

    if (copy == nullptr) {
      // If we failed to allocate in LAB, we'll try a shared allocation.
      if (!is_promotion || !has_plab || (size > PLAB::min_size())) {
        ShenandoahAllocRequest req = ShenandoahAllocRequest::for_shared_gc(size, target_gen);
        copy = allocate_memory(req, is_promotion);
        alloc_from_lab = false;
      }
      // else, we leave copy equal to nullptr, signaling a promotion failure below if appropriate.
      // We choose not to promote objects smaller than PLAB::min_size() by way of shared allocations, as this is too
      // costly.  Instead, we'll simply "evacuate" to young-gen memory (using a GCLAB) and will promote in a future
      // evacuation pass.  This condition is denoted by: is_promotion && has_plab && (size <= PLAB::min_size())
    }
#ifdef ASSERT
  }
#endif

  if (copy == nullptr) {
    if (target_gen == OLD_GENERATION) {
      assert(mode()->is_generational(), "Should only be here in generational mode.");
      if (from_region->is_young()) {
        // Signal that promotion failed. Will evacuate this old object somewhere in young gen.
        report_promotion_failure(thread, size);
        return nullptr;
      } else {
        // Remember that evacuation to old gen failed. We'll want to trigger a full gc to recover from this
        // after the evacuation threads have finished.
        handle_old_evacuation_failure();
      }
    }

    control_thread()->handle_alloc_failure_evac(size);

    _oom_evac_handler.handle_out_of_memory_during_evacuation();

    return ShenandoahBarrierSet::resolve_forwarded(p);
  }

  // Copy the object:
  _evac_tracker->begin_evacuation(thread, size * HeapWordSize);
  Copy::aligned_disjoint_words(cast_from_oop<HeapWord*>(p), copy, size);

  oop copy_val = cast_to_oop(copy);

  if (mode()->is_generational() && target_gen == YOUNG_GENERATION && is_aging_cycle()) {
    ShenandoahHeap::increase_object_age(copy_val, from_region->age() + 1);
  }

  // Try to install the new forwarding pointer.
  ContinuationGCSupport::relativize_stack_chunk(copy_val);

  oop result = ShenandoahForwarding::try_update_forwardee(p, copy_val);
  if (result == copy_val) {
    // Successfully evacuated. Our copy is now the public one!
    _evac_tracker->end_evacuation(thread, size * HeapWordSize);
    if (mode()->is_generational()) {
      if (target_gen == OLD_GENERATION) {
        handle_old_evacuation(copy, size, from_region->is_young());
      } else {
        // When copying to the old generation above, we don't care
        // about recording object age in the census stats.
        assert(target_gen == YOUNG_GENERATION, "Error");
        // We record this census only when simulating pre-adaptive tenuring behavior, or
        // when we have been asked to record the census at evacuation rather than at mark
        if (ShenandoahGenerationalCensusAtEvac || !ShenandoahGenerationalAdaptiveTenuring) {
          _evac_tracker->record_age(thread, size * HeapWordSize, ShenandoahHeap::get_object_age(copy_val));
        }
      }
    }
    shenandoah_assert_correct(nullptr, copy_val);
    return copy_val;
  }  else {
    // Failed to evacuate. We need to deal with the object that is left behind. Since this
    // new allocation is certainly after TAMS, it will be considered live in the next cycle.
    // But if it happens to contain references to evacuated regions, those references would
    // not get updated for this stale copy during this cycle, and we will crash while scanning
    // it the next cycle.
    if (alloc_from_lab) {
       // For LAB allocations, it is enough to rollback the allocation ptr. Either the next
       // object will overwrite this stale copy, or the filler object on LAB retirement will
       // do this.
       switch (target_gen) {
         case YOUNG_GENERATION: {
             ShenandoahThreadLocalData::gclab(thread)->undo_allocation(copy, size);
            break;
         }
         case OLD_GENERATION: {
            ShenandoahThreadLocalData::plab(thread)->undo_allocation(copy, size);
            if (is_promotion) {
              ShenandoahThreadLocalData::subtract_from_plab_promoted(thread, size * HeapWordSize);
            } else {
              ShenandoahThreadLocalData::subtract_from_plab_evacuated(thread, size * HeapWordSize);
            }
            break;
         }
         default: {
           ShouldNotReachHere();
           break;
         }
       }
    } else {
      // For non-LAB allocations, we have no way to retract the allocation, and
      // have to explicitly overwrite the copy with the filler object. With that overwrite,
      // we have to keep the fwdptr initialized and pointing to our (stale) copy.
      assert(size >= ShenandoahHeap::min_fill_size(), "previously allocated object known to be larger than min_size");
      fill_with_object(copy, size);
      shenandoah_assert_correct(nullptr, copy_val);
      // For non-LAB allocations, the object has already been registered
    }
    shenandoah_assert_correct(nullptr, result);
    return result;
  }
}

=======
>>>>>>> 71fc4c81
void ShenandoahHeap::increase_object_age(oop obj, uint additional_age) {
  // This operates on new copy of an object. This means that the object's mark-word
  // is thread-local and therefore safe to access. However, when the mark is
  // displaced (i.e. stack-locked or monitor-locked), then it must be considered
  // a shared memory location. It can be accessed by other threads.
  // In particular, a competing evacuating thread can succeed to install its copy
  // as the forwardee and continue to unlock the object, at which point 'our'
  // write to the foreign stack-location would potentially over-write random
  // information on that stack. Writing to a monitor is less problematic,
  // but still not safe: while the ObjectMonitor would not randomly disappear,
  // the other thread would also write to the same displaced header location,
  // possibly leading to increase the age twice.
  // For all these reasons, we take the conservative approach and not attempt
  // to increase the age when the header is displaced.
  markWord w = obj->mark();
  // The mark-word has been copied from the original object. It can not be
  // inflating, because inflation can not be interrupted by a safepoint,
  // and after a safepoint, a Java thread would first have to successfully
  // evacuate the object before it could inflate the monitor.
  assert(!w.is_being_inflated() || LockingMode == LM_LIGHTWEIGHT, "must not inflate monitor before evacuation of object succeeds");
  // It is possible that we have copied the object after another thread has
  // already successfully completed evacuation. While harmless (we would never
  // publish our copy), don't even attempt to modify the age when that
  // happens.
  if (!w.has_displaced_mark_helper() && !w.is_marked()) {
    w = w.set_age(MIN2(markWord::max_age, w.age() + additional_age));
    obj->set_mark(w);
  }
}

// Return the object's age, or a sentinel value when the age can't
// necessarily be determined because of concurrent locking by the
// mutator
uint ShenandoahHeap::get_object_age(oop obj) {
  // This is impossible to do unless we "freeze" ABA-type oscillations
  // With Lilliput, we can do this more easily.
  markWord w = obj->mark();
  assert(!w.is_marked(), "must not be forwarded");
  if (w.has_monitor()) {
    w = w.monitor()->header();
  } else if (w.is_being_inflated() || w.has_displaced_mark_helper()) {
    // Informs caller that we aren't able to determine the age
    return markWord::max_age + 1; // sentinel
  }
  assert(w.age() <= markWord::max_age, "Impossible!");
  return w.age();
}

bool ShenandoahHeap::is_in(const void* p) const {
  HeapWord* heap_base = (HeapWord*) base();
  HeapWord* last_region_end = heap_base + ShenandoahHeapRegion::region_size_words() * num_regions();
  return p >= heap_base && p < last_region_end;
}

inline bool ShenandoahHeap::is_in_active_generation(oop obj) const {
  if (!mode()->is_generational()) {
    // everything is the same single generation
    return true;
  }

  if (active_generation() == nullptr) {
    // no collection is happening, only expect this to be called
    // when concurrent processing is active, but that could change
    return false;
  }

  assert(is_in(obj), "only check if is in active generation for objects (" PTR_FORMAT ") in heap", p2i(obj));
  assert((active_generation() == (ShenandoahGeneration*) old_generation()) ||
         (active_generation() == (ShenandoahGeneration*) young_generation()) ||
         (active_generation() == global_generation()), "Active generation must be old, young, or global");

  size_t index = heap_region_containing(obj)->index();
  switch (_affiliations[index]) {
  case ShenandoahAffiliation::FREE:
    // Free regions are in Old, Young, Global
    return true;
  case ShenandoahAffiliation::YOUNG_GENERATION:
    // Young regions are in young_generation and global_generation, not in old_generation
    return (active_generation() != (ShenandoahGeneration*) old_generation());
  case ShenandoahAffiliation::OLD_GENERATION:
    // Old regions are in old_generation and global_generation, not in young_generation
    return (active_generation() != (ShenandoahGeneration*) young_generation());
  default:
    assert(false, "Bad affiliation (%d) for region " SIZE_FORMAT, _affiliations[index], index);
    return false;
  }
}

inline bool ShenandoahHeap::is_in_young(const void* p) const {
  return is_in(p) && (_affiliations[heap_region_index_containing(p)] == ShenandoahAffiliation::YOUNG_GENERATION);
}

inline bool ShenandoahHeap::is_in_old(const void* p) const {
  return is_in(p) && (_affiliations[heap_region_index_containing(p)] == ShenandoahAffiliation::OLD_GENERATION);
}

inline bool ShenandoahHeap::is_old(oop obj) const {
  return is_gc_generation_young() && is_in_old(obj);
}

inline ShenandoahAffiliation ShenandoahHeap::region_affiliation(const ShenandoahHeapRegion *r) {
  return (ShenandoahAffiliation) _affiliations[r->index()];
}

inline void ShenandoahHeap::assert_lock_for_affiliation(ShenandoahAffiliation orig_affiliation,
                                                        ShenandoahAffiliation new_affiliation) {
  // A lock is required when changing from FREE to NON-FREE.  Though it may be possible to elide the lock when
  // transitioning from in-use to FREE, the current implementation uses a lock for this transition.  A lock is
  // not required to change from YOUNG to OLD (i.e. when promoting humongous region).
  //
  //         new_affiliation is:     FREE   YOUNG   OLD
  //  orig_affiliation is:  FREE      X       L      L
  //                       YOUNG      L       X
  //                         OLD      L       X      X
  //  X means state transition won't happen (so don't care)
  //  L means lock should be held
  //  Blank means no lock required because affiliation visibility will not be required until subsequent safepoint
  //
  // Note: during full GC, all transitions between states are possible.  During Full GC, we should be in a safepoint.

  if ((orig_affiliation == ShenandoahAffiliation::FREE) || (new_affiliation == ShenandoahAffiliation::FREE)) {
    shenandoah_assert_heaplocked_or_fullgc_safepoint();
  }
}

inline void ShenandoahHeap::set_affiliation(ShenandoahHeapRegion* r, ShenandoahAffiliation new_affiliation) {
#ifdef ASSERT
  assert_lock_for_affiliation(region_affiliation(r), new_affiliation);
#endif
  _affiliations[r->index()] = (uint8_t) new_affiliation;
}

inline ShenandoahAffiliation ShenandoahHeap::region_affiliation(size_t index) {
  return (ShenandoahAffiliation) _affiliations[index];
}

inline bool ShenandoahHeap::requires_marking(const void* entry) const {
  oop obj = cast_to_oop(entry);
  return !_marking_context->is_marked_strong(obj);
}

inline bool ShenandoahHeap::in_collection_set(oop p) const {
  assert(collection_set() != nullptr, "Sanity");
  return collection_set()->is_in(p);
}

inline bool ShenandoahHeap::in_collection_set_loc(void* p) const {
  assert(collection_set() != nullptr, "Sanity");
  return collection_set()->is_in_loc(p);
}


inline bool ShenandoahHeap::is_stable() const {
  return _gc_state.is_clear();
}

inline bool ShenandoahHeap::is_idle() const {
  return _gc_state.is_unset(MARKING | EVACUATION | UPDATEREFS);
}

inline bool ShenandoahHeap::is_concurrent_mark_in_progress() const {
  return _gc_state.is_set(MARKING);
}

inline bool ShenandoahHeap::is_concurrent_young_mark_in_progress() const {
  return _gc_state.is_set(YOUNG_MARKING);
}

inline bool ShenandoahHeap::is_concurrent_old_mark_in_progress() const {
  return _gc_state.is_set(OLD_MARKING);
}

inline bool ShenandoahHeap::is_evacuation_in_progress() const {
  return _gc_state.is_set(EVACUATION);
}

inline bool ShenandoahHeap::is_degenerated_gc_in_progress() const {
  return _degenerated_gc_in_progress.is_set();
}

inline bool ShenandoahHeap::is_full_gc_in_progress() const {
  return _full_gc_in_progress.is_set();
}

inline bool ShenandoahHeap::is_full_gc_move_in_progress() const {
  return _full_gc_move_in_progress.is_set();
}

inline bool ShenandoahHeap::is_update_refs_in_progress() const {
  return _gc_state.is_set(UPDATEREFS);
}

inline bool ShenandoahHeap::is_stw_gc_in_progress() const {
  return is_full_gc_in_progress() || is_degenerated_gc_in_progress();
}

inline bool ShenandoahHeap::is_concurrent_strong_root_in_progress() const {
  return _concurrent_strong_root_in_progress.is_set();
}

inline bool ShenandoahHeap::is_concurrent_weak_root_in_progress() const {
  return _gc_state.is_set(WEAK_ROOTS);
}

inline bool ShenandoahHeap::is_aging_cycle() const {
  return _is_aging_cycle.is_set();
}

template<class T>
inline void ShenandoahHeap::marked_object_iterate(ShenandoahHeapRegion* region, T* cl) {
  marked_object_iterate(region, cl, region->top());
}

template<class T>
inline void ShenandoahHeap::marked_object_iterate(ShenandoahHeapRegion* region, T* cl, HeapWord* limit) {
  assert(! region->is_humongous_continuation(), "no humongous continuation regions here");

  ShenandoahMarkingContext* const ctx = marking_context();

  HeapWord* tams = ctx->top_at_mark_start(region);

  size_t skip_bitmap_delta = 1;
  HeapWord* start = region->bottom();
  HeapWord* end = MIN2(tams, region->end());

  // Step 1. Scan below the TAMS based on bitmap data.
  HeapWord* limit_bitmap = MIN2(limit, tams);

  // Try to scan the initial candidate. If the candidate is above the TAMS, it would
  // fail the subsequent "< limit_bitmap" checks, and fall through to Step 2.
  HeapWord* cb = ctx->get_next_marked_addr(start, end);

  intx dist = ShenandoahMarkScanPrefetch;
  if (dist > 0) {
    // Batched scan that prefetches the oop data, anticipating the access to
    // either header, oop field, or forwarding pointer. Not that we cannot
    // touch anything in oop, while it still being prefetched to get enough
    // time for prefetch to work. This is why we try to scan the bitmap linearly,
    // disregarding the object size. However, since we know forwarding pointer
    // precedes the object, we can skip over it. Once we cannot trust the bitmap,
    // there is no point for prefetching the oop contents, as oop->size() will
    // touch it prematurely.

    // No variable-length arrays in standard C++, have enough slots to fit
    // the prefetch distance.
    static const int SLOT_COUNT = 256;
    guarantee(dist <= SLOT_COUNT, "adjust slot count");
    HeapWord* slots[SLOT_COUNT];

    int avail;
    do {
      avail = 0;
      for (int c = 0; (c < dist) && (cb < limit_bitmap); c++) {
        Prefetch::read(cb, oopDesc::mark_offset_in_bytes());
        slots[avail++] = cb;
        cb += skip_bitmap_delta;
        if (cb < limit_bitmap) {
          cb = ctx->get_next_marked_addr(cb, limit_bitmap);
        }
      }

      for (int c = 0; c < avail; c++) {
        assert (slots[c] < tams,  "only objects below TAMS here: "  PTR_FORMAT " (" PTR_FORMAT ")", p2i(slots[c]), p2i(tams));
        assert (slots[c] < limit, "only objects below limit here: " PTR_FORMAT " (" PTR_FORMAT ")", p2i(slots[c]), p2i(limit));
        oop obj = cast_to_oop(slots[c]);
        assert(oopDesc::is_oop(obj), "sanity");
        assert(ctx->is_marked(obj), "object expected to be marked");
        cl->do_object(obj);
      }
    } while (avail > 0);
  } else {
    while (cb < limit_bitmap) {
      assert (cb < tams,  "only objects below TAMS here: "  PTR_FORMAT " (" PTR_FORMAT ")", p2i(cb), p2i(tams));
      assert (cb < limit, "only objects below limit here: " PTR_FORMAT " (" PTR_FORMAT ")", p2i(cb), p2i(limit));
      oop obj = cast_to_oop(cb);
      assert(oopDesc::is_oop(obj), "sanity");
      assert(ctx->is_marked(obj), "object expected to be marked");
      cl->do_object(obj);
      cb += skip_bitmap_delta;
      if (cb < limit_bitmap) {
        cb = ctx->get_next_marked_addr(cb, limit_bitmap);
      }
    }
  }

  // Step 2. Accurate size-based traversal, happens past the TAMS.
  // This restarts the scan at TAMS, which makes sure we traverse all objects,
  // regardless of what happened at Step 1.
  HeapWord* cs = tams;
  while (cs < limit) {
    assert (cs >= tams, "only objects past TAMS here: "   PTR_FORMAT " (" PTR_FORMAT ")", p2i(cs), p2i(tams));
    assert (cs < limit, "only objects below limit here: " PTR_FORMAT " (" PTR_FORMAT ")", p2i(cs), p2i(limit));
    oop obj = cast_to_oop(cs);
    assert(oopDesc::is_oop(obj), "sanity");
    assert(ctx->is_marked(obj), "object expected to be marked");
    size_t size = obj->size();
    cl->do_object(obj);
    cs += size;
  }
}

template <class T>
class ShenandoahObjectToOopClosure : public ObjectClosure {
  T* _cl;
public:
  ShenandoahObjectToOopClosure(T* cl) : _cl(cl) {}

  void do_object(oop obj) {
    obj->oop_iterate(_cl);
  }
};

template <class T>
class ShenandoahObjectToOopBoundedClosure : public ObjectClosure {
  T* _cl;
  MemRegion _bounds;
public:
  ShenandoahObjectToOopBoundedClosure(T* cl, HeapWord* bottom, HeapWord* top) :
    _cl(cl), _bounds(bottom, top) {}

  void do_object(oop obj) {
    obj->oop_iterate(_cl, _bounds);
  }
};

template<class T>
inline void ShenandoahHeap::marked_object_oop_iterate(ShenandoahHeapRegion* region, T* cl, HeapWord* top) {
  if (region->is_humongous()) {
    HeapWord* bottom = region->bottom();
    if (top > bottom) {
      region = region->humongous_start_region();
      ShenandoahObjectToOopBoundedClosure<T> objs(cl, bottom, top);
      marked_object_iterate(region, &objs);
    }
  } else {
    ShenandoahObjectToOopClosure<T> objs(cl);
    marked_object_iterate(region, &objs, top);
  }
}

inline ShenandoahHeapRegion* ShenandoahHeap::get_region(size_t region_idx) const {
  if (region_idx < _num_regions) {
    return _regions[region_idx];
  } else {
    return nullptr;
  }
}

inline ShenandoahMarkingContext* ShenandoahHeap::complete_marking_context() const {
  assert (_marking_context->is_complete()," sanity");
  return _marking_context;
}

inline ShenandoahMarkingContext* ShenandoahHeap::marking_context() const {
  return _marking_context;
}

inline void ShenandoahHeap::clear_cards_for(ShenandoahHeapRegion* region) {
  if (mode()->is_generational()) {
    _card_scan->mark_range_as_empty(region->bottom(), pointer_delta(region->end(), region->bottom()));
  }
}

inline void ShenandoahHeap::mark_card_as_dirty(void* location) {
  if (mode()->is_generational()) {
    _card_scan->mark_card_as_dirty((HeapWord*)location);
  }
}

#endif // SHARE_GC_SHENANDOAH_SHENANDOAHHEAP_INLINE_HPP<|MERGE_RESOLUTION|>--- conflicted
+++ resolved
@@ -371,187 +371,6 @@
   return try_evacuate_object(p, thread, r, target_gen);
 }
 
-<<<<<<< HEAD
-// try_evacuate_object registers the object and dirties the associated remembered set information when evacuating
-// to OLD_GENERATION.
-inline oop ShenandoahHeap::try_evacuate_object(oop p, Thread* thread, ShenandoahHeapRegion* from_region,
-                                               ShenandoahAffiliation target_gen) {
-  bool alloc_from_lab = true;
-  bool has_plab = false;
-  HeapWord* copy = nullptr;
-  size_t size = p->size();
-  bool is_promotion = (target_gen == OLD_GENERATION) && from_region->is_young();
-
-#ifdef ASSERT
-  if (ShenandoahOOMDuringEvacALot &&
-      (os::random() & 1) == 0) { // Simulate OOM every ~2nd slow-path call
-        copy = nullptr;
-  } else {
-#endif
-    if (UseTLAB) {
-      switch (target_gen) {
-        case YOUNG_GENERATION: {
-           copy = allocate_from_gclab(thread, size);
-           if ((copy == nullptr) && (size < ShenandoahThreadLocalData::gclab_size(thread))) {
-             // GCLAB allocation failed because we are bumping up against the limit on young evacuation reserve.  Try resetting
-             // the desired GCLAB size and retry GCLAB allocation to avoid cascading of shared memory allocations.
-             ShenandoahThreadLocalData::set_gclab_size(thread, PLAB::min_size());
-             copy = allocate_from_gclab(thread, size);
-             // If we still get nullptr, we'll try a shared allocation below.
-           }
-           break;
-        }
-        case OLD_GENERATION: {
-           PLAB* plab = ShenandoahThreadLocalData::plab(thread);
-           if (plab != nullptr) {
-             has_plab = true;
-           }
-           copy = allocate_from_plab(thread, size, is_promotion);
-           if ((copy == nullptr) && (size < ShenandoahThreadLocalData::plab_size(thread)) &&
-               ShenandoahThreadLocalData::plab_retries_enabled(thread)) {
-             // PLAB allocation failed because we are bumping up against the limit on old evacuation reserve or because
-             // the requested object does not fit within the current plab but the plab still has an "abundance" of memory,
-             // where abundance is defined as >= PLAB::min_size().  In the former case, we try resetting the desired
-             // PLAB size and retry PLAB allocation to avoid cascading of shared memory allocations.
-
-             // In this situation, PLAB memory is precious.  We'll try to preserve our existing PLAB by forcing
-             // this particular allocation to be shared.
-             if (plab->words_remaining() < PLAB::min_size()) {
-               size_t plab_min_size = ((ShenandoahGenerationalHeap*) this)->plab_min_size();
-               ShenandoahThreadLocalData::set_plab_size(thread, plab_min_size);
-               copy = allocate_from_plab(thread, size, is_promotion);
-               // If we still get nullptr, we'll try a shared allocation below.
-               if (copy == nullptr) {
-                 // If retry fails, don't continue to retry until we have success (probably in next GC pass)
-                 ShenandoahThreadLocalData::disable_plab_retries(thread);
-               }
-             }
-             // else, copy still equals nullptr.  this causes shared allocation below, preserving this plab for future needs.
-           }
-           break;
-        }
-        default: {
-          ShouldNotReachHere();
-          break;
-        }
-      }
-    }
-
-    if (copy == nullptr) {
-      // If we failed to allocate in LAB, we'll try a shared allocation.
-      if (!is_promotion || !has_plab || (size > PLAB::min_size())) {
-        ShenandoahAllocRequest req = ShenandoahAllocRequest::for_shared_gc(size, target_gen);
-        copy = allocate_memory(req, is_promotion);
-        alloc_from_lab = false;
-      }
-      // else, we leave copy equal to nullptr, signaling a promotion failure below if appropriate.
-      // We choose not to promote objects smaller than PLAB::min_size() by way of shared allocations, as this is too
-      // costly.  Instead, we'll simply "evacuate" to young-gen memory (using a GCLAB) and will promote in a future
-      // evacuation pass.  This condition is denoted by: is_promotion && has_plab && (size <= PLAB::min_size())
-    }
-#ifdef ASSERT
-  }
-#endif
-
-  if (copy == nullptr) {
-    if (target_gen == OLD_GENERATION) {
-      assert(mode()->is_generational(), "Should only be here in generational mode.");
-      if (from_region->is_young()) {
-        // Signal that promotion failed. Will evacuate this old object somewhere in young gen.
-        report_promotion_failure(thread, size);
-        return nullptr;
-      } else {
-        // Remember that evacuation to old gen failed. We'll want to trigger a full gc to recover from this
-        // after the evacuation threads have finished.
-        handle_old_evacuation_failure();
-      }
-    }
-
-    control_thread()->handle_alloc_failure_evac(size);
-
-    _oom_evac_handler.handle_out_of_memory_during_evacuation();
-
-    return ShenandoahBarrierSet::resolve_forwarded(p);
-  }
-
-  // Copy the object:
-  _evac_tracker->begin_evacuation(thread, size * HeapWordSize);
-  Copy::aligned_disjoint_words(cast_from_oop<HeapWord*>(p), copy, size);
-
-  oop copy_val = cast_to_oop(copy);
-
-  if (mode()->is_generational() && target_gen == YOUNG_GENERATION && is_aging_cycle()) {
-    ShenandoahHeap::increase_object_age(copy_val, from_region->age() + 1);
-  }
-
-  // Try to install the new forwarding pointer.
-  ContinuationGCSupport::relativize_stack_chunk(copy_val);
-
-  oop result = ShenandoahForwarding::try_update_forwardee(p, copy_val);
-  if (result == copy_val) {
-    // Successfully evacuated. Our copy is now the public one!
-    _evac_tracker->end_evacuation(thread, size * HeapWordSize);
-    if (mode()->is_generational()) {
-      if (target_gen == OLD_GENERATION) {
-        handle_old_evacuation(copy, size, from_region->is_young());
-      } else {
-        // When copying to the old generation above, we don't care
-        // about recording object age in the census stats.
-        assert(target_gen == YOUNG_GENERATION, "Error");
-        // We record this census only when simulating pre-adaptive tenuring behavior, or
-        // when we have been asked to record the census at evacuation rather than at mark
-        if (ShenandoahGenerationalCensusAtEvac || !ShenandoahGenerationalAdaptiveTenuring) {
-          _evac_tracker->record_age(thread, size * HeapWordSize, ShenandoahHeap::get_object_age(copy_val));
-        }
-      }
-    }
-    shenandoah_assert_correct(nullptr, copy_val);
-    return copy_val;
-  }  else {
-    // Failed to evacuate. We need to deal with the object that is left behind. Since this
-    // new allocation is certainly after TAMS, it will be considered live in the next cycle.
-    // But if it happens to contain references to evacuated regions, those references would
-    // not get updated for this stale copy during this cycle, and we will crash while scanning
-    // it the next cycle.
-    if (alloc_from_lab) {
-       // For LAB allocations, it is enough to rollback the allocation ptr. Either the next
-       // object will overwrite this stale copy, or the filler object on LAB retirement will
-       // do this.
-       switch (target_gen) {
-         case YOUNG_GENERATION: {
-             ShenandoahThreadLocalData::gclab(thread)->undo_allocation(copy, size);
-            break;
-         }
-         case OLD_GENERATION: {
-            ShenandoahThreadLocalData::plab(thread)->undo_allocation(copy, size);
-            if (is_promotion) {
-              ShenandoahThreadLocalData::subtract_from_plab_promoted(thread, size * HeapWordSize);
-            } else {
-              ShenandoahThreadLocalData::subtract_from_plab_evacuated(thread, size * HeapWordSize);
-            }
-            break;
-         }
-         default: {
-           ShouldNotReachHere();
-           break;
-         }
-       }
-    } else {
-      // For non-LAB allocations, we have no way to retract the allocation, and
-      // have to explicitly overwrite the copy with the filler object. With that overwrite,
-      // we have to keep the fwdptr initialized and pointing to our (stale) copy.
-      assert(size >= ShenandoahHeap::min_fill_size(), "previously allocated object known to be larger than min_size");
-      fill_with_object(copy, size);
-      shenandoah_assert_correct(nullptr, copy_val);
-      // For non-LAB allocations, the object has already been registered
-    }
-    shenandoah_assert_correct(nullptr, result);
-    return result;
-  }
-}
-
-=======
->>>>>>> 71fc4c81
 void ShenandoahHeap::increase_object_age(oop obj, uint additional_age) {
   // This operates on new copy of an object. This means that the object's mark-word
   // is thread-local and therefore safe to access. However, when the mark is

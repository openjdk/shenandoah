--- conflicted
+++ resolved
@@ -447,18 +447,6 @@
   return JNI_OK;
 }
 
-<<<<<<< HEAD
-void ShenandoahHeap::initialize_generations() {
-  size_t max_capacity_new      = young_generation_capacity(max_capacity());
-  size_t soft_max_capacity_new = young_generation_capacity(soft_max_capacity());
-  size_t max_capacity_old      = max_capacity() - max_capacity_new;
-  size_t soft_max_capacity_old = soft_max_capacity() - soft_max_capacity_new;
-
-  _young_generation = new ShenandoahYoungGeneration(_max_workers, max_capacity_new, soft_max_capacity_new);
-  _old_generation = new ShenandoahOldGeneration(_max_workers, max_capacity_old, soft_max_capacity_old);
-  _global_generation = new ShenandoahGlobalGeneration(_max_workers, max_capacity_new + max_capacity_old,
-                                                      soft_max_capacity_new + soft_max_capacity_old);
-=======
 size_t ShenandoahHeap::max_size_for(ShenandoahGeneration* generation) const {
   switch (generation->generation_mode()) {
     case YOUNG:  return _generation_sizer.max_young_size();
@@ -495,7 +483,6 @@
   _young_generation = new ShenandoahYoungGeneration(_max_workers, max_capacity_young, initial_capacity_young);
   _old_generation = new ShenandoahOldGeneration(_max_workers, max_capacity_old, initial_capacity_old);
   _global_generation = new ShenandoahGlobalGeneration(_max_workers, soft_max_capacity(), soft_max_capacity());
->>>>>>> d793fd16
 }
 
 void ShenandoahHeap::initialize_heuristics() {
@@ -574,11 +561,8 @@
   _verifier(NULL),
   _phase_timings(NULL),
   _evac_tracker(new ShenandoahEvacuationTracker()),
-<<<<<<< HEAD
-=======
   _mmu_tracker(),
   _generation_sizer(&_mmu_tracker),
->>>>>>> d793fd16
   _monitoring_support(NULL),
   _memory_pool(NULL),
   _young_gen_memory_pool(NULL),
@@ -706,40 +690,6 @@
   return _gc_generation != NULL && _gc_generation->generation_mode() == YOUNG;
 }
 
-<<<<<<< HEAD
-// There are three JVM parameters for setting young gen capacity:
-//    NewSize, MaxNewSize, NewRatio.
-//
-// If only NewSize is set, it assigns a fixed size and the other two parameters are ignored.
-// Otherwise NewRatio applies.
-//
-// If NewSize is set in any combination, it provides a lower bound.
-//
-// If MaxNewSize is set it provides an upper bound.
-// If this bound is smaller than NewSize, it supersedes,
-// resulting in a fixed size given by MaxNewSize.
-size_t ShenandoahHeap::young_generation_capacity(size_t capacity) {
-  if (strcmp(ShenandoahGCMode, "generational") == 0) {
-    if (FLAG_IS_CMDLINE(NewSize) && !FLAG_IS_CMDLINE(MaxNewSize) && !FLAG_IS_CMDLINE(NewRatio)) {
-      capacity = MIN2(NewSize, capacity);
-    } else {
-      capacity /= NewRatio + 1;
-      if (FLAG_IS_CMDLINE(NewSize)) {
-        capacity = MAX2(NewSize, capacity);
-      }
-      if (FLAG_IS_CMDLINE(MaxNewSize)) {
-        capacity = MIN2(MaxNewSize, capacity);
-      }
-    }
-    // capacity must be a multiple of ShenandoahHeapRegion::region_size_bytes()
-    capacity &= ~ShenandoahHeapRegion::region_size_bytes_mask();
-  }
-  // else, make no adjustment to global capacity
-  return capacity;
-}
-
-=======
->>>>>>> d793fd16
 size_t ShenandoahHeap::used() const {
   return Atomic::load(&_used);
 }
@@ -808,12 +758,8 @@
   Atomic::store(&_soft_max_size, v);
 
   if (mode()->is_generational()) {
-<<<<<<< HEAD
-    size_t soft_max_capacity_young = young_generation_capacity(_soft_max_size);
-=======
     _generation_sizer.heap_size_changed(_soft_max_size);
     size_t soft_max_capacity_young = _generation_sizer.max_young_size();
->>>>>>> d793fd16
     size_t soft_max_capacity_old = _soft_max_size - soft_max_capacity_young;
     _young_generation->set_soft_max_capacity(soft_max_capacity_young);
     _old_generation->set_soft_max_capacity(soft_max_capacity_old);
@@ -914,11 +860,7 @@
                        size, plab == nullptr? "no": "yes",
                        words_remaining, promote_enabled, promotion_reserve, promotion_expended);
     if ((gc_id == last_report_epoch) && (epoch_report_count >= MaxReportsPerEpoch)) {
-<<<<<<< HEAD
-      log_info(gc, ergo)("Squelching additional promotion failure reports for epoch " SIZE_FORMAT, last_report_epoch);
-=======
       log_info(gc, ergo)("Squelching additional promotion failure reports for current epoch");
->>>>>>> d793fd16
     } else if (gc_id != last_report_epoch) {
       last_report_epoch = gc_id;;
       epoch_report_count = 1;
@@ -1153,19 +1095,12 @@
 
 bool ShenandoahHeap::adjust_generation_sizes() {
   if (mode()->is_generational()) {
-<<<<<<< HEAD
-    return _mmu_tracker.adjust_generation_sizes();
-=======
     return _generation_sizer.adjust_generation_sizes();
->>>>>>> d793fd16
   }
   return false;
 }
 
-<<<<<<< HEAD
-=======
 // Called from stubs in JIT code or interpreter
->>>>>>> d793fd16
 HeapWord* ShenandoahHeap::allocate_new_tlab(size_t min_size,
                                             size_t requested_size,
                                             size_t* actual_size) {
@@ -1285,122 +1220,6 @@
 }
 
 HeapWord* ShenandoahHeap::allocate_memory_under_lock(ShenandoahAllocRequest& req, bool& in_new_region, bool is_promotion) {
-<<<<<<< HEAD
-  // promotion_eligible pertains only to PLAB allocations, denoting that the PLAB is allowed to allocate for promotions.
-  bool promotion_eligible = false;
-  bool allow_allocation = true;
-  bool plab_alloc = false;
-  size_t requested_bytes = req.size() * HeapWordSize;
-  HeapWord* result = nullptr;
-  ShenandoahHeapLocker locker(lock());
-  Thread* thread = Thread::current();
-  if (mode()->is_generational()) {
-    if (req.affiliation() == YOUNG_GENERATION) {
-      if (req.is_mutator_alloc()) {
-        if (requested_bytes >= young_generation()->adjusted_available()) {
-          // We know this is not a GCLAB.  This must be a TLAB or a shared allocation.  Reject the allocation request if
-          // exceeds established capacity limits.
-
-          // TODO: if ShenandoahElasticTLAB and req.is_lab_alloc(), we should endeavor to shrink the TLAB request
-          // in order to avoid allocation failure and degeneration of GC.
-
-          log_info(gc, ergo)("Rejecting mutator alloc of " SIZE_FORMAT " because young available is: " SIZE_FORMAT,
-                             requested_bytes, young_generation()->adjusted_available());
-          return nullptr;
-        }
-      }
-    } else {                    // reg.affiliation() == OLD_GENERATION
-      assert(req.type() != ShenandoahAllocRequest::_alloc_gclab, "GCLAB pertains only to young-gen memory");
-      if (req.type() ==  ShenandoahAllocRequest::_alloc_plab) {
-        plab_alloc = true;
-        size_t promotion_avail = get_promoted_reserve();
-        size_t promotion_expended = get_promoted_expended();
-        if (promotion_expended + requested_bytes > promotion_avail) {
-          promotion_avail = 0;
-          if (get_old_evac_reserve() == 0) {
-            // There are no old-gen evacuations in this pass.  There's no value in creating a plab that cannot
-            // be used for promotions.
-            allow_allocation = false;
-          }
-        } else {
-          promotion_avail = promotion_avail - (promotion_expended + requested_bytes);
-          promotion_eligible = true;
-        }
-      } else if (is_promotion) {
-        // This is a shared alloc for promotion
-        size_t promotion_avail = get_promoted_reserve();
-        size_t promotion_expended = get_promoted_expended();
-        if (promotion_expended + requested_bytes > promotion_avail) {
-          promotion_avail = 0;
-        } else {
-          promotion_avail = promotion_avail - (promotion_expended + requested_bytes);
-        }
-
-        if (promotion_avail == 0) {
-          // We need to reserve the remaining memory for evacuation.  Reject this allocation.  The object will be
-          // evacuated to young-gen memory and promoted during a future GC pass.
-          return nullptr;
-        }
-        // Else, we'll allow the allocation to proceed.  (Since we hold heap lock, the tested condition remains true.)
-      } else {
-        // This is a shared allocation for evacuation.  Memory has already been reserved for this purpose.
-      }
-    }
-  }
-  result = (allow_allocation)? _free_set->allocate(req, in_new_region): nullptr;
-  if (result != NULL) {
-    if (req.affiliation() == ShenandoahRegionAffiliation::OLD_GENERATION) {
-      ShenandoahThreadLocalData::reset_plab_promoted(thread);
-      if (req.is_gc_alloc()) {
-        if (req.type() ==  ShenandoahAllocRequest::_alloc_plab) {
-          if (promotion_eligible) {
-            size_t actual_size = req.actual_size() * HeapWordSize;
-            // Assume the entirety of this PLAB will be used for promotion.  This prevents promotion from overreach.
-            // When we retire this plab, we'll unexpend what we don't really use.
-            ShenandoahThreadLocalData::enable_plab_promotions(thread);
-            expend_promoted(actual_size);
-            assert(get_promoted_expended() <= get_promoted_reserve(), "Do not expend more promotion than budgeted");
-            ShenandoahThreadLocalData::set_plab_preallocated_promoted(thread, actual_size);
-          } else {
-            // Disable promotions in this thread because entirety of this PLAB must be available to hold old-gen evacuations.
-            ShenandoahThreadLocalData::disable_plab_promotions(thread);
-            ShenandoahThreadLocalData::set_plab_preallocated_promoted(thread, 0);
-          }
-        } else if (is_promotion) {
-          // Shared promotion.  Assume size is requested_bytes.
-          expend_promoted(requested_bytes);
-          assert(get_promoted_expended() <= get_promoted_reserve(), "Do not expend more promotion than budgeted");
-        }
-      }
-
-      // Register the newly allocated object while we're holding the global lock since there's no synchronization
-      // built in to the implementation of register_object().  There are potential races when multiple independent
-      // threads are allocating objects, some of which might span the same card region.  For example, consider
-      // a card table's memory region within which three objects are being allocated by three different threads:
-      //
-      // objects being "concurrently" allocated:
-      //    [-----a------][-----b-----][--------------c------------------]
-      //            [---- card table memory range --------------]
-      //
-      // Before any objects are allocated, this card's memory range holds no objects.  Note that:
-      //   allocation of object a wants to set the has-object, first-start, and last-start attributes of the preceding card region.
-      //   allocation of object b wants to set the has-object, first-start, and last-start attributes of this card region.
-      //   allocation of object c also wants to set the has-object, first-start, and last-start attributes of this card region.
-      //
-      // The thread allocating b and the thread allocating c can "race" in various ways, resulting in confusion, such as last-start
-      // representing object b while first-start represents object c.  This is why we need to require all register_object()
-      // invocations to be "mutually exclusive" with respect to each card's memory range.
-      ShenandoahHeap::heap()->card_scan()->register_object(result);
-    }
-  } else {
-    // The allocation failed.  If this was a plab allocation, We've already retired it and no longer have a plab.
-    if ((req.affiliation() == ShenandoahRegionAffiliation::OLD_GENERATION) && req.is_gc_alloc() &&
-        (req.type() == ShenandoahAllocRequest::_alloc_plab)) {
-      // We don't need to disable PLAB promotions because there is no PLAB.  We leave promotions enabled because
-      // this allows the surrounding infrastructure to retry alloc_plab_slow() with a smaller PLAB size.
-      ShenandoahThreadLocalData::set_plab_preallocated_promoted(thread, 0);
-    }
-=======
   bool try_smaller_lab_size = false;
   size_t smaller_lab_size;
   {
@@ -1564,7 +1383,6 @@
   HeapWord* result = allocate_memory_under_lock(smaller_req, in_new_region, is_promotion);
   if (result != nullptr) {
     req.set_actual_size(smaller_req.actual_size());
->>>>>>> d793fd16
   }
   return result;
 }

/*
 * Copyright (c) 2013, 2020, Red Hat, Inc. All rights reserved.
 * DO NOT ALTER OR REMOVE COPYRIGHT NOTICES OR THIS FILE HEADER.
 *
 * This code is free software; you can redistribute it and/or modify it
 * under the terms of the GNU General Public License version 2 only, as
 * published by the Free Software Foundation.
 *
 * This code is distributed in the hope that it will be useful, but WITHOUT
 * ANY WARRANTY; without even the implied warranty of MERCHANTABILITY or
 * FITNESS FOR A PARTICULAR PURPOSE.  See the GNU General Public License
 * version 2 for more details (a copy is included in the LICENSE file that
 * accompanied this code).
 *
 * You should have received a copy of the GNU General Public License version
 * 2 along with this work; if not, write to the Free Software Foundation,
 * Inc., 51 Franklin St, Fifth Floor, Boston, MA 02110-1301 USA.
 *
 * Please contact Oracle, 500 Oracle Parkway, Redwood Shores, CA 94065 USA
 * or visit www.oracle.com if you need additional information or have any
 * questions.
 *
 */

#include "precompiled.hpp"
#include "gc/shenandoah/shenandoahAsserts.hpp"
#include "gc/shenandoah/shenandoahBarrierSet.hpp"
#include "gc/shenandoah/shenandoahBarrierSetClone.inline.hpp"
#include "gc/shenandoah/shenandoahBarrierSetAssembler.hpp"
#include "gc/shenandoah/shenandoahBarrierSetNMethod.hpp"
#include "gc/shenandoah/shenandoahCollectorPolicy.hpp"
#include "gc/shenandoah/shenandoahConcurrentRoots.hpp"
#include "gc/shenandoah/shenandoahHeap.inline.hpp"
#include "gc/shenandoah/heuristics/shenandoahHeuristics.hpp"
#include "memory/iterator.inline.hpp"
#include "runtime/interfaceSupport.inline.hpp"
#ifdef COMPILER1
#include "gc/shenandoah/c1/shenandoahBarrierSetC1.hpp"
#endif
#ifdef COMPILER2
#include "gc/shenandoah/c2/shenandoahBarrierSetC2.hpp"
#endif

class ShenandoahBarrierSetC1;
class ShenandoahBarrierSetC2;

<<<<<<< HEAD
static BarrierSetNMethod* make_barrier_set_nmethod(ShenandoahHeap* heap) {
  // NMethod barriers are only used when concurrent nmethod unloading is enabled
  if (!ShenandoahConcurrentRoots::can_do_concurrent_class_unloading()) {
    return NULL;
  }
  return new ShenandoahBarrierSetNMethod(heap);
}

ShenandoahBarrierSet::ShenandoahBarrierSet(ShenandoahHeap* heap, MemRegion heap_region) :
=======
ShenandoahBarrierSet::ShenandoahBarrierSet(ShenandoahHeap* heap) :
>>>>>>> b937ad8f
  BarrierSet(make_barrier_set_assembler<ShenandoahBarrierSetAssembler>(),
             make_barrier_set_c1<ShenandoahBarrierSetC1>(),
             make_barrier_set_c2<ShenandoahBarrierSetC2>(),
             new ShenandoahBarrierSetNMethod(heap),
             BarrierSet::FakeRtti(BarrierSet::ShenandoahBarrierSet)),
  _heap(heap),
  _satb_mark_queue_buffer_allocator("SATB Buffer Allocator", ShenandoahSATBBufferSize),
  _satb_mark_queue_set(&_satb_mark_queue_buffer_allocator)
{
  if (heap->mode()->is_generational()) {
    _card_table = new ShenandoahCardTable(heap_region);
    _card_table->initialize();
  }
}

ShenandoahBarrierSetAssembler* ShenandoahBarrierSet::assembler() {
  BarrierSetAssembler* const bsa = BarrierSet::barrier_set()->barrier_set_assembler();
  return reinterpret_cast<ShenandoahBarrierSetAssembler*>(bsa);
}

void ShenandoahBarrierSet::print_on(outputStream* st) const {
  st->print("ShenandoahBarrierSet");
}

bool ShenandoahBarrierSet::is_a(BarrierSet::Name bsn) {
  return bsn == BarrierSet::ShenandoahBarrierSet;
}

bool ShenandoahBarrierSet::is_aligned(HeapWord* hw) {
  return true;
}

bool ShenandoahBarrierSet::need_load_reference_barrier(DecoratorSet decorators, BasicType type) {
  if (!ShenandoahLoadRefBarrier) return false;
  // Only needed for references
  return is_reference_type(type);
}

bool ShenandoahBarrierSet::need_keep_alive_barrier(DecoratorSet decorators,BasicType type) {
  if (!ShenandoahSATBBarrier) return false;
  // Only needed for references
  if (!is_reference_type(type)) return false;

  bool keep_alive = (decorators & AS_NO_KEEPALIVE) == 0;
  bool unknown = (decorators & ON_UNKNOWN_OOP_REF) != 0;
  bool on_weak_ref = (decorators & (ON_WEAK_OOP_REF | ON_PHANTOM_OOP_REF)) != 0;
  return (on_weak_ref || unknown) && keep_alive;
}

void ShenandoahBarrierSet::on_thread_create(Thread* thread) {
  // Create thread local data
  ShenandoahThreadLocalData::create(thread);
}

void ShenandoahBarrierSet::on_thread_destroy(Thread* thread) {
  // Destroy thread local data
  ShenandoahThreadLocalData::destroy(thread);
}

void ShenandoahBarrierSet::on_thread_attach(Thread *thread) {
  assert(!thread->is_Java_thread() || !SafepointSynchronize::is_at_safepoint(),
         "We should not be at a safepoint");
  SATBMarkQueue& queue = ShenandoahThreadLocalData::satb_mark_queue(thread);
  assert(!queue.is_active(), "SATB queue should not be active");
  assert( queue.is_empty(),  "SATB queue should be empty");
  queue.set_active(_satb_mark_queue_set.is_active());
  if (thread->is_Java_thread()) {
    ShenandoahThreadLocalData::set_gc_state(thread, _heap->gc_state());
    ShenandoahThreadLocalData::initialize_gclab(thread);
    ShenandoahThreadLocalData::set_disarmed_value(thread, ShenandoahCodeRoots::disarmed_value());
  }
}

void ShenandoahBarrierSet::on_thread_detach(Thread *thread) {
  SATBMarkQueue& queue = ShenandoahThreadLocalData::satb_mark_queue(thread);
  queue.flush();
  if (thread->is_Java_thread()) {
    PLAB* gclab = ShenandoahThreadLocalData::gclab(thread);
    if (gclab != NULL) {
      gclab->retire();
    }
  }
}

void ShenandoahBarrierSet::clone_barrier_runtime(oop src) {
  if (_heap->has_forwarded_objects() || (ShenandoahStoreValEnqueueBarrier && _heap->is_concurrent_mark_in_progress())) {
    clone_barrier(src);
  }
}

void ShenandoahBarrierSet::write_ref_array(HeapWord* start, size_t count) {
  if (!_heap->mode()->is_generational()) {
    return;
  }

  HeapWord* end = (HeapWord*)((char*) start + (count * heapOopSize));
  // In the case of compressed oops, start and end may potentially be misaligned;
  // so we need to conservatively align the first downward (this is not
  // strictly necessary for current uses, but a case of good hygiene and,
  // if you will, aesthetics) and the second upward (this is essential for
  // current uses) to a HeapWord boundary, so we mark all cards overlapping
  // this write.
  HeapWord* aligned_start = align_down(start, HeapWordSize);
  HeapWord* aligned_end   = align_up  (end,   HeapWordSize);
  // If compressed oops were not being used, these should already be aligned
  assert(UseCompressedOops || (aligned_start == start && aligned_end == end),
         "Expected heap word alignment of start and end");
  card_table()->dirty_MemRegion(MemRegion(aligned_start, aligned_end));
}
<|MERGE_RESOLUTION|>--- conflicted
+++ resolved
@@ -44,19 +44,7 @@
 class ShenandoahBarrierSetC1;
 class ShenandoahBarrierSetC2;
 
-<<<<<<< HEAD
-static BarrierSetNMethod* make_barrier_set_nmethod(ShenandoahHeap* heap) {
-  // NMethod barriers are only used when concurrent nmethod unloading is enabled
-  if (!ShenandoahConcurrentRoots::can_do_concurrent_class_unloading()) {
-    return NULL;
-  }
-  return new ShenandoahBarrierSetNMethod(heap);
-}
-
 ShenandoahBarrierSet::ShenandoahBarrierSet(ShenandoahHeap* heap, MemRegion heap_region) :
-=======
-ShenandoahBarrierSet::ShenandoahBarrierSet(ShenandoahHeap* heap) :
->>>>>>> b937ad8f
   BarrierSet(make_barrier_set_assembler<ShenandoahBarrierSetAssembler>(),
              make_barrier_set_c1<ShenandoahBarrierSetC1>(),
              make_barrier_set_c2<ShenandoahBarrierSetC2>(),

--- conflicted
+++ resolved
@@ -91,15 +91,6 @@
     ResourceMark rm;
     LogStream ls(lt);
 
-<<<<<<< HEAD
-    ls.print_cr("%li %li %lu %lu %lu",
-            ts->get_value(), status->get_value(), num_regions, region_size, protocol_version);
-    if (num_regions > 0) {
-      ls.print("%li", regions[0]->get_value());
-    }
-    for (uint i = 1; i < num_regions; ++i) {
-      ls.print(" %li", regions[i]->get_value());
-=======
     ls.print_cr(JLONG_FORMAT " " JLONG_FORMAT " " SIZE_FORMAT " " SIZE_FORMAT " " SIZE_FORMAT,
             ts->get_value(), status->get_value(), num_regions, region_size, protocol_version);
     if (num_regions > 0) {
@@ -107,7 +98,6 @@
     }
     for (uint i = 1; i < num_regions; ++i) {
       ls.print(" " JLONG_FORMAT, regions[i]->get_value());
->>>>>>> b594e541
     }
     ls.cr();
   }

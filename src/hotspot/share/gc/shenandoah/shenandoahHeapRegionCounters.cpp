/*
 * Copyright (c) 2016, 2020, Red Hat, Inc. All rights reserved.
 * DO NOT ALTER OR REMOVE COPYRIGHT NOTICES OR THIS FILE HEADER.
 *
 * This code is free software; you can redistribute it and/or modify it
 * under the terms of the GNU General Public License version 2 only, as
 * published by the Free Software Foundation.
 *
 * This code is distributed in the hope that it will be useful, but WITHOUT
 * ANY WARRANTY; without even the implied warranty of MERCHANTABILITY or
 * FITNESS FOR A PARTICULAR PURPOSE.  See the GNU General Public License
 * version 2 for more details (a copy is included in the LICENSE file that
 * accompanied this code).
 *
 * You should have received a copy of the GNU General Public License version
 * 2 along with this work; if not, write to the Free Software Foundation,
 * Inc., 51 Franklin St, Fifth Floor, Boston, MA 02110-1301 USA.
 *
 * Please contact Oracle, 500 Oracle Parkway, Redwood Shores, CA 94065 USA
 * or visit www.oracle.com if you need additional information or have any
 * questions.
 *
 */
#include "precompiled.hpp"

#include "gc/shenandoah/shenandoahGeneration.hpp"
#include "gc/shenandoah/shenandoahHeap.inline.hpp"
#include "gc/shenandoah/shenandoahHeapRegion.inline.hpp"
#include "gc/shenandoah/shenandoahHeapRegionSet.hpp"
#include "gc/shenandoah/shenandoahHeapRegionCounters.hpp"
<<<<<<< HEAD
#include "gc/shenandoah/shenandoahLogFileOutput.hpp"
=======
#include "logging/logStream.hpp"
>>>>>>> a3799c8d
#include "memory/resourceArea.hpp"
#include "runtime/atomic.hpp"
#include "runtime/perfData.inline.hpp"
#include "utilities/defaultStream.hpp"

ShenandoahHeapRegionCounters::ShenandoahHeapRegionCounters() :
  _last_sample_millis(0), _log_file(nullptr)
{
  if (UsePerfData && ShenandoahRegionSampling) {
    EXCEPTION_MARK;
    ResourceMark rm;
    ShenandoahHeap* heap = ShenandoahHeap::heap();
    size_t num_regions = heap->num_regions();
    const char* cns = PerfDataManager::name_space("shenandoah", "regions");
    _name_space = NEW_C_HEAP_ARRAY(char, strlen(cns)+1, mtGC);
    strcpy(_name_space, cns); // copy cns into _name_space

    const char* cname = PerfDataManager::counter_name(_name_space, "timestamp");
    _timestamp = PerfDataManager::create_long_variable(SUN_GC, cname, PerfData::U_None, CHECK);

    cname = PerfDataManager::counter_name(_name_space, "max_regions");
    PerfDataManager::create_constant(SUN_GC, cname, PerfData::U_None, num_regions, CHECK);

    cname = PerfDataManager::counter_name(_name_space, "protocol_version"); //creating new protocol_version
    PerfDataManager::create_constant(SUN_GC, cname, PerfData::U_None, VERSION_NUMBER, CHECK);

    cname = PerfDataManager::counter_name(_name_space, "region_size");
    PerfDataManager::create_constant(SUN_GC, cname, PerfData::U_None, ShenandoahHeapRegion::region_size_bytes() >> 10, CHECK);

    cname = PerfDataManager::counter_name(_name_space, "status");
    _status = PerfDataManager::create_long_variable(SUN_GC, cname,
                                                    PerfData::U_None, CHECK);

    _regions_data = NEW_C_HEAP_ARRAY(PerfVariable*, num_regions, mtGC);
    // Initializing performance data resources for each region
    for (uint i = 0; i < num_regions; i++) {
      const char* reg_name = PerfDataManager::name_space(_name_space, "region", i);
      const char* data_name = PerfDataManager::counter_name(reg_name, "data");
      const char* ns = PerfDataManager::ns_to_string(SUN_GC);
      const char* fullname = PerfDataManager::counter_name(ns, data_name);
      assert(!PerfDataManager::exists(fullname), "must not exist");
      _regions_data[i] = PerfDataManager::create_long_variable(SUN_GC, data_name,
                                                               PerfData::U_None, CHECK);
    }

<<<<<<< HEAD
    if (ShenandoahLogRegionSampling) {
      _log_file = new ShenandoahLogFileOutput(ShenandoahRegionSamplingFile, _timestamp->get_value());
      _log_file->initialize(tty);
    }
=======
>>>>>>> a3799c8d
  }
}

ShenandoahHeapRegionCounters::~ShenandoahHeapRegionCounters() {
  if (_name_space != NULL) FREE_C_HEAP_ARRAY(char, _name_space);
  if (_log_file != NULL) FREE_C_HEAP_OBJ(_log_file);
}

void ShenandoahHeapRegionCounters::write_snapshot(PerfLongVariable** regions,
                                             PerfLongVariable* ts,
                                             PerfLongVariable* status,
                                             size_t num_regions,
                                             size_t region_size, size_t protocol_version) {
  LogTarget(Debug, gc, region) lt;
  if (lt.is_enabled()) {
    ResourceMark rm;
    LogStream ls(lt);

    ls.print_cr("%li %li %lu %lu %lu",
            ts->get_value(), status->get_value(), num_regions, region_size, protocol_version);
    if (num_regions > 0) {
      ls.print("%li", regions[0]->get_value());
    }
    for (uint i = 1; i < num_regions; ++i) {
      ls.print(" %li", regions[i]->get_value());
    }
    ls.cr();
  }
}

void ShenandoahHeapRegionCounters::update() {
  if (ShenandoahRegionSampling) {
    jlong current = nanos_to_millis(os::javaTimeNanos());
    jlong last = _last_sample_millis;
    if (current - last > ShenandoahRegionSamplingRate && Atomic::cmpxchg(&_last_sample_millis, last, current) == last) {

      ShenandoahHeap* heap = ShenandoahHeap::heap();
      _status->set_value(encode_heap_status(heap));
      _timestamp->set_value(os::elapsed_counter());

      {
        ShenandoahHeapLocker locker(heap->lock());
        size_t rs = ShenandoahHeapRegion::region_size_bytes();
        size_t num_regions = heap->num_regions();
        for (uint i = 0; i < num_regions; i++) {
          ShenandoahHeapRegion* r = heap->get_region(i);
          jlong data = 0;
          data |= ((100 * r->used() / rs)                & PERCENT_MASK) << USED_SHIFT;
          data |= ((100 * r->get_live_data_bytes() / rs) & PERCENT_MASK) << LIVE_SHIFT;
          data |= ((100 * r->get_tlab_allocs() / rs)     & PERCENT_MASK) << TLAB_SHIFT;
          data |= ((100 * r->get_gclab_allocs() / rs)    & PERCENT_MASK) << GCLAB_SHIFT;
          data |= ((100 * r->get_plab_allocs() / rs)     & PERCENT_MASK) << PLAB_SHIFT;
          data |= ((100 * r->get_shared_allocs() / rs)   & PERCENT_MASK) << SHARED_SHIFT;

          data |= (r->age() & AGE_MASK) << AGE_SHIFT;
          data |= (r->affiliation() & AFFILIATION_MASK) << AFFILIATION_SHIFT;
          data |= (r->state_ordinal() & STATUS_MASK) << STATUS_SHIFT;
          _regions_data[i]->set_value(data);
        }

        // If logging enabled, dump current region snapshot to log file
<<<<<<< HEAD
        if (ShenandoahLogRegionSampling && _log_file != NULL) {
          _log_file->write_snapshot(_regions_data, _timestamp, _status, num_regions, rs >> 10, VERSION_NUMBER);
        }
      }
    }
  }
}

static int encode_phase(ShenandoahHeap* heap) {
  if (heap->is_evacuation_in_progress() || heap->is_full_gc_move_in_progress()) {
    return 2;
  }
  if (heap->is_update_refs_in_progress() || heap->is_full_gc_move_in_progress()) {
    return 3;
  }
  if (heap->is_concurrent_mark_in_progress() || heap->is_full_gc_in_progress()) {
    return 1;
  }
  assert(heap->is_idle(), "What is it doing?");
  return 0;
}

static int get_generation_shift(ShenandoahGeneration* generation) {
  switch (generation->generation_mode()) {
    case GLOBAL: return 0;
    case OLD:    return 2;
    case YOUNG:  return 4;
    default:
      ShouldNotReachHere();
      return -1;
  }
}

jlong ShenandoahHeapRegionCounters::encode_heap_status(ShenandoahHeap* heap) {

  if (heap->is_idle() && !heap->is_full_gc_in_progress()) {
    return 0;
  }

=======
        write_snapshot(_regions_data, _timestamp, _status, num_regions, rs >> 10, VERSION_NUMBER);
      }
    }
  }
}

static int encode_phase(ShenandoahHeap* heap) {
  if (heap->is_evacuation_in_progress() || heap->is_full_gc_move_in_progress()) {
    return 2;
  }
  if (heap->is_update_refs_in_progress() || heap->is_full_gc_move_in_progress()) {
    return 3;
  }
  if (heap->is_concurrent_mark_in_progress() || heap->is_full_gc_in_progress()) {
    return 1;
  }
  assert(heap->is_idle(), "What is it doing?");
  return 0;
}

static int get_generation_shift(ShenandoahGeneration* generation) {
  switch (generation->generation_mode()) {
    case GLOBAL: return 0;
    case OLD:    return 2;
    case YOUNG:  return 4;
    default:
      ShouldNotReachHere();
      return -1;
  }
}

jlong ShenandoahHeapRegionCounters::encode_heap_status(ShenandoahHeap* heap) {

  if (heap->is_idle() && !heap->is_full_gc_in_progress()) {
    return 0;
  }

>>>>>>> a3799c8d
  jlong status = 0;
  if (!heap->mode()->is_generational()) {
    status = encode_phase(heap);
  } else {
    int phase = encode_phase(heap);
    ShenandoahGeneration* generation = heap->active_generation();
    assert(generation != NULL, "Expected active generation in this mode.");
    int shift = get_generation_shift(generation);
    status |= ((phase & 0x3) << shift);
    if (heap->is_concurrent_old_mark_in_progress()) {
      status |= (1 << 2);
    }
    log_develop_trace(gc)("%s, phase=%u, old_mark=%s, status=" JLONG_FORMAT,
                          generation->name(), phase, BOOL_TO_STR(heap->is_concurrent_old_mark_in_progress()), status);
<<<<<<< HEAD
  }

  if (heap->is_degenerated_gc_in_progress()) {
    status |= (1 << 6);
  }
  if (heap->is_full_gc_in_progress()) {
    status |= (1 << 7);
  }

=======
  }

  if (heap->is_degenerated_gc_in_progress()) {
    status |= (1 << 6);
  }
  if (heap->is_full_gc_in_progress()) {
    status |= (1 << 7);
  }

>>>>>>> a3799c8d
  return status;
}<|MERGE_RESOLUTION|>--- conflicted
+++ resolved
@@ -28,18 +28,14 @@
 #include "gc/shenandoah/shenandoahHeapRegion.inline.hpp"
 #include "gc/shenandoah/shenandoahHeapRegionSet.hpp"
 #include "gc/shenandoah/shenandoahHeapRegionCounters.hpp"
-<<<<<<< HEAD
-#include "gc/shenandoah/shenandoahLogFileOutput.hpp"
-=======
 #include "logging/logStream.hpp"
->>>>>>> a3799c8d
 #include "memory/resourceArea.hpp"
 #include "runtime/atomic.hpp"
 #include "runtime/perfData.inline.hpp"
 #include "utilities/defaultStream.hpp"
 
 ShenandoahHeapRegionCounters::ShenandoahHeapRegionCounters() :
-  _last_sample_millis(0), _log_file(nullptr)
+  _last_sample_millis(0)
 {
   if (UsePerfData && ShenandoahRegionSampling) {
     EXCEPTION_MARK;
@@ -78,19 +74,11 @@
                                                                PerfData::U_None, CHECK);
     }
 
-<<<<<<< HEAD
-    if (ShenandoahLogRegionSampling) {
-      _log_file = new ShenandoahLogFileOutput(ShenandoahRegionSamplingFile, _timestamp->get_value());
-      _log_file->initialize(tty);
-    }
-=======
->>>>>>> a3799c8d
   }
 }
 
 ShenandoahHeapRegionCounters::~ShenandoahHeapRegionCounters() {
   if (_name_space != NULL) FREE_C_HEAP_ARRAY(char, _name_space);
-  if (_log_file != NULL) FREE_C_HEAP_OBJ(_log_file);
 }
 
 void ShenandoahHeapRegionCounters::write_snapshot(PerfLongVariable** regions,
@@ -146,47 +134,6 @@
         }
 
         // If logging enabled, dump current region snapshot to log file
-<<<<<<< HEAD
-        if (ShenandoahLogRegionSampling && _log_file != NULL) {
-          _log_file->write_snapshot(_regions_data, _timestamp, _status, num_regions, rs >> 10, VERSION_NUMBER);
-        }
-      }
-    }
-  }
-}
-
-static int encode_phase(ShenandoahHeap* heap) {
-  if (heap->is_evacuation_in_progress() || heap->is_full_gc_move_in_progress()) {
-    return 2;
-  }
-  if (heap->is_update_refs_in_progress() || heap->is_full_gc_move_in_progress()) {
-    return 3;
-  }
-  if (heap->is_concurrent_mark_in_progress() || heap->is_full_gc_in_progress()) {
-    return 1;
-  }
-  assert(heap->is_idle(), "What is it doing?");
-  return 0;
-}
-
-static int get_generation_shift(ShenandoahGeneration* generation) {
-  switch (generation->generation_mode()) {
-    case GLOBAL: return 0;
-    case OLD:    return 2;
-    case YOUNG:  return 4;
-    default:
-      ShouldNotReachHere();
-      return -1;
-  }
-}
-
-jlong ShenandoahHeapRegionCounters::encode_heap_status(ShenandoahHeap* heap) {
-
-  if (heap->is_idle() && !heap->is_full_gc_in_progress()) {
-    return 0;
-  }
-
-=======
         write_snapshot(_regions_data, _timestamp, _status, num_regions, rs >> 10, VERSION_NUMBER);
       }
     }
@@ -224,7 +171,6 @@
     return 0;
   }
 
->>>>>>> a3799c8d
   jlong status = 0;
   if (!heap->mode()->is_generational()) {
     status = encode_phase(heap);
@@ -239,7 +185,6 @@
     }
     log_develop_trace(gc)("%s, phase=%u, old_mark=%s, status=" JLONG_FORMAT,
                           generation->name(), phase, BOOL_TO_STR(heap->is_concurrent_old_mark_in_progress()), status);
-<<<<<<< HEAD
   }
 
   if (heap->is_degenerated_gc_in_progress()) {
@@ -249,16 +194,5 @@
     status |= (1 << 7);
   }
 
-=======
-  }
-
-  if (heap->is_degenerated_gc_in_progress()) {
-    status |= (1 << 6);
-  }
-  if (heap->is_full_gc_in_progress()) {
-    status |= (1 << 7);
-  }
-
->>>>>>> a3799c8d
   return status;
 }
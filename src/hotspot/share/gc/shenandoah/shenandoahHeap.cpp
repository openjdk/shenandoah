/*
 * Copyright (c) 2023, Oracle and/or its affiliates. All rights reserved.
 * Copyright (c) 2013, 2022, Red Hat, Inc. All rights reserved.
 * Copyright Amazon.com Inc. or its affiliates. All Rights Reserved.
 * DO NOT ALTER OR REMOVE COPYRIGHT NOTICES OR THIS FILE HEADER.
 *
 * This code is free software; you can redistribute it and/or modify it
 * under the terms of the GNU General Public License version 2 only, as
 * published by the Free Software Foundation.
 *
 * This code is distributed in the hope that it will be useful, but WITHOUT
 * ANY WARRANTY; without even the implied warranty of MERCHANTABILITY or
 * FITNESS FOR A PARTICULAR PURPOSE.  See the GNU General Public License
 * version 2 for more details (a copy is included in the LICENSE file that
 * accompanied this code).
 *
 * You should have received a copy of the GNU General Public License version
 * 2 along with this work; if not, write to the Free Software Foundation,
 * Inc., 51 Franklin St, Fifth Floor, Boston, MA 02110-1301 USA.
 *
 * Please contact Oracle, 500 Oracle Parkway, Redwood Shores, CA 94065 USA
 * or visit www.oracle.com if you need additional information or have any
 * questions.
 *
 */

#include "precompiled.hpp"
#include "memory/allocation.hpp"
#include "memory/universe.hpp"

#include "gc/shared/gcArguments.hpp"
#include "gc/shared/gcTimer.hpp"
#include "gc/shared/gcTraceTime.inline.hpp"
#include "gc/shared/locationPrinter.inline.hpp"
#include "gc/shared/memAllocator.hpp"
#include "gc/shared/plab.hpp"
#include "gc/shared/tlab_globals.hpp"

#include "gc/shenandoah/shenandoahAgeCensus.hpp"
#include "gc/shenandoah/heuristics/shenandoahOldHeuristics.hpp"
#include "gc/shenandoah/heuristics/shenandoahYoungHeuristics.hpp"
#include "gc/shenandoah/shenandoahAllocRequest.hpp"
#include "gc/shenandoah/shenandoahBarrierSet.hpp"
#include "gc/shenandoah/shenandoahCardTable.hpp"
#include "gc/shenandoah/shenandoahClosures.inline.hpp"
#include "gc/shenandoah/shenandoahCollectionSet.hpp"
#include "gc/shenandoah/shenandoahCollectorPolicy.hpp"
#include "gc/shenandoah/shenandoahConcurrentMark.hpp"
#include "gc/shenandoah/shenandoahMarkingContext.inline.hpp"
#include "gc/shenandoah/shenandoahControlThread.hpp"
#include "gc/shenandoah/shenandoahRegulatorThread.hpp"
#include "gc/shenandoah/shenandoahFreeSet.hpp"
#include "gc/shenandoah/shenandoahGlobalGeneration.hpp"
#include "gc/shenandoah/shenandoahPhaseTimings.hpp"
#include "gc/shenandoah/shenandoahHeap.inline.hpp"
#include "gc/shenandoah/shenandoahHeapRegion.inline.hpp"
#include "gc/shenandoah/shenandoahHeapRegionSet.hpp"
#include "gc/shenandoah/shenandoahInitLogger.hpp"
#include "gc/shenandoah/shenandoahMarkingContext.inline.hpp"
#include "gc/shenandoah/shenandoahMemoryPool.hpp"
#include "gc/shenandoah/shenandoahMetrics.hpp"
#include "gc/shenandoah/shenandoahMonitoringSupport.hpp"
#include "gc/shenandoah/shenandoahOldGeneration.hpp"
#include "gc/shenandoah/shenandoahOopClosures.inline.hpp"
#include "gc/shenandoah/shenandoahPacer.inline.hpp"
#include "gc/shenandoah/shenandoahPadding.hpp"
#include "gc/shenandoah/shenandoahParallelCleaning.inline.hpp"
#include "gc/shenandoah/shenandoahReferenceProcessor.hpp"
#include "gc/shenandoah/shenandoahRootProcessor.inline.hpp"
#include "gc/shenandoah/shenandoahScanRemembered.inline.hpp"
#include "gc/shenandoah/shenandoahSTWMark.hpp"
#include "gc/shenandoah/shenandoahUtils.hpp"
#include "gc/shenandoah/shenandoahVerifier.hpp"
#include "gc/shenandoah/shenandoahCodeRoots.hpp"
#include "gc/shenandoah/shenandoahVMOperations.hpp"
#include "gc/shenandoah/shenandoahWorkGroup.hpp"
#include "gc/shenandoah/shenandoahWorkerPolicy.hpp"
#include "gc/shenandoah/shenandoahYoungGeneration.hpp"
#include "gc/shenandoah/mode/shenandoahGenerationalMode.hpp"
#include "gc/shenandoah/mode/shenandoahIUMode.hpp"
#include "gc/shenandoah/mode/shenandoahPassiveMode.hpp"
#include "gc/shenandoah/mode/shenandoahSATBMode.hpp"
#include "utilities/globalDefinitions.hpp"

#if INCLUDE_JFR
#include "gc/shenandoah/shenandoahJfrSupport.hpp"
#endif

#include "classfile/systemDictionary.hpp"
#include "code/codeCache.hpp"
#include "memory/classLoaderMetaspace.hpp"
#include "memory/metaspaceUtils.hpp"
#include "oops/compressedOops.inline.hpp"
#include "prims/jvmtiTagMap.hpp"
#include "runtime/atomic.hpp"
#include "runtime/globals.hpp"
#include "runtime/interfaceSupport.inline.hpp"
#include "runtime/java.hpp"
#include "runtime/orderAccess.hpp"
#include "runtime/safepointMechanism.hpp"
#include "runtime/vmThread.hpp"
#include "services/mallocTracker.hpp"
#include "services/memTracker.hpp"
#include "utilities/events.hpp"
#include "utilities/powerOfTwo.hpp"

class ShenandoahPretouchHeapTask : public WorkerTask {
private:
  ShenandoahRegionIterator _regions;
  const size_t _page_size;
public:
  ShenandoahPretouchHeapTask(size_t page_size) :
    WorkerTask("Shenandoah Pretouch Heap"),
    _page_size(page_size) {}

  virtual void work(uint worker_id) {
    ShenandoahHeapRegion* r = _regions.next();
    while (r != nullptr) {
      if (r->is_committed()) {
        os::pretouch_memory(r->bottom(), r->end(), _page_size);
      }
      r = _regions.next();
    }
  }
};

class ShenandoahPretouchBitmapTask : public WorkerTask {
private:
  ShenandoahRegionIterator _regions;
  char* _bitmap_base;
  const size_t _bitmap_size;
  const size_t _page_size;
public:
  ShenandoahPretouchBitmapTask(char* bitmap_base, size_t bitmap_size, size_t page_size) :
    WorkerTask("Shenandoah Pretouch Bitmap"),
    _bitmap_base(bitmap_base),
    _bitmap_size(bitmap_size),
    _page_size(page_size) {}

  virtual void work(uint worker_id) {
    ShenandoahHeapRegion* r = _regions.next();
    while (r != nullptr) {
      size_t start = r->index()       * ShenandoahHeapRegion::region_size_bytes() / MarkBitMap::heap_map_factor();
      size_t end   = (r->index() + 1) * ShenandoahHeapRegion::region_size_bytes() / MarkBitMap::heap_map_factor();
      assert (end <= _bitmap_size, "end is sane: " SIZE_FORMAT " < " SIZE_FORMAT, end, _bitmap_size);

      if (r->is_committed()) {
        os::pretouch_memory(_bitmap_base + start, _bitmap_base + end, _page_size);
      }

      r = _regions.next();
    }
  }
};

jint ShenandoahHeap::initialize() {
  //
  // Figure out heap sizing
  //

  size_t init_byte_size = InitialHeapSize;
  size_t min_byte_size  = MinHeapSize;
  size_t max_byte_size  = MaxHeapSize;
  size_t heap_alignment = HeapAlignment;

  size_t reg_size_bytes = ShenandoahHeapRegion::region_size_bytes();

  Universe::check_alignment(max_byte_size,  reg_size_bytes, "Shenandoah heap");
  Universe::check_alignment(init_byte_size, reg_size_bytes, "Shenandoah heap");

  _num_regions = ShenandoahHeapRegion::region_count();
  assert(_num_regions == (max_byte_size / reg_size_bytes),
         "Regions should cover entire heap exactly: " SIZE_FORMAT " != " SIZE_FORMAT "/" SIZE_FORMAT,
         _num_regions, max_byte_size, reg_size_bytes);

  size_t num_committed_regions = init_byte_size / reg_size_bytes;
  num_committed_regions = MIN2(num_committed_regions, _num_regions);
  assert(num_committed_regions <= _num_regions, "sanity");
  _initial_size = num_committed_regions * reg_size_bytes;

  size_t num_min_regions = min_byte_size / reg_size_bytes;
  num_min_regions = MIN2(num_min_regions, _num_regions);
  assert(num_min_regions <= _num_regions, "sanity");
  _minimum_size = num_min_regions * reg_size_bytes;

  // Default to max heap size.
  _soft_max_size = _num_regions * reg_size_bytes;

  _committed = _initial_size;

  // Now we know the number of regions and heap sizes, initialize the heuristics.
  initialize_heuristics_generations();

  size_t heap_page_size   = UseLargePages ? os::large_page_size() : os::vm_page_size();
  size_t bitmap_page_size = UseLargePages ? os::large_page_size() : os::vm_page_size();
  size_t region_page_size = UseLargePages ? os::large_page_size() : os::vm_page_size();

  //
  // Reserve and commit memory for heap
  //

  ReservedHeapSpace heap_rs = Universe::reserve_heap(max_byte_size, heap_alignment);
  initialize_reserved_region(heap_rs);
  _heap_region = MemRegion((HeapWord*)heap_rs.base(), heap_rs.size() / HeapWordSize);
  _heap_region_special = heap_rs.special();

  assert((((size_t) base()) & ShenandoahHeapRegion::region_size_bytes_mask()) == 0,
         "Misaligned heap: " PTR_FORMAT, p2i(base()));
  os::trace_page_sizes_for_requested_size("Heap",
                                          max_byte_size, heap_alignment,
                                          heap_rs.base(),
                                          heap_rs.size(), heap_rs.page_size());

#if SHENANDOAH_OPTIMIZED_MARKTASK
  // The optimized ShenandoahMarkTask takes some bits away from the full object bits.
  // Fail if we ever attempt to address more than we can.
  if ((uintptr_t)heap_rs.end() >= ShenandoahMarkTask::max_addressable()) {
    FormatBuffer<512> buf("Shenandoah reserved [" PTR_FORMAT ", " PTR_FORMAT") for the heap, \n"
                          "but max object address is " PTR_FORMAT ". Try to reduce heap size, or try other \n"
                          "VM options that allocate heap at lower addresses (HeapBaseMinAddress, AllocateHeapAt, etc).",
                p2i(heap_rs.base()), p2i(heap_rs.end()), ShenandoahMarkTask::max_addressable());
    vm_exit_during_initialization("Fatal Error", buf);
  }
#endif

  ReservedSpace sh_rs = heap_rs.first_part(max_byte_size);
  if (!_heap_region_special) {
    os::commit_memory_or_exit(sh_rs.base(), _initial_size, heap_alignment, false,
                              "Cannot commit heap memory");
  }

  BarrierSet::set_barrier_set(new ShenandoahBarrierSet(this, _heap_region));

  //
  // After reserving the Java heap, create the card table, barriers, and workers, in dependency order
  //
  if (mode()->is_generational()) {
    ShenandoahDirectCardMarkRememberedSet *rs;
    ShenandoahCardTable* card_table = ShenandoahBarrierSet::barrier_set()->card_table();
    size_t card_count = card_table->cards_required(heap_rs.size() / HeapWordSize);
    rs = new ShenandoahDirectCardMarkRememberedSet(ShenandoahBarrierSet::barrier_set()->card_table(), card_count);
    _card_scan = new ShenandoahScanRemembered<ShenandoahDirectCardMarkRememberedSet>(rs);

    // Age census structure
    _age_census = new ShenandoahAgeCensus();
  }

  _workers = new ShenandoahWorkerThreads("Shenandoah GC Threads", _max_workers);
  if (_workers == nullptr) {
    vm_exit_during_initialization("Failed necessary allocation.");
  } else {
    _workers->initialize_workers();
  }

  if (ParallelGCThreads > 1) {
    _safepoint_workers = new ShenandoahWorkerThreads("Safepoint Cleanup Thread", ParallelGCThreads);
    _safepoint_workers->initialize_workers();
  }

  //
  // Reserve and commit memory for bitmap(s)
  //

  size_t bitmap_size_orig = ShenandoahMarkBitMap::compute_size(heap_rs.size());
  _bitmap_size = align_up(bitmap_size_orig, bitmap_page_size);

  size_t bitmap_bytes_per_region = reg_size_bytes / ShenandoahMarkBitMap::heap_map_factor();

  guarantee(bitmap_bytes_per_region != 0,
            "Bitmap bytes per region should not be zero");
  guarantee(is_power_of_2(bitmap_bytes_per_region),
            "Bitmap bytes per region should be power of two: " SIZE_FORMAT, bitmap_bytes_per_region);

  if (bitmap_page_size > bitmap_bytes_per_region) {
    _bitmap_regions_per_slice = bitmap_page_size / bitmap_bytes_per_region;
    _bitmap_bytes_per_slice = bitmap_page_size;
  } else {
    _bitmap_regions_per_slice = 1;
    _bitmap_bytes_per_slice = bitmap_bytes_per_region;
  }

  guarantee(_bitmap_regions_per_slice >= 1,
            "Should have at least one region per slice: " SIZE_FORMAT,
            _bitmap_regions_per_slice);

  guarantee(((_bitmap_bytes_per_slice) % bitmap_page_size) == 0,
            "Bitmap slices should be page-granular: bps = " SIZE_FORMAT ", page size = " SIZE_FORMAT,
            _bitmap_bytes_per_slice, bitmap_page_size);

  ReservedSpace bitmap(_bitmap_size, bitmap_page_size);
  os::trace_page_sizes_for_requested_size("Mark Bitmap",
                                          bitmap_size_orig, bitmap_page_size,
                                          bitmap.base(),
                                          bitmap.size(), bitmap.page_size());
  MemTracker::record_virtual_memory_type(bitmap.base(), mtGC);
  _bitmap_region = MemRegion((HeapWord*) bitmap.base(), bitmap.size() / HeapWordSize);
  _bitmap_region_special = bitmap.special();

  size_t bitmap_init_commit = _bitmap_bytes_per_slice *
                              align_up(num_committed_regions, _bitmap_regions_per_slice) / _bitmap_regions_per_slice;
  bitmap_init_commit = MIN2(_bitmap_size, bitmap_init_commit);
  if (!_bitmap_region_special) {
    os::commit_memory_or_exit((char *) _bitmap_region.start(), bitmap_init_commit, bitmap_page_size, false,
                              "Cannot commit bitmap memory");
  }

  _marking_context = new ShenandoahMarkingContext(_heap_region, _bitmap_region, _num_regions);

  if (ShenandoahVerify) {
    ReservedSpace verify_bitmap(_bitmap_size, bitmap_page_size);
    os::trace_page_sizes_for_requested_size("Verify Bitmap",
                                            bitmap_size_orig, bitmap_page_size,
                                            verify_bitmap.base(),
                                            verify_bitmap.size(), verify_bitmap.page_size());
    if (!verify_bitmap.special()) {
      os::commit_memory_or_exit(verify_bitmap.base(), verify_bitmap.size(), bitmap_page_size, false,
                                "Cannot commit verification bitmap memory");
    }
    MemTracker::record_virtual_memory_type(verify_bitmap.base(), mtGC);
    MemRegion verify_bitmap_region = MemRegion((HeapWord *) verify_bitmap.base(), verify_bitmap.size() / HeapWordSize);
    _verification_bit_map.initialize(_heap_region, verify_bitmap_region);
    _verifier = new ShenandoahVerifier(this, &_verification_bit_map);
  }

  // Reserve aux bitmap for use in object_iterate(). We don't commit it here.
  size_t aux_bitmap_page_size = bitmap_page_size;
#ifdef LINUX
  // In THP "advise" mode, we refrain from advising the system to use large pages
  // since we know these commits will be short lived, and there is no reason to trash
  // the THP area with this bitmap.
  if (UseTransparentHugePages) {
    aux_bitmap_page_size = os::vm_page_size();
  }
#endif
  ReservedSpace aux_bitmap(_bitmap_size, aux_bitmap_page_size);
  os::trace_page_sizes_for_requested_size("Aux Bitmap",
                                          bitmap_size_orig, aux_bitmap_page_size,
                                          aux_bitmap.base(),
                                          aux_bitmap.size(), aux_bitmap.page_size());
  MemTracker::record_virtual_memory_type(aux_bitmap.base(), mtGC);
  _aux_bitmap_region = MemRegion((HeapWord*) aux_bitmap.base(), aux_bitmap.size() / HeapWordSize);
  _aux_bitmap_region_special = aux_bitmap.special();
  _aux_bit_map.initialize(_heap_region, _aux_bitmap_region);

  //
  // Create regions and region sets
  //
  size_t region_align = align_up(sizeof(ShenandoahHeapRegion), SHENANDOAH_CACHE_LINE_SIZE);
  size_t region_storage_size_orig = region_align * _num_regions;
  size_t region_storage_size = align_up(region_storage_size_orig,
                                        MAX2(region_page_size, os::vm_allocation_granularity()));

  ReservedSpace region_storage(region_storage_size, region_page_size);
  os::trace_page_sizes_for_requested_size("Region Storage",
                                          region_storage_size_orig, region_page_size,
                                          region_storage.base(),
                                          region_storage.size(), region_storage.page_size());
  MemTracker::record_virtual_memory_type(region_storage.base(), mtGC);
  if (!region_storage.special()) {
    os::commit_memory_or_exit(region_storage.base(), region_storage_size, region_page_size, false,
                              "Cannot commit region memory");
  }

  // Try to fit the collection set bitmap at lower addresses. This optimizes code generation for cset checks.
  // Go up until a sensible limit (subject to encoding constraints) and try to reserve the space there.
  // If not successful, bite a bullet and allocate at whatever address.
  {
    const size_t cset_align = MAX2<size_t>(os::vm_page_size(), os::vm_allocation_granularity());
    const size_t cset_size = align_up(((size_t) sh_rs.base() + sh_rs.size()) >> ShenandoahHeapRegion::region_size_bytes_shift(), cset_align);
    const size_t cset_page_size = os::vm_page_size();

    uintptr_t min = round_up_power_of_2(cset_align);
    uintptr_t max = (1u << 30u);
    ReservedSpace cset_rs;

    for (uintptr_t addr = min; addr <= max; addr <<= 1u) {
      char* req_addr = (char*)addr;
      assert(is_aligned(req_addr, cset_align), "Should be aligned");
      cset_rs = ReservedSpace(cset_size, cset_align, cset_page_size, req_addr);
      if (cset_rs.is_reserved()) {
        assert(cset_rs.base() == req_addr, "Allocated where requested: " PTR_FORMAT ", " PTR_FORMAT, p2i(cset_rs.base()), addr);
        _collection_set = new ShenandoahCollectionSet(this, cset_rs, sh_rs.base());
        break;
      }
    }

    if (_collection_set == nullptr) {
      cset_rs = ReservedSpace(cset_size, cset_align, os::vm_page_size());
      _collection_set = new ShenandoahCollectionSet(this, cset_rs, sh_rs.base());
    }
    os::trace_page_sizes_for_requested_size("Collection Set",
                                            cset_size, cset_page_size,
                                            cset_rs.base(),
                                            cset_rs.size(), cset_rs.page_size());
  }

  _regions = NEW_C_HEAP_ARRAY(ShenandoahHeapRegion*, _num_regions, mtGC);
  _affiliations = NEW_C_HEAP_ARRAY(uint8_t, _num_regions, mtGC);
  _free_set = new ShenandoahFreeSet(this, _num_regions);

  {
    ShenandoahHeapLocker locker(lock());


    for (size_t i = 0; i < _num_regions; i++) {
      HeapWord* start = (HeapWord*)sh_rs.base() + ShenandoahHeapRegion::region_size_words() * i;
      bool is_committed = i < num_committed_regions;
      void* loc = region_storage.base() + i * region_align;

      ShenandoahHeapRegion* r = new (loc) ShenandoahHeapRegion(start, i, is_committed);
      assert(is_aligned(r, SHENANDOAH_CACHE_LINE_SIZE), "Sanity");

      _marking_context->initialize_top_at_mark_start(r);
      _regions[i] = r;
      assert(!collection_set()->is_in(i), "New region should not be in collection set");

      _affiliations[i] = ShenandoahAffiliation::FREE;
    }

    // Initialize to complete
    _marking_context->mark_complete();
    size_t young_cset_regions, old_cset_regions;

    // We are initializing free set.  We ignore cset region tallies.
    size_t first_old, last_old, num_old;
    _free_set->prepare_to_rebuild(young_cset_regions, old_cset_regions, first_old, last_old, num_old);
    _free_set->rebuild(young_cset_regions, old_cset_regions);
  }

  if (AlwaysPreTouch) {
    // For NUMA, it is important to pre-touch the storage under bitmaps with worker threads,
    // before initialize() below zeroes it with initializing thread. For any given region,
    // we touch the region and the corresponding bitmaps from the same thread.
    ShenandoahPushWorkerScope scope(workers(), _max_workers, false);

    _pretouch_heap_page_size = heap_page_size;
    _pretouch_bitmap_page_size = bitmap_page_size;

#ifdef LINUX
    // UseTransparentHugePages would madvise that backing memory can be coalesced into huge
    // pages. But, the kernel needs to know that every small page is used, in order to coalesce
    // them into huge one. Therefore, we need to pretouch with smaller pages.
    if (UseTransparentHugePages) {
      _pretouch_heap_page_size = (size_t)os::vm_page_size();
      _pretouch_bitmap_page_size = (size_t)os::vm_page_size();
    }
#endif

    // OS memory managers may want to coalesce back-to-back pages. Make their jobs
    // simpler by pre-touching continuous spaces (heap and bitmap) separately.

    ShenandoahPretouchBitmapTask bcl(bitmap.base(), _bitmap_size, _pretouch_bitmap_page_size);
    _workers->run_task(&bcl);

    ShenandoahPretouchHeapTask hcl(_pretouch_heap_page_size);
    _workers->run_task(&hcl);
  }

  //
  // Initialize the rest of GC subsystems
  //

  _liveness_cache = NEW_C_HEAP_ARRAY(ShenandoahLiveData*, _max_workers, mtGC);
  for (uint worker = 0; worker < _max_workers; worker++) {
    _liveness_cache[worker] = NEW_C_HEAP_ARRAY(ShenandoahLiveData, _num_regions, mtGC);
    Copy::fill_to_bytes(_liveness_cache[worker], _num_regions * sizeof(ShenandoahLiveData));
  }

  // There should probably be Shenandoah-specific options for these,
  // just as there are G1-specific options.
  {
    ShenandoahSATBMarkQueueSet& satbqs = ShenandoahBarrierSet::satb_mark_queue_set();
    satbqs.set_process_completed_buffers_threshold(20); // G1SATBProcessCompletedThreshold
    satbqs.set_buffer_enqueue_threshold_percentage(60); // G1SATBBufferEnqueueingThresholdPercent
  }

  _monitoring_support = new ShenandoahMonitoringSupport(this);
  _phase_timings = new ShenandoahPhaseTimings(max_workers());
  ShenandoahCodeRoots::initialize();

  if (ShenandoahPacing) {
    _pacer = new ShenandoahPacer(this);
    _pacer->setup_for_idle();
  } else {
    _pacer = nullptr;
  }

  _control_thread = new ShenandoahControlThread();
  _regulator_thread = new ShenandoahRegulatorThread(_control_thread);

  print_init_logger();

  return JNI_OK;
}

void ShenandoahHeap::print_init_logger() const {
  ShenandoahInitLogger::print();
}

size_t ShenandoahHeap::max_size_for(ShenandoahGeneration* generation) const {
  switch (generation->type()) {
    case YOUNG:
      return _generation_sizer.max_young_size();
    case OLD:
      return max_capacity() - _generation_sizer.min_young_size();
    case GLOBAL_GEN:
    case GLOBAL_NON_GEN:
      return max_capacity();
    default:
      ShouldNotReachHere();
      return 0;
  }
}

size_t ShenandoahHeap::min_size_for(ShenandoahGeneration* generation) const {
  switch (generation->type()) {
    case YOUNG:
      return _generation_sizer.min_young_size();
    case OLD:
      return max_capacity() - _generation_sizer.max_young_size();
    case GLOBAL_GEN:
    case GLOBAL_NON_GEN:
      return min_capacity();
    default:
      ShouldNotReachHere();
      return 0;
  }
}

void ShenandoahHeap::initialize_heuristics_generations() {
  if (ShenandoahGCMode != nullptr) {
    if (strcmp(ShenandoahGCMode, "satb") == 0) {
      _gc_mode = new ShenandoahSATBMode();
    } else if (strcmp(ShenandoahGCMode, "iu") == 0) {
      _gc_mode = new ShenandoahIUMode();
    } else if (strcmp(ShenandoahGCMode, "passive") == 0) {
      _gc_mode = new ShenandoahPassiveMode();
    } else if (strcmp(ShenandoahGCMode, "generational") == 0) {
      _gc_mode = new ShenandoahGenerationalMode();
    } else {
      vm_exit_during_initialization("Unknown -XX:ShenandoahGCMode option");
    }
  } else {
    vm_exit_during_initialization("Unknown -XX:ShenandoahGCMode option (null)");
  }
  _gc_mode->initialize_flags();
  if (_gc_mode->is_diagnostic() && !UnlockDiagnosticVMOptions) {
    vm_exit_during_initialization(
            err_msg("GC mode \"%s\" is diagnostic, and must be enabled via -XX:+UnlockDiagnosticVMOptions.",
                    _gc_mode->name()));
  }
  if (_gc_mode->is_experimental() && !UnlockExperimentalVMOptions) {
    vm_exit_during_initialization(
            err_msg("GC mode \"%s\" is experimental, and must be enabled via -XX:+UnlockExperimentalVMOptions.",
                    _gc_mode->name()));
  }

  // Max capacity is the maximum _allowed_ capacity. That is, the maximum allowed capacity
  // for old would be total heap - minimum capacity of young. This means the sum of the maximum
  // allowed for old and young could exceed the total heap size. It remains the case that the
  // _actual_ capacity of young + old = total.
  _generation_sizer.heap_size_changed(max_capacity());
  size_t initial_capacity_young = _generation_sizer.max_young_size();
  size_t max_capacity_young = _generation_sizer.max_young_size();
  size_t initial_capacity_old = max_capacity() - max_capacity_young;
  size_t max_capacity_old = max_capacity() - initial_capacity_young;

  _young_generation = new ShenandoahYoungGeneration(_max_workers, max_capacity_young, initial_capacity_young);
  _old_generation = new ShenandoahOldGeneration(_max_workers, max_capacity_old, initial_capacity_old);
  _global_generation = new ShenandoahGlobalGeneration(_gc_mode->is_generational(), _max_workers, max_capacity(), max_capacity());
  _global_generation->initialize_heuristics(_gc_mode);
  if (mode()->is_generational()) {
    _young_generation->initialize_heuristics(_gc_mode);
    _old_generation->initialize_heuristics(_gc_mode);
  }
  _evac_tracker = new ShenandoahEvacuationTracker(mode()->is_generational());
}

#ifdef _MSC_VER
#pragma warning( push )
#pragma warning( disable:4355 ) // 'this' : used in base member initializer list
#endif

ShenandoahHeap::ShenandoahHeap(ShenandoahCollectorPolicy* policy) :
  CollectedHeap(),
  _gc_generation(nullptr),
  _prepare_for_old_mark(false),
  _initial_size(0),
  _promotion_potential(0),
  _committed(0),
  _max_workers(MAX3(ConcGCThreads, ParallelGCThreads, 1U)),
  _workers(nullptr),
  _safepoint_workers(nullptr),
  _heap_region_special(false),
  _num_regions(0),
  _regions(nullptr),
  _affiliations(nullptr),
  _update_refs_iterator(this),
  _promoted_reserve(0),
  _old_evac_reserve(0),
  _young_evac_reserve(0),
  _upgraded_to_full(false),
  _age_census(nullptr),
  _has_evacuation_reserve_quantities(false),
  _cancel_requested_time(0),
  _young_generation(nullptr),
  _global_generation(nullptr),
  _old_generation(nullptr),
  _control_thread(nullptr),
  _regulator_thread(nullptr),
  _shenandoah_policy(policy),
  _free_set(nullptr),
  _pacer(nullptr),
  _verifier(nullptr),
  _phase_timings(nullptr),
  _evac_tracker(nullptr),
  _mmu_tracker(),
  _generation_sizer(),
  _monitoring_support(nullptr),
  _memory_pool(nullptr),
  _young_gen_memory_pool(nullptr),
  _old_gen_memory_pool(nullptr),
  _stw_memory_manager("Shenandoah Pauses"),
  _cycle_memory_manager("Shenandoah Cycles"),
  _gc_timer(new ConcurrentGCTimer()),
  _soft_ref_policy(),
  _log_min_obj_alignment_in_bytes(LogMinObjAlignmentInBytes),
  _old_regions_surplus(0),
  _old_regions_deficit(0),
  _marking_context(nullptr),
  _bitmap_size(0),
  _bitmap_regions_per_slice(0),
  _bitmap_bytes_per_slice(0),
  _bitmap_region_special(false),
  _aux_bitmap_region_special(false),
  _liveness_cache(nullptr),
  _collection_set(nullptr),
  _card_scan(nullptr)
{
}

#ifdef _MSC_VER
#pragma warning( pop )
#endif

void ShenandoahHeap::print_on(outputStream* st) const {
  st->print_cr("Shenandoah Heap");
  st->print_cr(" " SIZE_FORMAT "%s max, " SIZE_FORMAT "%s soft max, " SIZE_FORMAT "%s committed, " SIZE_FORMAT "%s used",
               byte_size_in_proper_unit(max_capacity()), proper_unit_for_byte_size(max_capacity()),
               byte_size_in_proper_unit(soft_max_capacity()), proper_unit_for_byte_size(soft_max_capacity()),
               byte_size_in_proper_unit(committed()),    proper_unit_for_byte_size(committed()),
               byte_size_in_proper_unit(used()),         proper_unit_for_byte_size(used()));
  st->print_cr(" " SIZE_FORMAT " x " SIZE_FORMAT"%s regions",
               num_regions(),
               byte_size_in_proper_unit(ShenandoahHeapRegion::region_size_bytes()),
               proper_unit_for_byte_size(ShenandoahHeapRegion::region_size_bytes()));

  st->print("Status: ");
  if (has_forwarded_objects())                 st->print("has forwarded objects, ");
  if (is_concurrent_old_mark_in_progress())    st->print("old marking, ");
  if (is_concurrent_young_mark_in_progress())  st->print("young marking, ");
  if (is_evacuation_in_progress())             st->print("evacuating, ");
  if (is_update_refs_in_progress())            st->print("updating refs, ");
  if (is_degenerated_gc_in_progress())         st->print("degenerated gc, ");
  if (is_full_gc_in_progress())                st->print("full gc, ");
  if (is_full_gc_move_in_progress())           st->print("full gc move, ");
  if (is_concurrent_weak_root_in_progress())   st->print("concurrent weak roots, ");
  if (is_concurrent_strong_root_in_progress() &&
      !is_concurrent_weak_root_in_progress())  st->print("concurrent strong roots, ");

  if (cancelled_gc()) {
    st->print("cancelled");
  } else {
    st->print("not cancelled");
  }
  st->cr();

  st->print_cr("Reserved region:");
  st->print_cr(" - [" PTR_FORMAT ", " PTR_FORMAT ") ",
               p2i(reserved_region().start()),
               p2i(reserved_region().end()));

  ShenandoahCollectionSet* cset = collection_set();
  st->print_cr("Collection set:");
  if (cset != nullptr) {
    st->print_cr(" - map (vanilla): " PTR_FORMAT, p2i(cset->map_address()));
    st->print_cr(" - map (biased):  " PTR_FORMAT, p2i(cset->biased_map_address()));
  } else {
    st->print_cr(" (null)");
  }

  st->cr();
  MetaspaceUtils::print_on(st);

  if (Verbose) {
    st->cr();
    print_heap_regions_on(st);
  }
}

class ShenandoahInitWorkerGCLABClosure : public ThreadClosure {
public:
  void do_thread(Thread* thread) {
    assert(thread != nullptr, "Sanity");
    assert(thread->is_Worker_thread(), "Only worker thread expected");
    ShenandoahThreadLocalData::initialize_gclab(thread);
  }
};

void ShenandoahHeap::post_initialize() {
  CollectedHeap::post_initialize();
  _mmu_tracker.initialize();

  MutexLocker ml(Threads_lock);

  ShenandoahInitWorkerGCLABClosure init_gclabs;
  _workers->threads_do(&init_gclabs);

  // gclab can not be initialized early during VM startup, as it can not determinate its max_size.
  // Now, we will let WorkerThreads to initialize gclab when new worker is created.
  _workers->set_initialize_gclab();
  if (_safepoint_workers != nullptr) {
    _safepoint_workers->threads_do(&init_gclabs);
    _safepoint_workers->set_initialize_gclab();
  }

  JFR_ONLY(ShenandoahJFRSupport::register_jfr_type_serializers());
}

ShenandoahHeuristics* ShenandoahHeap::heuristics() {
  return _global_generation->heuristics();
}

ShenandoahOldHeuristics* ShenandoahHeap::old_heuristics() {
  return (ShenandoahOldHeuristics*) _old_generation->heuristics();
}

ShenandoahYoungHeuristics* ShenandoahHeap::young_heuristics() {
  return (ShenandoahYoungHeuristics*) _young_generation->heuristics();
}

bool ShenandoahHeap::doing_mixed_evacuations() {
  return _old_generation->state() == ShenandoahOldGeneration::WAITING_FOR_EVAC;
}

bool ShenandoahHeap::is_old_bitmap_stable() const {
  return _old_generation->is_mark_complete();
}

bool ShenandoahHeap::is_gc_generation_young() const {
  return _gc_generation != nullptr && _gc_generation->is_young();
}

size_t ShenandoahHeap::used() const {
  return global_generation()->used();
}

size_t ShenandoahHeap::committed() const {
  return Atomic::load(&_committed);
}

void ShenandoahHeap::increase_committed(size_t bytes) {
  shenandoah_assert_heaplocked_or_safepoint();
  _committed += bytes;
}

void ShenandoahHeap::decrease_committed(size_t bytes) {
  shenandoah_assert_heaplocked_or_safepoint();
  _committed -= bytes;
}

// For tracking usage based on allocations, it should be the case that:
// * The sum of regions::used == heap::used
// * The sum of a generation's regions::used == generation::used
// * The sum of a generation's humongous regions::free == generation::humongous_waste
// These invariants are checked by the verifier on GC safepoints.
//
// Additional notes:
// * When a mutator's allocation request causes a region to be retired, the
//   free memory left in that region is considered waste. It does not contribute
//   to the usage, but it _does_ contribute to allocation rate.
// * The bottom of a PLAB must be aligned on card size. In some cases this will
//   require padding in front of the PLAB (a filler object). Because this padding
//   is included in the region's used memory we include the padding in the usage
//   accounting as waste.
// * Mutator allocations are used to compute an allocation rate. They are also
//   sent to the Pacer for those purposes.
// * There are three sources of waste:
//  1. The padding used to align a PLAB on card size
//  2. Region's free is less than minimum TLAB size and is retired
//  3. The unused portion of memory in the last region of a humongous object
void ShenandoahHeap::increase_used(const ShenandoahAllocRequest& req) {
  size_t actual_bytes = req.actual_size() * HeapWordSize;
  size_t wasted_bytes = req.waste() * HeapWordSize;
  ShenandoahGeneration* generation = generation_for(req.affiliation());

  if (req.is_gc_alloc()) {
    assert(wasted_bytes == 0 || req.type() == ShenandoahAllocRequest::_alloc_plab, "Only PLABs have waste");
    increase_used(generation, actual_bytes + wasted_bytes);
  } else {
    assert(req.is_mutator_alloc(), "Expected mutator alloc here");
    // padding and actual size both count towards allocation counter
    generation->increase_allocated(actual_bytes + wasted_bytes);

    // only actual size counts toward usage for mutator allocations
    increase_used(generation, actual_bytes);

    // notify pacer of both actual size and waste
    notify_mutator_alloc_words(req.actual_size(), req.waste());

    if (wasted_bytes > 0 && req.actual_size() > ShenandoahHeapRegion::humongous_threshold_words()) {
      increase_humongous_waste(generation,wasted_bytes);
    }
  }
}

void ShenandoahHeap::increase_humongous_waste(ShenandoahGeneration* generation, size_t bytes) {
  generation->increase_humongous_waste(bytes);
  if (!generation->is_global()) {
    global_generation()->increase_humongous_waste(bytes);
  }
}

void ShenandoahHeap::decrease_humongous_waste(ShenandoahGeneration* generation, size_t bytes) {
  generation->decrease_humongous_waste(bytes);
  if (!generation->is_global()) {
    global_generation()->decrease_humongous_waste(bytes);
  }
}

void ShenandoahHeap::increase_used(ShenandoahGeneration* generation, size_t bytes) {
  generation->increase_used(bytes);
  if (!generation->is_global()) {
    global_generation()->increase_used(bytes);
  }
}

void ShenandoahHeap::decrease_used(ShenandoahGeneration* generation, size_t bytes) {
  generation->decrease_used(bytes);
  if (!generation->is_global()) {
    global_generation()->decrease_used(bytes);
  }
}

void ShenandoahHeap::notify_mutator_alloc_words(size_t words, size_t waste) {
  if (ShenandoahPacing) {
    control_thread()->pacing_notify_alloc(words);
    if (waste > 0) {
      pacer()->claim_for_alloc(waste, true);
    }
  }
}

size_t ShenandoahHeap::capacity() const {
  return committed();
}

size_t ShenandoahHeap::max_capacity() const {
  return _num_regions * ShenandoahHeapRegion::region_size_bytes();
}

size_t ShenandoahHeap::soft_max_capacity() const {
  size_t v = Atomic::load(&_soft_max_size);
  assert(min_capacity() <= v && v <= max_capacity(),
         "Should be in bounds: " SIZE_FORMAT " <= " SIZE_FORMAT " <= " SIZE_FORMAT,
         min_capacity(), v, max_capacity());
  return v;
}

void ShenandoahHeap::set_soft_max_capacity(size_t v) {
  assert(min_capacity() <= v && v <= max_capacity(),
         "Should be in bounds: " SIZE_FORMAT " <= " SIZE_FORMAT " <= " SIZE_FORMAT,
         min_capacity(), v, max_capacity());
  Atomic::store(&_soft_max_size, v);
}

size_t ShenandoahHeap::min_capacity() const {
  return _minimum_size;
}

size_t ShenandoahHeap::initial_capacity() const {
  return _initial_size;
}

void ShenandoahHeap::op_uncommit(double shrink_before, size_t shrink_until) {
  assert (ShenandoahUncommit, "should be enabled");

  // Application allocates from the beginning of the heap, and GC allocates at
  // the end of it. It is more efficient to uncommit from the end, so that applications
  // could enjoy the near committed regions. GC allocations are much less frequent,
  // and therefore can accept the committing costs.

  size_t count = 0;
  for (size_t i = num_regions(); i > 0; i--) { // care about size_t underflow
    ShenandoahHeapRegion* r = get_region(i - 1);
    if (r->is_empty_committed() && (r->empty_time() < shrink_before)) {
      ShenandoahHeapLocker locker(lock());
      if (r->is_empty_committed()) {
        if (committed() < shrink_until + ShenandoahHeapRegion::region_size_bytes()) {
          break;
        }

        r->make_uncommitted();
        count++;
      }
    }
    SpinPause(); // allow allocators to take the lock
  }

  if (count > 0) {
    control_thread()->notify_heap_changed();
    regulator_thread()->notify_heap_changed();
  }
}

void ShenandoahHeap::handle_old_evacuation(HeapWord* obj, size_t words, bool promotion) {
  // Only register the copy of the object that won the evacuation race.
  card_scan()->register_object_without_lock(obj);

  // Mark the entire range of the evacuated object as dirty.  At next remembered set scan,
  // we will clear dirty bits that do not hold interesting pointers.  It's more efficient to
  // do this in batch, in a background GC thread than to try to carefully dirty only cards
  // that hold interesting pointers right now.
  card_scan()->mark_range_as_dirty(obj, words);

  if (promotion) {
    // This evacuation was a promotion, track this as allocation against old gen
    old_generation()->increase_allocated(words * HeapWordSize);
  }
}

void ShenandoahHeap::handle_old_evacuation_failure() {
  if (_old_gen_oom_evac.try_set()) {
    log_info(gc)("Old gen evac failure.");
  }
}

void ShenandoahHeap::report_promotion_failure(Thread* thread, size_t size) {
  // We squelch excessive reports to reduce noise in logs.
  const size_t MaxReportsPerEpoch = 4;
  static size_t last_report_epoch = 0;
  static size_t epoch_report_count = 0;

  size_t promotion_reserve;
  size_t promotion_expended;

  size_t gc_id = control_thread()->get_gc_id();

  if ((gc_id != last_report_epoch) || (epoch_report_count++ < MaxReportsPerEpoch)) {
    {
      // Promotion failures should be very rare.  Invest in providing useful diagnostic info.
      ShenandoahHeapLocker locker(lock());
      promotion_reserve = get_promoted_reserve();
      promotion_expended = get_promoted_expended();
    }
    PLAB* plab = ShenandoahThreadLocalData::plab(thread);
    size_t words_remaining = (plab == nullptr)? 0: plab->words_remaining();
    const char* promote_enabled = ShenandoahThreadLocalData::allow_plab_promotions(thread)? "enabled": "disabled";
    ShenandoahGeneration* old_gen = old_generation();
    size_t old_capacity = old_gen->max_capacity();
    size_t old_usage = old_gen->used();
    size_t old_free_regions = old_gen->free_unaffiliated_regions();

    log_info(gc, ergo)("Promotion failed, size " SIZE_FORMAT ", has plab? %s, PLAB remaining: " SIZE_FORMAT
                       ", plab promotions %s, promotion reserve: " SIZE_FORMAT ", promotion expended: " SIZE_FORMAT
                       ", old capacity: " SIZE_FORMAT ", old_used: " SIZE_FORMAT ", old unaffiliated regions: " SIZE_FORMAT,
                       size * HeapWordSize, plab == nullptr? "no": "yes",
                       words_remaining * HeapWordSize, promote_enabled, promotion_reserve, promotion_expended,
                       old_capacity, old_usage, old_free_regions);

    if ((gc_id == last_report_epoch) && (epoch_report_count >= MaxReportsPerEpoch)) {
      log_info(gc, ergo)("Squelching additional promotion failure reports for current epoch");
    } else if (gc_id != last_report_epoch) {
      last_report_epoch = gc_id;
      epoch_report_count = 1;
    }
  }
}

HeapWord* ShenandoahHeap::allocate_from_gclab_slow(Thread* thread, size_t size) {
  // New object should fit the GCLAB size
  size_t min_size = MAX2(size, PLAB::min_size());

  // Figure out size of new GCLAB, looking back at heuristics. Expand aggressively.
  size_t new_size = ShenandoahThreadLocalData::gclab_size(thread) * 2;

  // Limit growth of GCLABs to ShenandoahMaxEvacLABRatio * the minimum size.  This enables more equitable distribution of
  // available evacuation buidget between the many threads that are coordinating in the evacuation effort.
  if (ShenandoahMaxEvacLABRatio > 0) {
    log_debug(gc, free)("Allocate new gclab: " SIZE_FORMAT ", " SIZE_FORMAT, new_size, PLAB::min_size() * ShenandoahMaxEvacLABRatio);
    new_size = MIN2(new_size, PLAB::min_size() * ShenandoahMaxEvacLABRatio);
  }

  new_size = MIN2(new_size, PLAB::max_size());
  new_size = MAX2(new_size, PLAB::min_size());

  // Record new heuristic value even if we take any shortcut. This captures
  // the case when moderately-sized objects always take a shortcut. At some point,
  // heuristics should catch up with them.
  ShenandoahThreadLocalData::set_gclab_size(thread, new_size);

  if (new_size < size) {
    // New size still does not fit the object. Fall back to shared allocation.
    // This avoids retiring perfectly good GCLABs, when we encounter a large object.
    log_debug(gc, free)("New gclab size (" SIZE_FORMAT ") is too small for " SIZE_FORMAT, new_size, size);
    return nullptr;
  }

  // Retire current GCLAB, and allocate a new one.
  PLAB* gclab = ShenandoahThreadLocalData::gclab(thread);
  gclab->retire();

  size_t actual_size = 0;
  HeapWord* gclab_buf = allocate_new_gclab(min_size, new_size, &actual_size);
  if (gclab_buf == nullptr) {
    return nullptr;
  }

  assert (size <= actual_size, "allocation should fit");

  if (ZeroTLAB) {
    // ..and clear it.
    Copy::zero_to_words(gclab_buf, actual_size);
  } else {
    // ...and zap just allocated object.
#ifdef ASSERT
    // Skip mangling the space corresponding to the object header to
    // ensure that the returned space is not considered parsable by
    // any concurrent GC thread.
    size_t hdr_size = oopDesc::header_size();
    Copy::fill_to_words(gclab_buf + hdr_size, actual_size - hdr_size, badHeapWordVal);
#endif // ASSERT
  }
  gclab->set_buf(gclab_buf, actual_size);
  return gclab->allocate(size);
}

// Establish a new PLAB and allocate size HeapWords within it.
HeapWord* ShenandoahHeap::allocate_from_plab_slow(Thread* thread, size_t size, bool is_promotion) {
  // New object should fit the PLAB size
  size_t min_size = MAX2(size, PLAB::min_size());

  // Figure out size of new PLAB, looking back at heuristics. Expand aggressively.
  size_t cur_size = ShenandoahThreadLocalData::plab_size(thread);
  if (cur_size == 0) {
    cur_size = PLAB::min_size();
  }
  size_t future_size = cur_size * 2;
  // Limit growth of PLABs to ShenandoahMaxEvacLABRatio * the minimum size.  This enables more equitable distribution of
  // available evacuation buidget between the many threads that are coordinating in the evacuation effort.
  if (ShenandoahMaxEvacLABRatio > 0) {
    future_size = MIN2(future_size, PLAB::min_size() * ShenandoahMaxEvacLABRatio);
  }
  future_size = MIN2(future_size, PLAB::max_size());
  future_size = MAX2(future_size, PLAB::min_size());

  size_t unalignment = future_size % CardTable::card_size_in_words();
  if (unalignment != 0) {
    future_size = future_size - unalignment + CardTable::card_size_in_words();
  }

  // Record new heuristic value even if we take any shortcut. This captures
  // the case when moderately-sized objects always take a shortcut. At some point,
  // heuristics should catch up with them.  Note that the requested cur_size may
  // not be honored, but we remember that this is the preferred size.
  ShenandoahThreadLocalData::set_plab_size(thread, future_size);
  if (cur_size < size) {
    // The PLAB to be allocated is still not large enough to hold the object. Fall back to shared allocation.
    // This avoids retiring perfectly good PLABs in order to represent a single large object allocation.
    return nullptr;
  }

  // Retire current PLAB, and allocate a new one.
  PLAB* plab = ShenandoahThreadLocalData::plab(thread);
  if (plab->words_remaining() < PLAB::min_size()) {
    // Retire current PLAB, and allocate a new one.
    // CAUTION: retire_plab may register the remnant filler object with the remembered set scanner without a lock.  This
    // is safe iff it is assured that each PLAB is a whole-number multiple of card-mark memory size and each PLAB is
    // aligned with the start of a card's memory range.
    retire_plab(plab, thread);

    size_t actual_size = 0;
    // allocate_new_plab resets plab_evacuated and plab_promoted and disables promotions if old-gen available is
    // less than the remaining evacuation need.  It also adjusts plab_preallocated and expend_promoted if appropriate.
    HeapWord* plab_buf = allocate_new_plab(min_size, cur_size, &actual_size);
    if (plab_buf == nullptr) {
      if (min_size == PLAB::min_size()) {
        // Disable plab promotions for this thread because we cannot even allocate a plab of minimal size.  This allows us
        // to fail faster on subsequent promotion attempts.
        ShenandoahThreadLocalData::disable_plab_promotions(thread);
      }
      return NULL;
    } else {
      ShenandoahThreadLocalData::enable_plab_retries(thread);
    }
    assert (size <= actual_size, "allocation should fit");
    if (ZeroTLAB) {
      // ..and clear it.
      Copy::zero_to_words(plab_buf, actual_size);
    } else {
      // ...and zap just allocated object.
#ifdef ASSERT
      // Skip mangling the space corresponding to the object header to
      // ensure that the returned space is not considered parsable by
      // any concurrent GC thread.
      size_t hdr_size = oopDesc::header_size();
      Copy::fill_to_words(plab_buf + hdr_size, actual_size - hdr_size, badHeapWordVal);
#endif // ASSERT
    }
    plab->set_buf(plab_buf, actual_size);
    if (is_promotion && !ShenandoahThreadLocalData::allow_plab_promotions(thread)) {
      return nullptr;
    }
    return plab->allocate(size);
  } else {
    // If there's still at least min_size() words available within the current plab, don't retire it.  Let's gnaw
    // away on this plab as long as we can.  Meanwhile, return nullptr to force this particular allocation request
    // to be satisfied with a shared allocation.  By packing more promotions into the previously allocated PLAB, we
    // reduce the likelihood of evacuation failures, and we we reduce the need for downsizing our PLABs.
    return nullptr;
  }
}

// TODO: It is probably most efficient to register all objects (both promotions and evacuations) that were allocated within
// this plab at the time we retire the plab.  A tight registration loop will run within both code and data caches.  This change
// would allow smaller and faster in-line implementation of alloc_from_plab().  Since plabs are aligned on card-table boundaries,
// this object registration loop can be performed without acquiring a lock.
void ShenandoahHeap::retire_plab(PLAB* plab, Thread* thread) {
  // We don't enforce limits on plab_evacuated.  We let it consume all available old-gen memory in order to reduce
  // probability of an evacuation failure.  We do enforce limits on promotion, to make sure that excessive promotion
  // does not result in an old-gen evacuation failure.  Note that a failed promotion is relatively harmless.  Any
  // object that fails to promote in the current cycle will be eligible for promotion in a subsequent cycle.

  // When the plab was instantiated, its entirety was treated as if the entire buffer was going to be dedicated to
  // promotions.  Now that we are retiring the buffer, we adjust for the reality that the plab is not entirely promotions.
  //  1. Some of the plab may have been dedicated to evacuations.
  //  2. Some of the plab may have been abandoned due to waste (at the end of the plab).
  size_t not_promoted =
    ShenandoahThreadLocalData::get_plab_preallocated_promoted(thread) - ShenandoahThreadLocalData::get_plab_promoted(thread);
  ShenandoahThreadLocalData::reset_plab_promoted(thread);
  ShenandoahThreadLocalData::reset_plab_evacuated(thread);
  ShenandoahThreadLocalData::set_plab_preallocated_promoted(thread, 0);
  if (not_promoted > 0) {
    unexpend_promoted(not_promoted);
  }
  size_t waste = plab->waste();
  HeapWord* top = plab->top();
  plab->retire();
  if (top != nullptr && plab->waste() > waste && is_in_old(top)) {
    // If retiring the plab created a filler object, then we
    // need to register it with our card scanner so it can
    // safely walk the region backing the plab.
    log_debug(gc)("retire_plab() is registering remnant of size " SIZE_FORMAT " at " PTR_FORMAT,
                  plab->waste() - waste, p2i(top));
    card_scan()->register_object_without_lock(top);
  }
}

void ShenandoahHeap::retire_plab(PLAB* plab) {
  Thread* thread = Thread::current();
  retire_plab(plab, thread);
}

void ShenandoahHeap::cancel_old_gc() {
  shenandoah_assert_safepoint();
  assert(_old_generation != nullptr, "Should only have mixed collections in generation mode.");
  log_info(gc)("Terminating old gc cycle.");

  // Stop marking
  old_generation()->cancel_marking();
  // Stop coalescing undead objects
  set_prepare_for_old_mark_in_progress(false);
  // Stop tracking old regions
  old_heuristics()->abandon_collection_candidates();
  // Remove old generation access to young generation mark queues
  young_generation()->set_old_gen_task_queues(nullptr);
  // Transition to IDLE now.
  _old_generation->transition_to(ShenandoahOldGeneration::IDLE);
}

// xfer_limit is the maximum we're able to transfer from young to old
void ShenandoahHeap::adjust_generation_sizes_for_next_cycle(
  size_t xfer_limit, size_t young_cset_regions, size_t old_cset_regions) {

  // Make sure old-generation is large enough, but no larger, than is necessary to hold mixed evacuations
  // and promotions if we anticipate either.
  size_t region_size_bytes = ShenandoahHeapRegion::region_size_bytes();
  size_t promo_load = get_promotion_potential();
  // The free set will reserve this amount of memory to hold young evacuations
  size_t young_reserve = (young_generation()->max_capacity() * ShenandoahEvacReserve) / 100;
  size_t old_reserve = 0;
  size_t mixed_candidates = old_heuristics()->unprocessed_old_collection_candidates();
  bool doing_mixed = (mixed_candidates > 0);
  bool doing_promotions = promo_load > 0;

  // round down
  size_t max_old_region_xfer = xfer_limit / region_size_bytes;

  // We can limit the reserve to the size of anticipated promotions
  size_t max_old_reserve = young_reserve * ShenandoahOldEvacRatioPercent / (100 - ShenandoahOldEvacRatioPercent);
  // Here's the algebra:
  //  TotalEvacuation = OldEvacuation + YoungEvacuation
  //  OldEvacuation = TotalEvacuation*(ShenandoahOldEvacRatioPercent/100)
  //  OldEvacuation = YoungEvacuation * (ShenandoahOldEvacRatioPercent/100)/(1 - ShenandoahOldEvacRatioPercent/100)
  //  OldEvacuation = YoungEvacuation * ShenandoahOldEvacRatioPercent/(100 - ShenandoahOldEvacRatioPercent)

  size_t reserve_for_mixed, reserve_for_promo;
  if (doing_mixed) {
    assert(old_generation()->available() >= old_generation()->free_unaffiliated_regions() * region_size_bytes,
           "Unaffiliated available must be less than total available");

    // We want this much memory to be unfragmented in order to reliably evacuate old.  This is conservative because we
    // may not evacuate the entirety of unprocessed candidates in a single mixed evacuation.
    size_t max_evac_need = (size_t)
      (old_heuristics()->unprocessed_old_collection_candidates_live_memory() * ShenandoahOldEvacWaste);
    size_t old_fragmented_available =
      old_generation()->available() - old_generation()->free_unaffiliated_regions() * region_size_bytes;
    reserve_for_mixed = max_evac_need + old_fragmented_available;
    if (reserve_for_mixed > max_old_reserve) {
      reserve_for_mixed = max_old_reserve;
    }
  } else {
    reserve_for_mixed = 0;
  }

  size_t available_for_promotions = max_old_reserve - reserve_for_mixed;
  if (doing_promotions) {
    // We're only promoting and we have a maximum bound on the amount to be promoted
    reserve_for_promo = (size_t) (promo_load * ShenandoahPromoEvacWaste);
    if (reserve_for_promo > available_for_promotions) {
      reserve_for_promo = available_for_promotions;
    }
  } else {
    reserve_for_promo = 0;
  }
  old_reserve = reserve_for_mixed + reserve_for_promo;
  assert(old_reserve <= max_old_reserve, "cannot reserve more than max for old evacuations");
  size_t old_available = old_generation()->available() + old_cset_regions * region_size_bytes;
  size_t young_available = young_generation()->available() + young_cset_regions * region_size_bytes;
  size_t old_region_deficit = 0;
  size_t old_region_surplus = 0;
  if (old_available >= old_reserve) {
    size_t old_excess = old_available - old_reserve;
    size_t excess_regions = old_excess / region_size_bytes;
    size_t unaffiliated_old_regions = old_generation()->free_unaffiliated_regions() + old_cset_regions;
    size_t unaffiliated_old = unaffiliated_old_regions * region_size_bytes;
    if (unaffiliated_old_regions < excess_regions) {
      // We'll give only unaffiliated old to young, which is known to be less than the excess.
      old_region_surplus = unaffiliated_old_regions;
    } else {
      // unaffiliated_old_regions > excess_regions, so we only give away the excess.
      old_region_surplus = excess_regions;
    }
  } else {
    // We need to request transfer from YOUNG.  Ignore that this will directly impact young_generation()->max_capacity(),
    // indirectly impacting young_reserve and old_reserve.  These computations are conservative.
    size_t old_need = old_reserve - old_available;
    // Round up the number of regions needed from YOUNG
    old_region_deficit = (old_need + region_size_bytes - 1) / region_size_bytes;
  }
  if (old_region_deficit > max_old_region_xfer) {
    // If we're running short on young-gen memory, limit the xfer.  Old-gen collection activities will be curtailed
    // if the budget is smaller than desired.
    old_region_deficit = max_old_region_xfer;
  }
  set_old_region_surplus(old_region_surplus);
  set_old_region_deficit(old_region_deficit);
}

// Called from stubs in JIT code or interpreter
HeapWord* ShenandoahHeap::allocate_new_tlab(size_t min_size,
                                            size_t requested_size,
                                            size_t* actual_size) {
  ShenandoahAllocRequest req = ShenandoahAllocRequest::for_tlab(min_size, requested_size);
  HeapWord* res = allocate_memory(req, false);
  if (res != nullptr) {
    *actual_size = req.actual_size();
  } else {
    *actual_size = 0;
  }
  return res;
}

HeapWord* ShenandoahHeap::allocate_new_gclab(size_t min_size,
                                             size_t word_size,
                                             size_t* actual_size) {
  ShenandoahAllocRequest req = ShenandoahAllocRequest::for_gclab(min_size, word_size);
  HeapWord* res = allocate_memory(req, false);
  if (res != nullptr) {
    *actual_size = req.actual_size();
  } else {
    *actual_size = 0;
  }
  return res;
}

HeapWord* ShenandoahHeap::allocate_new_plab(size_t min_size,
                                            size_t word_size,
                                            size_t* actual_size) {
  // Align requested sizes to card sized multiples
  size_t words_in_card = CardTable::card_size_in_words();
  size_t align_mask = ~(words_in_card - 1);
  min_size = (min_size + words_in_card - 1) & align_mask;
  word_size = (word_size + words_in_card - 1) & align_mask;
  ShenandoahAllocRequest req = ShenandoahAllocRequest::for_plab(min_size, word_size);
  // Note that allocate_memory() sets a thread-local flag to prohibit further promotions by this thread
  // if we are at risk of infringing on the old-gen evacuation budget.
  HeapWord* res = allocate_memory(req, false);
  if (res != nullptr) {
    *actual_size = req.actual_size();
  } else {
    *actual_size = 0;
  }
  return res;
}

// is_promotion is true iff this allocation is known for sure to hold the result of young-gen evacuation
// to old-gen.  plab allocates are not known as such, since they may hold old-gen evacuations.
HeapWord* ShenandoahHeap::allocate_memory(ShenandoahAllocRequest& req, bool is_promotion) {
  intptr_t pacer_epoch = 0;
  bool in_new_region = false;
  HeapWord* result = nullptr;

  if (req.is_mutator_alloc()) {
    if (ShenandoahPacing) {
      pacer()->pace_for_alloc(req.size());
      pacer_epoch = pacer()->epoch();
    }

    if (!ShenandoahAllocFailureALot || !should_inject_alloc_failure()) {
      result = allocate_memory_under_lock(req, in_new_region, is_promotion);
    }

    // Allocation failed, block until control thread reacted, then retry allocation.
    //
    // It might happen that one of the threads requesting allocation would unblock
    // way later after GC happened, only to fail the second allocation, because
    // other threads have already depleted the free storage. In this case, a better
    // strategy is to try again, as long as GC makes progress (or until at least
    // one full GC has completed).
    size_t original_count = shenandoah_policy()->full_gc_count();
    while (result == nullptr
        && (_progress_last_gc.is_set() || original_count == shenandoah_policy()->full_gc_count())) {
      control_thread()->handle_alloc_failure(req);
      result = allocate_memory_under_lock(req, in_new_region, is_promotion);
    }

  } else {
    assert(req.is_gc_alloc(), "Can only accept GC allocs here");
    result = allocate_memory_under_lock(req, in_new_region, is_promotion);
    // Do not call handle_alloc_failure() here, because we cannot block.
    // The allocation failure would be handled by the LRB slowpath with handle_alloc_failure_evac().
  }

  if (in_new_region) {
    control_thread()->notify_heap_changed();
    regulator_thread()->notify_heap_changed();
  }

  if (result == nullptr) {
    req.set_actual_size(0);
  }

  // This is called regardless of the outcome of the allocation to account
  // for any waste created by retiring regions with this request.
  increase_used(req);

  if (result != nullptr) {
    size_t requested = req.size();
    size_t actual = req.actual_size();

    assert (req.is_lab_alloc() || (requested == actual),
            "Only LAB allocations are elastic: %s, requested = " SIZE_FORMAT ", actual = " SIZE_FORMAT,
            ShenandoahAllocRequest::alloc_type_to_string(req.type()), requested, actual);

    if (req.is_mutator_alloc()) {
      // If we requested more than we were granted, give the rest back to pacer.
      // This only matters if we are in the same pacing epoch: do not try to unpace
      // over the budget for the other phase.
      if (ShenandoahPacing && (pacer_epoch > 0) && (requested > actual)) {
        pacer()->unpace_for_alloc(pacer_epoch, requested - actual);
      }
    }
  }

  return result;
}

HeapWord* ShenandoahHeap::allocate_memory_under_lock(ShenandoahAllocRequest& req, bool& in_new_region, bool is_promotion) {
  bool try_smaller_lab_size = false;
  size_t smaller_lab_size;
  {
    // promotion_eligible pertains only to PLAB allocations, denoting that the PLAB is allowed to allocate for promotions.
    bool promotion_eligible = false;
    bool allow_allocation = true;
    bool plab_alloc = false;
    size_t requested_bytes = req.size() * HeapWordSize;
    HeapWord* result = nullptr;
    ShenandoahHeapLocker locker(lock());
    Thread* thread = Thread::current();

    if (mode()->is_generational()) {
      if (req.affiliation() == YOUNG_GENERATION) {
        if (req.is_mutator_alloc()) {
          size_t young_words_available = young_generation()->available() / HeapWordSize;
          if (ShenandoahElasticTLAB && req.is_lab_alloc() && (req.min_size() < young_words_available)) {
            // Allow ourselves to try a smaller lab size even if requested_bytes <= young_available.  We may need a smaller
            // lab size because young memory has become too fragmented.
            try_smaller_lab_size = true;
            smaller_lab_size = (young_words_available < req.size())? young_words_available: req.size();
          } else if (req.size() > young_words_available) {
            // Can't allocate because even min_size() is larger than remaining young_available
            log_info(gc, ergo)("Unable to shrink %s alloc request of minimum size: " SIZE_FORMAT
                               ", young words available: " SIZE_FORMAT, req.type_string(),
                               HeapWordSize * (req.is_lab_alloc()? req.min_size(): req.size()), young_words_available);
            return nullptr;
          }
        }
      } else {                    // reg.affiliation() == OLD_GENERATION
        assert(req.type() != ShenandoahAllocRequest::_alloc_gclab, "GCLAB pertains only to young-gen memory");
        if (req.type() ==  ShenandoahAllocRequest::_alloc_plab) {
          plab_alloc = true;
          size_t promotion_avail = get_promoted_reserve();
          size_t promotion_expended = get_promoted_expended();
          if (promotion_expended + requested_bytes > promotion_avail) {
            promotion_avail = 0;
            if (get_old_evac_reserve() == 0) {
              // There are no old-gen evacuations in this pass.  There's no value in creating a plab that cannot
              // be used for promotions.
              allow_allocation = false;
            }
          } else {
            promotion_avail = promotion_avail - (promotion_expended + requested_bytes);
            promotion_eligible = true;
          }
        } else if (is_promotion) {
          // This is a shared alloc for promotion
          size_t promotion_avail = get_promoted_reserve();
          size_t promotion_expended = get_promoted_expended();
          if (promotion_expended + requested_bytes > promotion_avail) {
            promotion_avail = 0;
          } else {
            promotion_avail = promotion_avail - (promotion_expended + requested_bytes);
          }
          if (promotion_avail == 0) {
            // We need to reserve the remaining memory for evacuation.  Reject this allocation.  The object will be
            // evacuated to young-gen memory and promoted during a future GC pass.
            return nullptr;
          }
          // Else, we'll allow the allocation to proceed.  (Since we hold heap lock, the tested condition remains true.)
        } else {
          // This is a shared allocation for evacuation.  Memory has already been reserved for this purpose.
        }
      }
    } // This ends the is_generational() block

    // First try the original request.  If TLAB request size is greater than available, allocate() will attempt to downsize
    // request to fit within available memory.
    result = (allow_allocation)? _free_set->allocate(req, in_new_region): nullptr;
    if (result != nullptr) {
      if (req.is_old()) {
        ShenandoahThreadLocalData::reset_plab_promoted(thread);
        if (req.is_gc_alloc()) {
          bool disable_plab_promotions = false;
          if (req.type() ==  ShenandoahAllocRequest::_alloc_plab) {
            if (promotion_eligible) {
              size_t actual_size = req.actual_size() * HeapWordSize;
              // The actual size of the allocation may be larger than the requested bytes (due to alignment on card boundaries).
              // If this puts us over our promotion budget, we need to disable future PLAB promotions for this thread.
              if (get_promoted_expended() + actual_size <= get_promoted_reserve()) {
                // Assume the entirety of this PLAB will be used for promotion.  This prevents promotion from overreach.
                // When we retire this plab, we'll unexpend what we don't really use.
                ShenandoahThreadLocalData::enable_plab_promotions(thread);
                expend_promoted(actual_size);
                assert(get_promoted_expended() <= get_promoted_reserve(), "Do not expend more promotion than budgeted");
                ShenandoahThreadLocalData::set_plab_preallocated_promoted(thread, actual_size);
              } else {
                disable_plab_promotions = true;
              }
            } else {
              disable_plab_promotions = true;
            }
            if (disable_plab_promotions) {
              // Disable promotions in this thread because entirety of this PLAB must be available to hold old-gen evacuations.
              ShenandoahThreadLocalData::disable_plab_promotions(thread);
              ShenandoahThreadLocalData::set_plab_preallocated_promoted(thread, 0);
            }
          } else if (is_promotion) {
            // Shared promotion.  Assume size is requested_bytes.
            expend_promoted(requested_bytes);
            assert(get_promoted_expended() <= get_promoted_reserve(), "Do not expend more promotion than budgeted");
          }
        }

        // Register the newly allocated object while we're holding the global lock since there's no synchronization
        // built in to the implementation of register_object().  There are potential races when multiple independent
        // threads are allocating objects, some of which might span the same card region.  For example, consider
        // a card table's memory region within which three objects are being allocated by three different threads:
        //
        // objects being "concurrently" allocated:
        //    [-----a------][-----b-----][--------------c------------------]
        //            [---- card table memory range --------------]
        //
        // Before any objects are allocated, this card's memory range holds no objects.  Note that allocation of object a
        //   wants to set the starts-object, first-start, and last-start attributes of the preceding card region.
        //   allocation of object b wants to set the starts-object, first-start, and last-start attributes of this card region.
        //   allocation of object c also wants to set the starts-object, first-start, and last-start attributes of this
        //   card region.
        //
        // The thread allocating b and the thread allocating c can "race" in various ways, resulting in confusion, such as
        // last-start representing object b while first-start represents object c.  This is why we need to require all
        // register_object() invocations to be "mutually exclusive" with respect to each card's memory range.
        ShenandoahHeap::heap()->card_scan()->register_object(result);
      }
    } else {
      // The allocation failed.  If this was a plab allocation, We've already retired it and no longer have a plab.
      if (req.is_old() && req.is_gc_alloc() && (req.type() == ShenandoahAllocRequest::_alloc_plab)) {
        // We don't need to disable PLAB promotions because there is no PLAB.  We leave promotions enabled because
        // this allows the surrounding infrastructure to retry alloc_plab_slow() with a smaller PLAB size.
        ShenandoahThreadLocalData::set_plab_preallocated_promoted(thread, 0);
      }
    }
    if ((result != nullptr) || !try_smaller_lab_size) {
      return result;
    }
    // else, fall through to try_smaller_lab_size
  } // This closes the block that holds the heap lock, releasing the lock.

  // We failed to allocate the originally requested lab size.  Let's see if we can allocate a smaller lab size.
  if (req.size() == smaller_lab_size) {
    // If we were already trying to allocate min size, no value in attempting to repeat the same.  End the recursion.
    return nullptr;
  }

  // We arrive here if the tlab allocation request can be resized to fit within young_available
  assert((req.affiliation() == YOUNG_GENERATION) && req.is_lab_alloc() && req.is_mutator_alloc() &&
         (smaller_lab_size < req.size()), "Only shrink allocation request size for TLAB allocations");

  // By convention, ShenandoahAllocationRequest is primarily read-only.  The only mutable instance data is represented by
  // actual_size(), which is overwritten with the size of the allocaion when the allocation request is satisfied.  We use a
  // recursive call here rather than introducing new methods to mutate the existing ShenandoahAllocationRequest argument.
  // Mutation of the existing object might result in astonishing results if calling contexts assume the content of immutable
  // fields remain constant.  The original TLAB allocation request was for memory that exceeded the current capacity.  We'll
  // attempt to allocate a smaller TLAB.  If this is successful, we'll update actual_size() of our incoming
  // ShenandoahAllocRequest.  If the recursive request fails, we'll simply return nullptr.

  // Note that we've relinquished the HeapLock and some other thread may perform additional allocation before our recursive
  // call reacquires the lock.  If that happens, we will need another recursive call to further reduce the size of our request
  // for each time another thread allocates young memory during the brief intervals that the heap lock is available to
  // interfering threads.  We expect this interference to be rare.  The recursion bottoms out when young_available is
  // smaller than req.min_size().  The inner-nested call to allocate_memory_under_lock() uses the same min_size() value
  // as this call, but it uses a preferred size() that is smaller than our preferred size, and is no larger than what we most
  // recently saw as the memory currently available within the young generation.

  // TODO: At the expense of code clarity, we could rewrite this recursive solution to use iteration.  We need at most one
  // extra instance of the ShenandoahAllocRequest, which we can re-initialize multiple times inside a loop, with one iteration
  // of the loop required for each time the existing solution would recurse.  An iterative solution would be more efficient
  // in CPU time and stack memory utilization.  The expectation is that it is very rare that we would recurse more than once
  // so making this change is not currently seen as a high priority.

  ShenandoahAllocRequest smaller_req = ShenandoahAllocRequest::for_tlab(req.min_size(), smaller_lab_size);

  // Note that shrinking the preferred size gets us past the gatekeeper that checks whether there's available memory to
  // satisfy the allocation request.  The reality is the actual TLAB size is likely to be even smaller, because it will
  // depend on how much memory is available within mutator regions that are not yet fully used.
  HeapWord* result = allocate_memory_under_lock(smaller_req, in_new_region, is_promotion);
  if (result != nullptr) {
    req.set_actual_size(smaller_req.actual_size());
  }
  return result;
}

HeapWord* ShenandoahHeap::mem_allocate(size_t size,
                                        bool*  gc_overhead_limit_was_exceeded) {
  ShenandoahAllocRequest req = ShenandoahAllocRequest::for_shared(size);
  return allocate_memory(req, false);
}

MetaWord* ShenandoahHeap::satisfy_failed_metadata_allocation(ClassLoaderData* loader_data,
                                                             size_t size,
                                                             Metaspace::MetadataType mdtype) {
  MetaWord* result;

  // Inform metaspace OOM to GC heuristics if class unloading is possible.
  ShenandoahHeuristics* h = global_generation()->heuristics();
  if (h->can_unload_classes()) {
    h->record_metaspace_oom();
  }

  // Expand and retry allocation
  result = loader_data->metaspace_non_null()->expand_and_allocate(size, mdtype);
  if (result != nullptr) {
    return result;
  }

  // Start full GC
  collect(GCCause::_metadata_GC_clear_soft_refs);

  // Retry allocation
  result = loader_data->metaspace_non_null()->allocate(size, mdtype);
  if (result != nullptr) {
    return result;
  }

  // Expand and retry allocation
  result = loader_data->metaspace_non_null()->expand_and_allocate(size, mdtype);
  if (result != nullptr) {
    return result;
  }

  // Out of memory
  return nullptr;
}

class ShenandoahConcurrentEvacuateRegionObjectClosure : public ObjectClosure {
private:
  ShenandoahHeap* const _heap;
  Thread* const _thread;
public:
  ShenandoahConcurrentEvacuateRegionObjectClosure(ShenandoahHeap* heap) :
    _heap(heap), _thread(Thread::current()) {}

  void do_object(oop p) {
    shenandoah_assert_marked(nullptr, p);
    if (!p->is_forwarded()) {
      _heap->evacuate_object(p, _thread);
    }
  }
};

class ShenandoahEvacuationTask : public WorkerTask {
private:
  ShenandoahHeap* const _sh;
  ShenandoahCollectionSet* const _cs;
  bool _concurrent;
public:
  ShenandoahEvacuationTask(ShenandoahHeap* sh,
                           ShenandoahCollectionSet* cs,
                           bool concurrent) :
    WorkerTask("Shenandoah Evacuation"),
    _sh(sh),
    _cs(cs),
    _concurrent(concurrent)
  {}

  void work(uint worker_id) {
    if (_concurrent) {
      ShenandoahConcurrentWorkerSession worker_session(worker_id);
      ShenandoahSuspendibleThreadSetJoiner stsj(ShenandoahSuspendibleWorkers);
      ShenandoahEvacOOMScope oom_evac_scope;
      do_work();
    } else {
      ShenandoahParallelWorkerSession worker_session(worker_id);
      ShenandoahEvacOOMScope oom_evac_scope;
      do_work();
    }
  }

private:
  void do_work() {
    ShenandoahConcurrentEvacuateRegionObjectClosure cl(_sh);
    ShenandoahHeapRegion* r;
    while ((r =_cs->claim_next()) != nullptr) {
      assert(r->has_live(), "Region " SIZE_FORMAT " should have been reclaimed early", r->index());

      _sh->marked_object_iterate(r, &cl);

      if (ShenandoahPacing) {
        _sh->pacer()->report_evac(r->used() >> LogHeapWordSize);
      }
      if (_sh->check_cancelled_gc_and_yield(_concurrent)) {
        break;
      }
    }
  }
};

// Unlike ShenandoahEvacuationTask, this iterates over all regions rather than just the collection set.
// This is needed in order to promote humongous start regions if age() >= tenure threshold.
class ShenandoahGenerationalEvacuationTask : public WorkerTask {
private:
  ShenandoahHeap* const _sh;
  ShenandoahRegionIterator *_regions;
  bool _concurrent;
  uint _tenuring_threshold;

public:
  ShenandoahGenerationalEvacuationTask(ShenandoahHeap* sh,
                                       ShenandoahRegionIterator* iterator,
                                       bool concurrent) :
    WorkerTask("Shenandoah Evacuation"),
    _sh(sh),
    _regions(iterator),
    _concurrent(concurrent),
    _tenuring_threshold(0)
  {
    if (_sh->mode()->is_generational()) {
      _tenuring_threshold = _sh->age_census()->tenuring_threshold();
    }
  }

  void work(uint worker_id) {
    if (_concurrent) {
      ShenandoahConcurrentWorkerSession worker_session(worker_id);
      ShenandoahSuspendibleThreadSetJoiner stsj(ShenandoahSuspendibleWorkers);
      ShenandoahEvacOOMScope oom_evac_scope;
      do_work();
    } else {
      ShenandoahParallelWorkerSession worker_session(worker_id);
      ShenandoahEvacOOMScope oom_evac_scope;
      do_work();
    }
  }

private:
  void do_work() {
    ShenandoahConcurrentEvacuateRegionObjectClosure cl(_sh);
    ShenandoahHeapRegion* r;
    ShenandoahMarkingContext* const ctx = ShenandoahHeap::heap()->marking_context();
    size_t region_size_bytes = ShenandoahHeapRegion::region_size_bytes();
    size_t old_garbage_threshold = (region_size_bytes * ShenandoahOldGarbageThreshold) / 100;
    while ((r = _regions->next()) != nullptr) {
      log_debug(gc)("GenerationalEvacuationTask do_work(), looking at %s region " SIZE_FORMAT ", (age: %d) [%s, %s, %s]",
                    r->is_old()? "old": r->is_young()? "young": "free", r->index(), r->age(),
                    r->is_active()? "active": "inactive",
                    r->is_humongous()? (r->is_humongous_start()? "humongous_start": "humongous_continuation"): "regular",
                    r->is_cset()? "cset": "not-cset");

      if (r->is_cset()) {
        assert(r->has_live(), "Region " SIZE_FORMAT " should have been reclaimed early", r->index());
        _sh->marked_object_iterate(r, &cl);
        if (ShenandoahPacing) {
          _sh->pacer()->report_evac(r->used() >> LogHeapWordSize);
        }
      } else if (r->is_young() && r->is_active() && (r->age() >= _tenuring_threshold)) {
        HeapWord* tams = ctx->top_at_mark_start(r);
        if (r->is_humongous_start()) {
          // We promote humongous_start regions along with their affiliated continuations during evacuation rather than
          // doing this work during a safepoint.  We cannot put humongous regions into the collection set because that
          // triggers the load-reference barrier (LRB) to copy on reference fetch.
          r->promote_humongous();
        } else if (r->is_regular() && (r->get_top_before_promote() != nullptr)) {
          assert(r->garbage_before_padded_for_promote() < old_garbage_threshold,
                 "Region " SIZE_FORMAT " has too much garbage for promotion", r->index());
          assert(r->get_top_before_promote() == tams,
                 "Region " SIZE_FORMAT " has been used for allocations before promotion", r->index());
          // Likewise, we cannot put promote-in-place regions into the collection set because that would also trigger
          // the LRB to copy on reference fetch.
          r->promote_in_place();
        }
        // Aged humongous continuation regions are handled with their start region.  If an aged regular region has
        // more garbage than ShenandoahOldGarbageTrheshold, we'll promote by evacuation.  If there is room for evacuation
        // in this cycle, the region will be in the collection set.  If there is not room, the region will be promoted
        // by evacuation in some future GC cycle.

        // If an aged regular region has received allocations during the current cycle, we do not promote because the
        // newly allocated objects do not have appropriate age; this region's age will be reset to zero at end of cycle.
      }
      // else, region is free, or OLD, or not in collection set, or humongous_continuation,
      // or is young humongous_start that is too young to be promoted

      if (_sh->check_cancelled_gc_and_yield(_concurrent)) {
        break;
      }
    }
  }
};

void ShenandoahHeap::evacuate_collection_set(bool concurrent) {
  if (ShenandoahHeap::heap()->mode()->is_generational()) {
    ShenandoahRegionIterator regions;
    ShenandoahGenerationalEvacuationTask task(this, &regions, concurrent);
    workers()->run_task(&task);
  } else {
    ShenandoahEvacuationTask task(this, _collection_set, concurrent);
    workers()->run_task(&task);
  }
}

void ShenandoahHeap::trash_cset_regions() {
  ShenandoahHeapLocker locker(lock());

  ShenandoahCollectionSet* set = collection_set();
  ShenandoahHeapRegion* r;
  set->clear_current_index();
  while ((r = set->next()) != nullptr) {
    r->make_trash();
  }
  collection_set()->clear();
}

void ShenandoahHeap::print_heap_regions_on(outputStream* st) const {
  st->print_cr("Heap Regions:");
  st->print_cr("Region state: EU=empty-uncommitted, EC=empty-committed, R=regular, H=humongous start, HP=pinned humongous start");
  st->print_cr("              HC=humongous continuation, CS=collection set, TR=trash, P=pinned, CSP=pinned collection set");
  st->print_cr("BTE=bottom/top/end, TAMS=top-at-mark-start");
  st->print_cr("UWM=update watermark, U=used");
  st->print_cr("T=TLAB allocs, G=GCLAB allocs");
  st->print_cr("S=shared allocs, L=live data");
  st->print_cr("CP=critical pins");

  for (size_t i = 0; i < num_regions(); i++) {
    get_region(i)->print_on(st);
  }
}

size_t ShenandoahHeap::trash_humongous_region_at(ShenandoahHeapRegion* start) {
  assert(start->is_humongous_start(), "reclaim regions starting with the first one");

  oop humongous_obj = cast_to_oop(start->bottom());
  size_t size = humongous_obj->size();
  size_t required_regions = ShenandoahHeapRegion::required_regions(size * HeapWordSize);
  size_t index = start->index() + required_regions - 1;

  assert(!start->has_live(), "liveness must be zero");

  for(size_t i = 0; i < required_regions; i++) {
    // Reclaim from tail. Otherwise, assertion fails when printing region to trace log,
    // as it expects that every region belongs to a humongous region starting with a humongous start region.
    ShenandoahHeapRegion* region = get_region(index --);

    assert(region->is_humongous(), "expect correct humongous start or continuation");
    assert(!region->is_cset(), "Humongous region should not be in collection set");

    region->make_trash_immediate();
  }
  return required_regions;
}

class ShenandoahCheckCleanGCLABClosure : public ThreadClosure {
public:
  ShenandoahCheckCleanGCLABClosure() {}
  void do_thread(Thread* thread) {
    PLAB* gclab = ShenandoahThreadLocalData::gclab(thread);
    assert(gclab != nullptr, "GCLAB should be initialized for %s", thread->name());
    assert(gclab->words_remaining() == 0, "GCLAB should not need retirement");

    PLAB* plab = ShenandoahThreadLocalData::plab(thread);
    assert(plab != nullptr, "PLAB should be initialized for %s", thread->name());
    assert(plab->words_remaining() == 0, "PLAB should not need retirement");
  }
};

class ShenandoahRetireGCLABClosure : public ThreadClosure {
private:
  bool const _resize;
public:
  ShenandoahRetireGCLABClosure(bool resize) : _resize(resize) {}
  void do_thread(Thread* thread) {
    PLAB* gclab = ShenandoahThreadLocalData::gclab(thread);
    assert(gclab != nullptr, "GCLAB should be initialized for %s", thread->name());
    gclab->retire();
    if (_resize && ShenandoahThreadLocalData::gclab_size(thread) > 0) {
      ShenandoahThreadLocalData::set_gclab_size(thread, 0);
    }

    PLAB* plab = ShenandoahThreadLocalData::plab(thread);
    assert(plab != nullptr, "PLAB should be initialized for %s", thread->name());

    // There are two reasons to retire all plabs between old-gen evacuation passes.
    //  1. We need to make the plab memory parseable by remembered-set scanning.
    //  2. We need to establish a trustworthy UpdateWaterMark value within each old-gen heap region
    ShenandoahHeap::heap()->retire_plab(plab, thread);
    if (_resize && ShenandoahThreadLocalData::plab_size(thread) > 0) {
      ShenandoahThreadLocalData::set_plab_size(thread, 0);
    }
  }
};

void ShenandoahHeap::labs_make_parsable() {
  assert(UseTLAB, "Only call with UseTLAB");

  ShenandoahRetireGCLABClosure cl(false);

  for (JavaThreadIteratorWithHandle jtiwh; JavaThread *t = jtiwh.next(); ) {
    ThreadLocalAllocBuffer& tlab = t->tlab();
    tlab.make_parsable();
    cl.do_thread(t);
  }

  workers()->threads_do(&cl);
}

void ShenandoahHeap::tlabs_retire(bool resize) {
  assert(UseTLAB, "Only call with UseTLAB");
  assert(!resize || ResizeTLAB, "Only call for resize when ResizeTLAB is enabled");

  ThreadLocalAllocStats stats;

  for (JavaThreadIteratorWithHandle jtiwh; JavaThread *t = jtiwh.next(); ) {
    ThreadLocalAllocBuffer& tlab = t->tlab();
    tlab.retire(&stats);
    if (resize) {
      tlab.resize();
    }
  }

  stats.publish();

#ifdef ASSERT
  ShenandoahCheckCleanGCLABClosure cl;
  for (JavaThreadIteratorWithHandle jtiwh; JavaThread *t = jtiwh.next(); ) {
    cl.do_thread(t);
  }
  workers()->threads_do(&cl);
#endif
}

void ShenandoahHeap::gclabs_retire(bool resize) {
  assert(UseTLAB, "Only call with UseTLAB");
  assert(!resize || ResizeTLAB, "Only call for resize when ResizeTLAB is enabled");

  ShenandoahRetireGCLABClosure cl(resize);
  for (JavaThreadIteratorWithHandle jtiwh; JavaThread *t = jtiwh.next(); ) {
    cl.do_thread(t);
  }
  workers()->threads_do(&cl);

  if (safepoint_workers() != nullptr) {
    safepoint_workers()->threads_do(&cl);
  }
}

// Returns size in bytes
size_t ShenandoahHeap::unsafe_max_tlab_alloc(Thread *thread) const {
  if (ShenandoahElasticTLAB) {
    if (mode()->is_generational()) {
      return MIN2(ShenandoahHeapRegion::max_tlab_size_bytes(), young_generation()->available());
    } else {
      // With Elastic TLABs, return the max allowed size, and let the allocation path
      // figure out the safe size for current allocation.
      return ShenandoahHeapRegion::max_tlab_size_bytes();
    }
  } else {
    return MIN2(_free_set->unsafe_peek_free(), ShenandoahHeapRegion::max_tlab_size_bytes());
  }
}

size_t ShenandoahHeap::max_tlab_size() const {
  // Returns size in words
  return ShenandoahHeapRegion::max_tlab_size_words();
}

void ShenandoahHeap::collect(GCCause::Cause cause) {
  control_thread()->request_gc(cause);
}

void ShenandoahHeap::do_full_collection(bool clear_all_soft_refs) {
  //assert(false, "Shouldn't need to do full collections");
}

HeapWord* ShenandoahHeap::block_start(const void* addr) const {
  ShenandoahHeapRegion* r = heap_region_containing(addr);
  if (r != nullptr) {
    return r->block_start(addr);
  }
  return nullptr;
}

bool ShenandoahHeap::block_is_obj(const HeapWord* addr) const {
  ShenandoahHeapRegion* r = heap_region_containing(addr);
  return r->block_is_obj(addr);
}

bool ShenandoahHeap::print_location(outputStream* st, void* addr) const {
  return BlockLocationPrinter<ShenandoahHeap>::print_location(st, addr);
}

void ShenandoahHeap::prepare_for_verify() {
  if (SafepointSynchronize::is_at_safepoint() && UseTLAB) {
    labs_make_parsable();
  }
}

void ShenandoahHeap::gc_threads_do(ThreadClosure* tcl) const {
  if (_shenandoah_policy->is_at_shutdown()) {
    return;
  }

  tcl->do_thread(_control_thread);
  tcl->do_thread(_regulator_thread);
  workers()->threads_do(tcl);
  if (_safepoint_workers != nullptr) {
    _safepoint_workers->threads_do(tcl);
  }
}

void ShenandoahHeap::print_tracing_info() const {
  LogTarget(Info, gc, stats) lt;
  if (lt.is_enabled()) {
    ResourceMark rm;
    LogStream ls(lt);

    phase_timings()->print_global_on(&ls);

    ls.cr();
    ls.cr();

    shenandoah_policy()->print_gc_stats(&ls);

    ls.cr();

    evac_tracker()->print_global_on(&ls);

    ls.cr();
    ls.cr();
  }
}

void ShenandoahHeap::on_cycle_start(GCCause::Cause cause, ShenandoahGeneration* generation) {
  set_gc_cause(cause);
  set_gc_generation(generation);

  shenandoah_policy()->record_cycle_start();
  generation->heuristics()->record_cycle_start();
}

void ShenandoahHeap::on_cycle_end(ShenandoahGeneration* generation) {
  generation->heuristics()->record_cycle_end();
  if (mode()->is_generational() && (generation->is_global() || upgraded_to_full())) {
    // If we just completed a GLOBAL GC, claim credit for completion of young-gen and old-gen GC as well
    young_generation()->heuristics()->record_cycle_end();
    old_generation()->heuristics()->record_cycle_end();
  }
  set_gc_cause(GCCause::_no_gc);
}

void ShenandoahHeap::verify(VerifyOption vo) {
  if (ShenandoahSafepoint::is_at_shenandoah_safepoint()) {
    if (ShenandoahVerify) {
      verifier()->verify_generic(vo);
    } else {
      // TODO: Consider allocating verification bitmaps on demand,
      // and turn this on unconditionally.
    }
  }
}
size_t ShenandoahHeap::tlab_capacity(Thread *thr) const {
  return _free_set->capacity();
}

class ObjectIterateScanRootClosure : public BasicOopIterateClosure {
private:
  MarkBitMap* _bitmap;
  ShenandoahScanObjectStack* _oop_stack;
  ShenandoahHeap* const _heap;
  ShenandoahMarkingContext* const _marking_context;

  template <class T>
  void do_oop_work(T* p) {
    T o = RawAccess<>::oop_load(p);
    if (!CompressedOops::is_null(o)) {
      oop obj = CompressedOops::decode_not_null(o);
      if (_heap->is_concurrent_weak_root_in_progress() && !_marking_context->is_marked(obj)) {
        // There may be dead oops in weak roots in concurrent root phase, do not touch them.
        return;
      }
      obj = ShenandoahBarrierSet::barrier_set()->load_reference_barrier(obj);

      assert(oopDesc::is_oop(obj), "must be a valid oop");
      if (!_bitmap->is_marked(obj)) {
        _bitmap->mark(obj);
        _oop_stack->push(obj);
      }
    }
  }
public:
  ObjectIterateScanRootClosure(MarkBitMap* bitmap, ShenandoahScanObjectStack* oop_stack) :
    _bitmap(bitmap), _oop_stack(oop_stack), _heap(ShenandoahHeap::heap()),
    _marking_context(_heap->marking_context()) {}
  void do_oop(oop* p)       { do_oop_work(p); }
  void do_oop(narrowOop* p) { do_oop_work(p); }
};

/*
 * This is public API, used in preparation of object_iterate().
 * Since we don't do linear scan of heap in object_iterate() (see comment below), we don't
 * need to make the heap parsable. For Shenandoah-internal linear heap scans that we can
 * control, we call SH::tlabs_retire, SH::gclabs_retire.
 */
void ShenandoahHeap::ensure_parsability(bool retire_tlabs) {
  // No-op.
}

/*
 * Iterates objects in the heap. This is public API, used for, e.g., heap dumping.
 *
 * We cannot safely iterate objects by doing a linear scan at random points in time. Linear
 * scanning needs to deal with dead objects, which may have dead Klass* pointers (e.g.
 * calling oopDesc::size() would crash) or dangling reference fields (crashes) etc. Linear
 * scanning therefore depends on having a valid marking bitmap to support it. However, we only
 * have a valid marking bitmap after successful marking. In particular, we *don't* have a valid
 * marking bitmap during marking, after aborted marking or during/after cleanup (when we just
 * wiped the bitmap in preparation for next marking).
 *
 * For all those reasons, we implement object iteration as a single marking traversal, reporting
 * objects as we mark+traverse through the heap, starting from GC roots. JVMTI IterateThroughHeap
 * is allowed to report dead objects, but is not required to do so.
 */
void ShenandoahHeap::object_iterate(ObjectClosure* cl) {
  // Reset bitmap
  if (!prepare_aux_bitmap_for_iteration())
    return;

  ShenandoahScanObjectStack oop_stack;
  ObjectIterateScanRootClosure oops(&_aux_bit_map, &oop_stack);
  // Seed the stack with root scan
  scan_roots_for_iteration(&oop_stack, &oops);

  // Work through the oop stack to traverse heap
  while (! oop_stack.is_empty()) {
    oop obj = oop_stack.pop();
    assert(oopDesc::is_oop(obj), "must be a valid oop");
    cl->do_object(obj);
    obj->oop_iterate(&oops);
  }

  assert(oop_stack.is_empty(), "should be empty");
  // Reclaim bitmap
  reclaim_aux_bitmap_for_iteration();
}

bool ShenandoahHeap::prepare_aux_bitmap_for_iteration() {
  assert(SafepointSynchronize::is_at_safepoint(), "safe iteration is only available during safepoints");

  if (!_aux_bitmap_region_special && !os::commit_memory((char*)_aux_bitmap_region.start(), _aux_bitmap_region.byte_size(), false)) {
    log_warning(gc)("Could not commit native memory for auxiliary marking bitmap for heap iteration");
    return false;
  }
  // Reset bitmap
  _aux_bit_map.clear();
  return true;
}

void ShenandoahHeap::scan_roots_for_iteration(ShenandoahScanObjectStack* oop_stack, ObjectIterateScanRootClosure* oops) {
  // Process GC roots according to current GC cycle
  // This populates the work stack with initial objects
  // It is important to relinquish the associated locks before diving
  // into heap dumper
  uint n_workers = safepoint_workers() != nullptr ? safepoint_workers()->active_workers() : 1;
  ShenandoahHeapIterationRootScanner rp(n_workers);
  rp.roots_do(oops);
}

void ShenandoahHeap::reclaim_aux_bitmap_for_iteration() {
  if (!_aux_bitmap_region_special && !os::uncommit_memory((char*)_aux_bitmap_region.start(), _aux_bitmap_region.byte_size())) {
    log_warning(gc)("Could not uncommit native memory for auxiliary marking bitmap for heap iteration");
  }
}

// Closure for parallelly iterate objects
class ShenandoahObjectIterateParScanClosure : public BasicOopIterateClosure {
private:
  MarkBitMap* _bitmap;
  ShenandoahObjToScanQueue* _queue;
  ShenandoahHeap* const _heap;
  ShenandoahMarkingContext* const _marking_context;

  template <class T>
  void do_oop_work(T* p) {
    T o = RawAccess<>::oop_load(p);
    if (!CompressedOops::is_null(o)) {
      oop obj = CompressedOops::decode_not_null(o);
      if (_heap->is_concurrent_weak_root_in_progress() && !_marking_context->is_marked(obj)) {
        // There may be dead oops in weak roots in concurrent root phase, do not touch them.
        return;
      }
      obj = ShenandoahBarrierSet::barrier_set()->load_reference_barrier(obj);

      assert(oopDesc::is_oop(obj), "Must be a valid oop");
      if (_bitmap->par_mark(obj)) {
        _queue->push(ShenandoahMarkTask(obj));
      }
    }
  }
public:
  ShenandoahObjectIterateParScanClosure(MarkBitMap* bitmap, ShenandoahObjToScanQueue* q) :
    _bitmap(bitmap), _queue(q), _heap(ShenandoahHeap::heap()),
    _marking_context(_heap->marking_context()) {}
  void do_oop(oop* p)       { do_oop_work(p); }
  void do_oop(narrowOop* p) { do_oop_work(p); }
};

// Object iterator for parallel heap iteraion.
// The root scanning phase happenes in construction as a preparation of
// parallel marking queues.
// Every worker processes it's own marking queue. work-stealing is used
// to balance workload.
class ShenandoahParallelObjectIterator : public ParallelObjectIteratorImpl {
private:
  uint                         _num_workers;
  bool                         _init_ready;
  MarkBitMap*                  _aux_bit_map;
  ShenandoahHeap*              _heap;
  ShenandoahScanObjectStack    _roots_stack; // global roots stack
  ShenandoahObjToScanQueueSet* _task_queues;
public:
  ShenandoahParallelObjectIterator(uint num_workers, MarkBitMap* bitmap) :
        _num_workers(num_workers),
        _init_ready(false),
        _aux_bit_map(bitmap),
        _heap(ShenandoahHeap::heap()) {
    // Initialize bitmap
    _init_ready = _heap->prepare_aux_bitmap_for_iteration();
    if (!_init_ready) {
      return;
    }

    ObjectIterateScanRootClosure oops(_aux_bit_map, &_roots_stack);
    _heap->scan_roots_for_iteration(&_roots_stack, &oops);

    _init_ready = prepare_worker_queues();
  }

  ~ShenandoahParallelObjectIterator() {
    // Reclaim bitmap
    _heap->reclaim_aux_bitmap_for_iteration();
    // Reclaim queue for workers
    if (_task_queues!= nullptr) {
      for (uint i = 0; i < _num_workers; ++i) {
        ShenandoahObjToScanQueue* q = _task_queues->queue(i);
        if (q != nullptr) {
          delete q;
          _task_queues->register_queue(i, nullptr);
        }
      }
      delete _task_queues;
      _task_queues = nullptr;
    }
  }

  virtual void object_iterate(ObjectClosure* cl, uint worker_id) {
    if (_init_ready) {
      object_iterate_parallel(cl, worker_id, _task_queues);
    }
  }

private:
  // Divide global root_stack into worker queues
  bool prepare_worker_queues() {
    _task_queues = new ShenandoahObjToScanQueueSet((int) _num_workers);
    // Initialize queues for every workers
    for (uint i = 0; i < _num_workers; ++i) {
      ShenandoahObjToScanQueue* task_queue = new ShenandoahObjToScanQueue();
      _task_queues->register_queue(i, task_queue);
    }
    // Divide roots among the workers. Assume that object referencing distribution
    // is related with root kind, use round-robin to make every worker have same chance
    // to process every kind of roots
    size_t roots_num = _roots_stack.size();
    if (roots_num == 0) {
      // No work to do
      return false;
    }

    for (uint j = 0; j < roots_num; j++) {
      uint stack_id = j % _num_workers;
      oop obj = _roots_stack.pop();
      _task_queues->queue(stack_id)->push(ShenandoahMarkTask(obj));
    }
    return true;
  }

  void object_iterate_parallel(ObjectClosure* cl,
                               uint worker_id,
                               ShenandoahObjToScanQueueSet* queue_set) {
    assert(SafepointSynchronize::is_at_safepoint(), "safe iteration is only available during safepoints");
    assert(queue_set != nullptr, "task queue must not be null");

    ShenandoahObjToScanQueue* q = queue_set->queue(worker_id);
    assert(q != nullptr, "object iterate queue must not be null");

    ShenandoahMarkTask t;
    ShenandoahObjectIterateParScanClosure oops(_aux_bit_map, q);

    // Work through the queue to traverse heap.
    // Steal when there is no task in queue.
    while (q->pop(t) || queue_set->steal(worker_id, t)) {
      oop obj = t.obj();
      assert(oopDesc::is_oop(obj), "must be a valid oop");
      cl->do_object(obj);
      obj->oop_iterate(&oops);
    }
    assert(q->is_empty(), "should be empty");
  }
};

ParallelObjectIteratorImpl* ShenandoahHeap::parallel_object_iterator(uint workers) {
  return new ShenandoahParallelObjectIterator(workers, &_aux_bit_map);
}

// Keep alive an object that was loaded with AS_NO_KEEPALIVE.
void ShenandoahHeap::keep_alive(oop obj) {
  if (is_concurrent_mark_in_progress() && (obj != nullptr)) {
    ShenandoahBarrierSet::barrier_set()->enqueue(obj);
  }
}

void ShenandoahHeap::heap_region_iterate(ShenandoahHeapRegionClosure* blk) const {
  for (size_t i = 0; i < num_regions(); i++) {
    ShenandoahHeapRegion* current = get_region(i);
    blk->heap_region_do(current);
  }
}

class ShenandoahParallelHeapRegionTask : public WorkerTask {
private:
  ShenandoahHeap* const _heap;
  ShenandoahHeapRegionClosure* const _blk;

  shenandoah_padding(0);
  volatile size_t _index;
  shenandoah_padding(1);

public:
  ShenandoahParallelHeapRegionTask(ShenandoahHeapRegionClosure* blk) :
          WorkerTask("Shenandoah Parallel Region Operation"),
          _heap(ShenandoahHeap::heap()), _blk(blk), _index(0) {}

  void work(uint worker_id) {
    ShenandoahParallelWorkerSession worker_session(worker_id);
    size_t stride = ShenandoahParallelRegionStride;

    size_t max = _heap->num_regions();
    while (Atomic::load(&_index) < max) {
      size_t cur = Atomic::fetch_then_add(&_index, stride, memory_order_relaxed);
      size_t start = cur;
      size_t end = MIN2(cur + stride, max);
      if (start >= max) break;

      for (size_t i = cur; i < end; i++) {
        ShenandoahHeapRegion* current = _heap->get_region(i);
        _blk->heap_region_do(current);
      }
    }
  }
};

void ShenandoahHeap::parallel_heap_region_iterate(ShenandoahHeapRegionClosure* blk) const {
  assert(blk->is_thread_safe(), "Only thread-safe closures here");
  if (num_regions() > ShenandoahParallelRegionStride) {
    ShenandoahParallelHeapRegionTask task(blk);
    workers()->run_task(&task);
  } else {
    heap_region_iterate(blk);
  }
}

class ShenandoahRendezvousClosure : public HandshakeClosure {
public:
  inline ShenandoahRendezvousClosure() : HandshakeClosure("ShenandoahRendezvous") {}
  inline void do_thread(Thread* thread) {}
};

void ShenandoahHeap::rendezvous_threads() {
  ShenandoahRendezvousClosure cl;
  Handshake::execute(&cl);
}

void ShenandoahHeap::recycle_trash() {
  free_set()->recycle_trash();
}

void ShenandoahHeap::do_class_unloading() {
  _unloader.unload();
}

void ShenandoahHeap::stw_weak_refs(bool full_gc) {
  // Weak refs processing
  ShenandoahPhaseTimings::Phase phase = full_gc ? ShenandoahPhaseTimings::full_gc_weakrefs
                                                : ShenandoahPhaseTimings::degen_gc_weakrefs;
  ShenandoahTimingsTracker t(phase);
  ShenandoahGCWorkerPhase worker_phase(phase);
  active_generation()->ref_processor()->process_references(phase, workers(), false /* concurrent */);
}

void ShenandoahHeap::prepare_update_heap_references(bool concurrent) {
  assert(ShenandoahSafepoint::is_at_shenandoah_safepoint(), "must be at safepoint");

  // Evacuation is over, no GCLABs are needed anymore. GCLABs are under URWM, so we need to
  // make them parsable for update code to work correctly. Plus, we can compute new sizes
  // for future GCLABs here.
  if (UseTLAB) {
    ShenandoahGCPhase phase(concurrent ?
                            ShenandoahPhaseTimings::init_update_refs_manage_gclabs :
                            ShenandoahPhaseTimings::degen_gc_init_update_refs_manage_gclabs);
    gclabs_retire(ResizeTLAB);
  }

  _update_refs_iterator.reset();
}

void ShenandoahHeap::set_gc_state_all_threads(char state) {
  for (JavaThreadIteratorWithHandle jtiwh; JavaThread *t = jtiwh.next(); ) {
    ShenandoahThreadLocalData::set_gc_state(t, state);
  }
}

void ShenandoahHeap::set_gc_state_mask(uint mask, bool value) {
  assert(ShenandoahSafepoint::is_at_shenandoah_safepoint(), "Should really be Shenandoah safepoint");
  _gc_state.set_cond(mask, value);
  set_gc_state_all_threads(_gc_state.raw_value());
}

void ShenandoahHeap::set_evacuation_reserve_quantities(bool is_valid) {
  _has_evacuation_reserve_quantities = is_valid;
}

void ShenandoahHeap::set_concurrent_young_mark_in_progress(bool in_progress) {
  uint mask;
  assert(!has_forwarded_objects(), "Young marking is not concurrent with evacuation");
  if (!in_progress && is_concurrent_old_mark_in_progress()) {
    assert(mode()->is_generational(), "Only generational GC has old marking");
    assert(_gc_state.is_set(MARKING), "concurrent_old_marking_in_progress implies MARKING");
    // If old-marking is in progress when we turn off YOUNG_MARKING, leave MARKING (and OLD_MARKING) on
    mask = YOUNG_MARKING;
  } else {
    mask = MARKING | YOUNG_MARKING;
  }
  set_gc_state_mask(mask, in_progress);
  manage_satb_barrier(in_progress);
}

void ShenandoahHeap::set_concurrent_old_mark_in_progress(bool in_progress) {
#ifdef ASSERT
  // has_forwarded_objects() iff UPDATEREFS or EVACUATION
  bool has_forwarded = has_forwarded_objects();
  bool updating_or_evacuating = _gc_state.is_set(UPDATEREFS | EVACUATION);
  bool evacuating = _gc_state.is_set(EVACUATION);
  assert ((has_forwarded == updating_or_evacuating) || (evacuating && !has_forwarded && collection_set()->is_empty()),
<<<<<<< HEAD
          "Updating or evacuating iff has forwarded objects, or if evacuation phase is promoting in place without forwarding");
=======
          "Updating or evacuating iff has forwarded object, or evacuation phase is promoting in place without forwarding");
>>>>>>> 206e5b82
#endif
  if (!in_progress && is_concurrent_young_mark_in_progress()) {
    // If young-marking is in progress when we turn off OLD_MARKING, leave MARKING (and YOUNG_MARKING) on
    assert(_gc_state.is_set(MARKING), "concurrent_young_marking_in_progress implies MARKING");
    set_gc_state_mask(OLD_MARKING, in_progress);
  } else {
    set_gc_state_mask(MARKING | OLD_MARKING, in_progress);
  }
  manage_satb_barrier(in_progress);
}

void ShenandoahHeap::set_prepare_for_old_mark_in_progress(bool in_progress) {
  // Unlike other set-gc-state functions, this may happen outside safepoint.
  // Is only set and queried by control thread, so no coherence issues.
  _prepare_for_old_mark = in_progress;
}

void ShenandoahHeap::set_aging_cycle(bool in_progress) {
  _is_aging_cycle.set_cond(in_progress);
}

void ShenandoahHeap::manage_satb_barrier(bool active) {
  if (is_concurrent_mark_in_progress()) {
    // Ignore request to deactivate barrier while concurrent mark is in progress.
    // Do not attempt to re-activate the barrier if it is already active.
    if (active && !ShenandoahBarrierSet::satb_mark_queue_set().is_active()) {
      ShenandoahBarrierSet::satb_mark_queue_set().set_active_all_threads(active, !active);
    }
  } else {
    // No concurrent marking is in progress so honor request to deactivate,
    // but only if the barrier is already active.
    if (!active && ShenandoahBarrierSet::satb_mark_queue_set().is_active()) {
      ShenandoahBarrierSet::satb_mark_queue_set().set_active_all_threads(active, !active);
    }
  }
}

void ShenandoahHeap::set_evacuation_in_progress(bool in_progress) {
  assert(ShenandoahSafepoint::is_at_shenandoah_safepoint(), "Only call this at safepoint");
  set_gc_state_mask(EVACUATION, in_progress);
}

void ShenandoahHeap::set_concurrent_strong_root_in_progress(bool in_progress) {
  if (in_progress) {
    _concurrent_strong_root_in_progress.set();
  } else {
    _concurrent_strong_root_in_progress.unset();
  }
}

void ShenandoahHeap::set_concurrent_weak_root_in_progress(bool cond) {
  set_gc_state_mask(WEAK_ROOTS, cond);
}

GCTracer* ShenandoahHeap::tracer() {
  return shenandoah_policy()->tracer();
}

size_t ShenandoahHeap::tlab_used(Thread* thread) const {
  return _free_set->used();
}

bool ShenandoahHeap::try_cancel_gc() {
  jbyte prev = _cancelled_gc.cmpxchg(CANCELLED, CANCELLABLE);
  return prev == CANCELLABLE;
}

void ShenandoahHeap::cancel_concurrent_mark() {
  _young_generation->cancel_marking();
  _old_generation->cancel_marking();
  _global_generation->cancel_marking();

  ShenandoahBarrierSet::satb_mark_queue_set().abandon_partial_marking();
}

void ShenandoahHeap::cancel_gc(GCCause::Cause cause) {
  if (try_cancel_gc()) {
    FormatBuffer<> msg("Cancelling GC: %s", GCCause::to_string(cause));
    log_info(gc)("%s", msg.buffer());
    Events::log(Thread::current(), "%s", msg.buffer());
    _cancel_requested_time = os::elapsedTime();
    if (cause == GCCause::_shenandoah_upgrade_to_full_gc) {
      _upgraded_to_full = true;
    }
  }
}

uint ShenandoahHeap::max_workers() {
  return _max_workers;
}

void ShenandoahHeap::stop() {
  // The shutdown sequence should be able to terminate when GC is running.

  // Step 1. Notify policy to disable event recording and prevent visiting gc threads during shutdown
  _shenandoah_policy->record_shutdown();

  // Step 2. Stop requesting collections.
  regulator_thread()->stop();

  // Step 3. Notify control thread that we are in shutdown.
  // Note that we cannot do that with stop(), because stop() is blocking and waits for the actual shutdown.
  // Doing stop() here would wait for the normal GC cycle to complete, never falling through to cancel below.
  control_thread()->prepare_for_graceful_shutdown();

  // Step 4. Notify GC workers that we are cancelling GC.
  cancel_gc(GCCause::_shenandoah_stop_vm);

  // Step 5. Wait until GC worker exits normally.
  control_thread()->stop();
}

void ShenandoahHeap::stw_unload_classes(bool full_gc) {
  if (!unload_classes()) return;
  // Unload classes and purge SystemDictionary.
  {
    ShenandoahPhaseTimings::Phase phase = full_gc ?
                                          ShenandoahPhaseTimings::full_gc_purge_class_unload :
                                          ShenandoahPhaseTimings::degen_gc_purge_class_unload;
    ShenandoahIsAliveSelector is_alive;
    CodeCache::UnloadingScope scope(is_alive.is_alive_closure());
    ShenandoahGCPhase gc_phase(phase);
    ShenandoahGCWorkerPhase worker_phase(phase);
    bool purged_class = SystemDictionary::do_unloading(gc_timer());

    uint num_workers = _workers->active_workers();
    ShenandoahClassUnloadingTask unlink_task(phase, num_workers, purged_class);
    _workers->run_task(&unlink_task);
  }

  {
    ShenandoahGCPhase phase(full_gc ?
                            ShenandoahPhaseTimings::full_gc_purge_cldg :
                            ShenandoahPhaseTimings::degen_gc_purge_cldg);
    ClassLoaderDataGraph::purge(/*at_safepoint*/true);
  }
  // Resize and verify metaspace
  MetaspaceGC::compute_new_size();
  DEBUG_ONLY(MetaspaceUtils::verify();)
}

// Weak roots are either pre-evacuated (final mark) or updated (final updaterefs),
// so they should not have forwarded oops.
// However, we do need to "null" dead oops in the roots, if can not be done
// in concurrent cycles.
void ShenandoahHeap::stw_process_weak_roots(bool full_gc) {
  uint num_workers = _workers->active_workers();
  ShenandoahPhaseTimings::Phase timing_phase = full_gc ?
                                               ShenandoahPhaseTimings::full_gc_purge_weak_par :
                                               ShenandoahPhaseTimings::degen_gc_purge_weak_par;
  ShenandoahGCPhase phase(timing_phase);
  ShenandoahGCWorkerPhase worker_phase(timing_phase);
  // Cleanup weak roots
  if (has_forwarded_objects()) {
    ShenandoahForwardedIsAliveClosure is_alive;
    ShenandoahUpdateRefsClosure keep_alive;
    ShenandoahParallelWeakRootsCleaningTask<ShenandoahForwardedIsAliveClosure, ShenandoahUpdateRefsClosure>
      cleaning_task(timing_phase, &is_alive, &keep_alive, num_workers);
    _workers->run_task(&cleaning_task);
  } else {
    ShenandoahIsAliveClosure is_alive;
#ifdef ASSERT
    ShenandoahAssertNotForwardedClosure verify_cl;
    ShenandoahParallelWeakRootsCleaningTask<ShenandoahIsAliveClosure, ShenandoahAssertNotForwardedClosure>
      cleaning_task(timing_phase, &is_alive, &verify_cl, num_workers);
#else
    ShenandoahParallelWeakRootsCleaningTask<ShenandoahIsAliveClosure, DoNothingClosure>
      cleaning_task(timing_phase, &is_alive, &do_nothing_cl, num_workers);
#endif
    _workers->run_task(&cleaning_task);
  }
}

void ShenandoahHeap::parallel_cleaning(bool full_gc) {
  assert(SafepointSynchronize::is_at_safepoint(), "Must be at a safepoint");
  assert(is_stw_gc_in_progress(), "Only for Degenerated and Full GC");
  ShenandoahGCPhase phase(full_gc ?
                          ShenandoahPhaseTimings::full_gc_purge :
                          ShenandoahPhaseTimings::degen_gc_purge);
  stw_weak_refs(full_gc);
  stw_process_weak_roots(full_gc);
  stw_unload_classes(full_gc);
}

void ShenandoahHeap::set_has_forwarded_objects(bool cond) {
  set_gc_state_mask(HAS_FORWARDED, cond);
}

void ShenandoahHeap::set_unload_classes(bool uc) {
  _unload_classes.set_cond(uc);
}

bool ShenandoahHeap::unload_classes() const {
  return _unload_classes.is_set();
}

address ShenandoahHeap::in_cset_fast_test_addr() {
  ShenandoahHeap* heap = ShenandoahHeap::heap();
  assert(heap->collection_set() != nullptr, "Sanity");
  return (address) heap->collection_set()->biased_map_address();
}

address ShenandoahHeap::gc_state_addr() {
  return (address) ShenandoahHeap::heap()->_gc_state.addr_of();
}

void ShenandoahHeap::reset_bytes_allocated_since_gc_start() {
  if (mode()->is_generational()) {
    young_generation()->reset_bytes_allocated_since_gc_start();
    old_generation()->reset_bytes_allocated_since_gc_start();
  }

  global_generation()->reset_bytes_allocated_since_gc_start();
}

void ShenandoahHeap::set_degenerated_gc_in_progress(bool in_progress) {
  _degenerated_gc_in_progress.set_cond(in_progress);
}

void ShenandoahHeap::set_full_gc_in_progress(bool in_progress) {
  _full_gc_in_progress.set_cond(in_progress);
}

void ShenandoahHeap::set_full_gc_move_in_progress(bool in_progress) {
  assert (is_full_gc_in_progress(), "should be");
  _full_gc_move_in_progress.set_cond(in_progress);
}

void ShenandoahHeap::set_update_refs_in_progress(bool in_progress) {
  set_gc_state_mask(UPDATEREFS, in_progress);
}

void ShenandoahHeap::register_nmethod(nmethod* nm) {
  ShenandoahCodeRoots::register_nmethod(nm);
}

void ShenandoahHeap::unregister_nmethod(nmethod* nm) {
  ShenandoahCodeRoots::unregister_nmethod(nm);
}

void ShenandoahHeap::pin_object(JavaThread* thr, oop o) {
  heap_region_containing(o)->record_pin();
}

void ShenandoahHeap::unpin_object(JavaThread* thr, oop o) {
  ShenandoahHeapRegion* r = heap_region_containing(o);
  assert(r != nullptr, "Sanity");
  assert(r->pin_count() > 0, "Region " SIZE_FORMAT " should have non-zero pins", r->index());
  r->record_unpin();
}

void ShenandoahHeap::sync_pinned_region_status() {
  ShenandoahHeapLocker locker(lock());

  for (size_t i = 0; i < num_regions(); i++) {
    ShenandoahHeapRegion *r = get_region(i);
    if (r->is_active()) {
      if (r->is_pinned()) {
        if (r->pin_count() == 0) {
          r->make_unpinned();
        }
      } else {
        if (r->pin_count() > 0) {
          r->make_pinned();
        }
      }
    }
  }

  assert_pinned_region_status();
}

#ifdef ASSERT
void ShenandoahHeap::assert_pinned_region_status() {
  for (size_t i = 0; i < num_regions(); i++) {
    ShenandoahHeapRegion* r = get_region(i);
    if (active_generation()->contains(r)) {
      assert((r->is_pinned() && r->pin_count() > 0) || (!r->is_pinned() && r->pin_count() == 0),
             "Region " SIZE_FORMAT " pinning status is inconsistent", i);
    }
  }
}
#endif

ConcurrentGCTimer* ShenandoahHeap::gc_timer() const {
  return _gc_timer;
}

void ShenandoahHeap::prepare_concurrent_roots() {
  assert(SafepointSynchronize::is_at_safepoint(), "Must be at a safepoint");
  assert(!is_stw_gc_in_progress(), "Only concurrent GC");
  set_concurrent_strong_root_in_progress(!collection_set()->is_empty());
  set_concurrent_weak_root_in_progress(true);
  if (unload_classes()) {
    _unloader.prepare();
  }
}

void ShenandoahHeap::finish_concurrent_roots() {
  assert(SafepointSynchronize::is_at_safepoint(), "Must be at a safepoint");
  assert(!is_stw_gc_in_progress(), "Only concurrent GC");
  if (unload_classes()) {
    _unloader.finish();
  }
}

#ifdef ASSERT
void ShenandoahHeap::assert_gc_workers(uint nworkers) {
  assert(nworkers > 0 && nworkers <= max_workers(), "Sanity");

  if (ShenandoahSafepoint::is_at_shenandoah_safepoint()) {
    if (UseDynamicNumberOfGCThreads) {
      assert(nworkers <= ParallelGCThreads, "Cannot use more than it has");
    } else {
      // Use ParallelGCThreads inside safepoints
      assert(nworkers == ParallelGCThreads, "Use ParallelGCThreads within safepoints");
    }
  } else {
    if (UseDynamicNumberOfGCThreads) {
      assert(nworkers <= ConcGCThreads, "Cannot use more than it has");
    } else {
      // Use ConcGCThreads outside safepoints
      assert(nworkers == ConcGCThreads, "Use ConcGCThreads outside safepoints");
    }
  }
}
#endif

ShenandoahVerifier* ShenandoahHeap::verifier() {
  guarantee(ShenandoahVerify, "Should be enabled");
  assert (_verifier != nullptr, "sanity");
  return _verifier;
}

template<bool CONCURRENT>
class ShenandoahUpdateHeapRefsTask : public WorkerTask {
private:
  ShenandoahHeap* _heap;
  ShenandoahRegionIterator* _regions;
  ShenandoahRegionChunkIterator* _work_chunks;

public:
  explicit ShenandoahUpdateHeapRefsTask(ShenandoahRegionIterator* regions,
                                        ShenandoahRegionChunkIterator* work_chunks) :
    WorkerTask("Shenandoah Update References"),
    _heap(ShenandoahHeap::heap()),
    _regions(regions),
    _work_chunks(work_chunks)
  {
  }

  void work(uint worker_id) {
    if (CONCURRENT) {
      ShenandoahConcurrentWorkerSession worker_session(worker_id);
      ShenandoahSuspendibleThreadSetJoiner stsj(ShenandoahSuspendibleWorkers);
      do_work<ShenandoahConcUpdateRefsClosure>(worker_id);
    } else {
      ShenandoahParallelWorkerSession worker_session(worker_id);
      do_work<ShenandoahSTWUpdateRefsClosure>(worker_id);
    }
  }

private:
  template<class T>
  void do_work(uint worker_id) {
    T cl;
    if (CONCURRENT && (worker_id == 0)) {
      // We ask the first worker to replenish the Mutator free set by moving regions previously reserved to hold the
      // results of evacuation.  These reserves are no longer necessary because evacuation has completed.
      size_t cset_regions = _heap->collection_set()->count();
      // We cannot transfer any more regions than will be reclaimed when the existing collection set is recycled, because
      // we need the reclaimed collection set regions to replenish the collector reserves
      _heap->free_set()->move_collector_sets_to_mutator(cset_regions);
    }
    // If !CONCURRENT, there's no value in expanding Mutator free set

    ShenandoahHeapRegion* r = _regions->next();
    // We update references for global, old, and young collections.
    assert(_heap->active_generation()->is_mark_complete(), "Expected complete marking");
    ShenandoahMarkingContext* const ctx = _heap->marking_context();
    bool is_mixed = _heap->collection_set()->has_old_regions();
    while (r != nullptr) {
      HeapWord* update_watermark = r->get_update_watermark();
      assert (update_watermark >= r->bottom(), "sanity");

      log_debug(gc)("ShenandoahUpdateHeapRefsTask::do_work(%u) looking at region " SIZE_FORMAT, worker_id, r->index());
      bool region_progress = false;
      if (r->is_active() && !r->is_cset()) {
        if (!_heap->mode()->is_generational() || r->is_young()) {
          _heap->marked_object_oop_iterate(r, &cl, update_watermark);
          region_progress = true;
        } else if (r->is_old()) {
          if (_heap->active_generation()->is_global()) {
            // Note that GLOBAL collection is not as effectively balanced as young and mixed cycles.  This is because
            // concurrent GC threads are parceled out entire heap regions of work at a time and there
            // is no "catchup phase" consisting of remembered set scanning, during which parcels of work are smaller
            // and more easily distributed more fairly across threads.

            // TODO: Consider an improvement to load balance GLOBAL GC.
            _heap->marked_object_oop_iterate(r, &cl, update_watermark);
            region_progress = true;
          }
          // Otherwise, this is an old region in a young or mixed cycle.  Process it during a second phase, below.
          // Don't bother to report pacing progress in this case.
        } else {
          // Because updating of references runs concurrently, it is possible that a FREE inactive region transitions
          // to a non-free active region while this loop is executing.  Whenever this happens, the changing of a region's
          // active status may propagate at a different speed than the changing of the region's affiliation.

          // When we reach this control point, it is because a race has allowed a region's is_active() status to be seen
          // by this thread before the region's affiliation() is seen by this thread.

          // It's ok for this race to occur because the newly transformed region does not have any references to be
          // updated.

          assert(r->get_update_watermark() == r->bottom(),
                 "%s Region " SIZE_FORMAT " is_active but not recognized as YOUNG or OLD so must be newly transitioned from FREE",
                 r->affiliation_name(), r->index());
        }
      }
      if (region_progress && ShenandoahPacing) {
        _heap->pacer()->report_updaterefs(pointer_delta(update_watermark, r->bottom()));
      }
      if (_heap->check_cancelled_gc_and_yield(CONCURRENT)) {
        return;
      }
      r = _regions->next();
    }

    if (_heap->mode()->is_generational() && !_heap->active_generation()->is_global()) {
      // Since this is generational and not GLOBAL, we have to process the remembered set.  There's no remembered
      // set processing if not in generational mode or if GLOBAL mode.

      // After this thread has exhausted its traditional update-refs work, it continues with updating refs within remembered set.
      // The remembered set workload is better balanced between threads, so threads that are "behind" can catch up with other
      // threads during this phase, allowing all threads to work more effectively in parallel.
      struct ShenandoahRegionChunk assignment;
      RememberedScanner* scanner = _heap->card_scan();

      while (!_heap->check_cancelled_gc_and_yield(CONCURRENT) && _work_chunks->next(&assignment)) {
        // Keep grabbing next work chunk to process until finished, or asked to yield
        ShenandoahHeapRegion* r = assignment._r;
        if (r->is_active() && !r->is_cset() && r->is_old()) {
          HeapWord* start_of_range = r->bottom() + assignment._chunk_offset;
          HeapWord* end_of_range = r->get_update_watermark();
          if (end_of_range > start_of_range + assignment._chunk_size) {
            end_of_range = start_of_range + assignment._chunk_size;
          }

          // Old region in a young cycle or mixed cycle.
          if (is_mixed) {
            // TODO: For mixed evac, consider building an old-gen remembered set that allows restricted updating
            // within old-gen HeapRegions.  This remembered set can be constructed by old-gen concurrent marking
            // and augmented by card marking.  For example, old-gen concurrent marking can remember for each old-gen
            // card which other old-gen regions it refers to: none, one-other specifically, multiple-other non-specific.
            // Update-references when _mixed_evac processess each old-gen memory range that has a traditional DIRTY
            // card or if the "old-gen remembered set" indicates that this card holds pointers specifically to an
            // old-gen region in the most recent collection set, or if this card holds pointers to other non-specific
            // old-gen heap regions.

            if (r->is_humongous()) {
              if (start_of_range < end_of_range) {
                // Need to examine both dirty and clean cards during mixed evac.
                r->oop_iterate_humongous_slice(&cl, false, start_of_range, assignment._chunk_size, true);
              }
            } else {
              // Since this is mixed evacuation, old regions that are candidates for collection have not been coalesced
              // and filled.  Use mark bits to find objects that need to be updated.
              //
              // Future TODO: establish a second remembered set to identify which old-gen regions point to other old-gen
              // regions which are in the collection set for a particular mixed evacuation.
              if (start_of_range < end_of_range) {
                HeapWord* p = nullptr;
                size_t card_index = scanner->card_index_for_addr(start_of_range);
                // In case last object in my range spans boundary of my chunk, I may need to scan all the way to top()
                ShenandoahObjectToOopBoundedClosure<T> objs(&cl, start_of_range, r->top());

                // Any object that begins in a previous range is part of a different scanning assignment.  Any object that
                // starts after end_of_range is also not my responsibility.  (Either allocated during evacuation, so does
                // not hold pointers to from-space, or is beyond the range of my assigned work chunk.)

                // Find the first object that begins in my range, if there is one.
                p = start_of_range;
                oop obj = cast_to_oop(p);
                HeapWord* tams = ctx->top_at_mark_start(r);
                if (p >= tams) {
                  // We cannot use ctx->is_marked(obj) to test whether an object begins at this address.  Instead,
                  // we need to use the remembered set crossing map to advance p to the first object that starts
                  // within the enclosing card.

                  while (true) {
                    HeapWord* first_object = scanner->first_object_in_card(card_index);
                    if (first_object != nullptr) {
                      p = first_object;
                      break;
                    } else if (scanner->addr_for_card_index(card_index + 1) < end_of_range) {
                      card_index++;
                    } else {
                      // Force the loop that follows to immediately terminate.
                      p = end_of_range;
                      break;
                    }
                  }
                  obj = cast_to_oop(p);
                  // Note: p may be >= end_of_range
                } else if (!ctx->is_marked(obj)) {
                  p = ctx->get_next_marked_addr(p, tams);
                  obj = cast_to_oop(p);
                  // If there are no more marked objects before tams, this returns tams.
                  // Note that tams is either >= end_of_range, or tams is the start of an object that is marked.
                }
                while (p < end_of_range) {
                  // p is known to point to the beginning of marked object obj
                  objs.do_object(obj);
                  HeapWord* prev_p = p;
                  p += obj->size();
                  if (p < tams) {
                    p = ctx->get_next_marked_addr(p, tams);
                    // If there are no more marked objects before tams, this returns tams.  Note that tams is
                    // either >= end_of_range, or tams is the start of an object that is marked.
                  }
                  assert(p != prev_p, "Lack of forward progress");
                  obj = cast_to_oop(p);
                }
              }
            }
          } else {
            // This is a young evac..
            if (start_of_range < end_of_range) {
              size_t cluster_size =
                CardTable::card_size_in_words() * ShenandoahCardCluster<ShenandoahDirectCardMarkRememberedSet>::CardsPerCluster;
              size_t clusters = assignment._chunk_size / cluster_size;
              assert(clusters * cluster_size == assignment._chunk_size, "Chunk assignment must align on cluster boundaries");
              scanner->process_region_slice(r, assignment._chunk_offset, clusters, end_of_range, &cl, true, worker_id);
            }
          }
          if (ShenandoahPacing && (start_of_range < end_of_range)) {
            _heap->pacer()->report_updaterefs(pointer_delta(end_of_range, start_of_range));
          }
        }
      }
    }
  }
};

void ShenandoahHeap::update_heap_references(bool concurrent) {
  assert(!is_full_gc_in_progress(), "Only for concurrent and degenerated GC");
  uint nworkers = workers()->active_workers();
  ShenandoahRegionChunkIterator work_list(nworkers);

  if (concurrent) {
    ShenandoahUpdateHeapRefsTask<true> task(&_update_refs_iterator, &work_list);
    workers()->run_task(&task);
  } else {
    ShenandoahUpdateHeapRefsTask<false> task(&_update_refs_iterator, &work_list);
    workers()->run_task(&task);
  }
  if (ShenandoahEnableCardStats && card_scan()!=nullptr) { // generational check proxy
    card_scan()->log_card_stats(nworkers, CARD_STAT_UPDATE_REFS);
  }
}

class ShenandoahFinalUpdateRefsUpdateRegionStateClosure : public ShenandoahHeapRegionClosure {
private:
  ShenandoahMarkingContext* _ctx;
  ShenandoahHeapLock* const _lock;
  bool _is_generational;

public:
  ShenandoahFinalUpdateRefsUpdateRegionStateClosure(
    ShenandoahMarkingContext* ctx) : _ctx(ctx), _lock(ShenandoahHeap::heap()->lock()),
                                     _is_generational(ShenandoahHeap::heap()->mode()->is_generational()) { }

  void heap_region_do(ShenandoahHeapRegion* r) {

    // Maintenance of region age must follow evacuation in order to account for evacuation allocations within survivor
    // regions.  We consult region age during the subsequent evacuation to determine whether certain objects need to
    // be promoted.
    if (_is_generational && r->is_young() && r->is_active()) {
      HeapWord *tams = _ctx->top_at_mark_start(r);
      HeapWord *top = r->top();

      // Allocations move the watermark when top moves.  However compacting
      // objects will sometimes lower top beneath the watermark, after which,
      // attempts to read the watermark will assert out (watermark should not be
      // higher than top).
      if (top > tams) {
        // There have been allocations in this region since the start of the cycle.
        // Any objects new to this region must not assimilate elevated age.
        r->reset_age();
      } else if (ShenandoahHeap::heap()->is_aging_cycle()) {
        r->increment_age();
      }
    }

    // Drop unnecessary "pinned" state from regions that does not have CP marks
    // anymore, as this would allow trashing them.
    if (r->is_active()) {
      if (r->is_pinned()) {
        if (r->pin_count() == 0) {
          ShenandoahHeapLocker locker(_lock);
          r->make_unpinned();
        }
      } else {
        if (r->pin_count() > 0) {
          ShenandoahHeapLocker locker(_lock);
          r->make_pinned();
        }
      }
    }
  }

  bool is_thread_safe() { return true; }
};

void ShenandoahHeap::update_heap_region_states(bool concurrent) {
  assert(SafepointSynchronize::is_at_safepoint(), "Must be at a safepoint");
  assert(!is_full_gc_in_progress(), "Only for concurrent and degenerated GC");

  {
    ShenandoahGCPhase phase(concurrent ?
                            ShenandoahPhaseTimings::final_update_refs_update_region_states :
                            ShenandoahPhaseTimings::degen_gc_final_update_refs_update_region_states);
    ShenandoahFinalUpdateRefsUpdateRegionStateClosure cl (active_generation()->complete_marking_context());
    parallel_heap_region_iterate(&cl);

    assert_pinned_region_status();
  }

  {
    ShenandoahGCPhase phase(concurrent ?
                            ShenandoahPhaseTimings::final_update_refs_trash_cset :
                            ShenandoahPhaseTimings::degen_gc_final_update_refs_trash_cset);
    trash_cset_regions();
  }
}

void ShenandoahHeap::rebuild_free_set(bool concurrent) {
  ShenandoahGCPhase phase(concurrent ?
                          ShenandoahPhaseTimings::final_update_refs_rebuild_freeset :
                          ShenandoahPhaseTimings::degen_gc_final_update_refs_rebuild_freeset);
  size_t region_size_bytes = ShenandoahHeapRegion::region_size_bytes();
  ShenandoahHeapLocker locker(lock());
  size_t young_cset_regions, old_cset_regions;
  size_t first_old_region, last_old_region, old_region_count;
  _free_set->prepare_to_rebuild(young_cset_regions, old_cset_regions, first_old_region, last_old_region, old_region_count);
  assert((last_old_region + 1 - first_old_region) * region_size_bytes >= old_generation()->used_regions_size(), "sanity");

  if (mode()->is_generational()) {
    assert(verify_generation_usage(true, old_generation()->used_regions(),
                                   old_generation()->used(), old_generation()->get_humongous_waste(),
                                   true, young_generation()->used_regions(),
                                   young_generation()->used(), young_generation()->get_humongous_waste()),
           "Generation accounts are inaccurate");

    // The computation of bytes_of_allocation_runway_before_gc_trigger is quite conservative so consider all of this
    // available for transfer to old. Note that transfer of humongous regions does not impact available.
    size_t allocation_runway = young_heuristics()->bytes_of_allocation_runway_before_gc_trigger(young_cset_regions);
    adjust_generation_sizes_for_next_cycle(allocation_runway, young_cset_regions, old_cset_regions);

    // Total old_available may have been expanded to hold anticipated promotions.  We trigger if the fragmented available
    // memory represents more than 16 regions worth of data.  Note that fragmentation may increase when we promote regular
    // regions in place when many of these regular regions have an abundant amount of available memory within them.  Fragmentation
    // will decrease as promote-by-copy consumes the available memory within these partially consumed regions.
    //
    // We consider old-gen to have excessive fragmentation if more than 12.5% of old-gen is free memory that resides
    // within partially consumed regions of memory.
  }
  // Rebuild free set based on adjusted generation sizes.
  _free_set->rebuild(young_cset_regions, old_cset_regions);

  if (mode()->is_generational()) {
    size_t old_region_span = (first_old_region <= last_old_region)? (last_old_region + 1 - first_old_region): 0;
    size_t allowed_old_gen_span = num_regions() - (ShenandoahGenerationalHumongousReserve * num_regions() / 100);

    // Tolerate lower density if total span is small.  Here's the implementation:
    //   if old_gen spans more than 100% and density < 87.5%, trigger old-defrag
    //   else if old_gen spans more than 87.5% and density < 75%, trigger old-defrag
    //   else if old_gen spans more than 75% and density < 62.5%, trigger old-defrag
    //   else if old_gen spans more than 62.5% and density < 50%, trigger old-defrag
    //   else if old_gen spans more than 50% and density < 37.5%, trigger old-defrag

    ShenandoahGeneration* old_gen = old_generation();
    size_t old_available = old_gen->available();
    size_t region_size_bytes = ShenandoahHeapRegion::region_size_bytes();
    size_t old_unaffiliated_available = old_gen->free_unaffiliated_regions() * region_size_bytes;
    assert(old_available >= old_unaffiliated_available, "sanity");
    size_t old_fragmented_available = old_available - old_unaffiliated_available;

    size_t old_bytes_consumed = old_region_count * region_size_bytes - old_fragmented_available;
    size_t old_bytes_spanned = old_region_span * region_size_bytes;
    double old_density = ((double) old_bytes_consumed) / old_bytes_spanned;

    uint eighths = 8;
    for (uint i = 0; i < 5; i++) {
      size_t span_threshold = eighths * allowed_old_gen_span / 8;
      eighths--;
      double density_threshold = eighths / 8.0;
      if ((old_region_span >= span_threshold) && (old_density < density_threshold)) {
        old_heuristics()->trigger_old_is_fragmented(old_density, first_old_region, last_old_region);
        break;
      }
    }

    size_t old_used = old_generation()->used() + old_generation()->get_humongous_waste();
    size_t trigger_threshold = old_generation()->usage_trigger_threshold();
    // Detects unsigned arithmetic underflow
    assert(old_used <= capacity(),
           "Old used (" SIZE_FORMAT ", " SIZE_FORMAT") must not be more than heap capacity (" SIZE_FORMAT ")",
           old_generation()->used(), old_generation()->get_humongous_waste(), capacity());

    if (old_used > trigger_threshold) {
      old_heuristics()->trigger_old_has_grown();
    }
  }
}

void ShenandoahHeap::print_extended_on(outputStream *st) const {
  print_on(st);
  st->cr();
  print_heap_regions_on(st);
}

bool ShenandoahHeap::is_bitmap_slice_committed(ShenandoahHeapRegion* r, bool skip_self) {
  size_t slice = r->index() / _bitmap_regions_per_slice;

  size_t regions_from = _bitmap_regions_per_slice * slice;
  size_t regions_to   = MIN2(num_regions(), _bitmap_regions_per_slice * (slice + 1));
  for (size_t g = regions_from; g < regions_to; g++) {
    assert (g / _bitmap_regions_per_slice == slice, "same slice");
    if (skip_self && g == r->index()) continue;
    if (get_region(g)->is_committed()) {
      return true;
    }
  }
  return false;
}

bool ShenandoahHeap::commit_bitmap_slice(ShenandoahHeapRegion* r) {
  shenandoah_assert_heaplocked();

  // Bitmaps in special regions do not need commits
  if (_bitmap_region_special) {
    return true;
  }

  if (is_bitmap_slice_committed(r, true)) {
    // Some other region from the group is already committed, meaning the bitmap
    // slice is already committed, we exit right away.
    return true;
  }

  // Commit the bitmap slice:
  size_t slice = r->index() / _bitmap_regions_per_slice;
  size_t off = _bitmap_bytes_per_slice * slice;
  size_t len = _bitmap_bytes_per_slice;
  char* start = (char*) _bitmap_region.start() + off;

  if (!os::commit_memory(start, len, false)) {
    return false;
  }

  if (AlwaysPreTouch) {
    os::pretouch_memory(start, start + len, _pretouch_bitmap_page_size);
  }

  return true;
}

bool ShenandoahHeap::uncommit_bitmap_slice(ShenandoahHeapRegion *r) {
  shenandoah_assert_heaplocked();

  // Bitmaps in special regions do not need uncommits
  if (_bitmap_region_special) {
    return true;
  }

  if (is_bitmap_slice_committed(r, true)) {
    // Some other region from the group is still committed, meaning the bitmap
    // slice is should stay committed, exit right away.
    return true;
  }

  // Uncommit the bitmap slice:
  size_t slice = r->index() / _bitmap_regions_per_slice;
  size_t off = _bitmap_bytes_per_slice * slice;
  size_t len = _bitmap_bytes_per_slice;
  if (!os::uncommit_memory((char*)_bitmap_region.start() + off, len)) {
    return false;
  }
  return true;
}

void ShenandoahHeap::safepoint_synchronize_begin() {
  if (ShenandoahSuspendibleWorkers) {
    SuspendibleThreadSet::synchronize();
  }
}

void ShenandoahHeap::safepoint_synchronize_end() {
  if (ShenandoahSuspendibleWorkers) {
    SuspendibleThreadSet::desynchronize();
  }
}

void ShenandoahHeap::entry_uncommit(double shrink_before, size_t shrink_until) {
  static const char *msg = "Concurrent uncommit";
  ShenandoahConcurrentPhase gc_phase(msg, ShenandoahPhaseTimings::conc_uncommit, true /* log_heap_usage */);
  EventMark em("%s", msg);

  op_uncommit(shrink_before, shrink_until);
}

void ShenandoahHeap::try_inject_alloc_failure() {
  if (ShenandoahAllocFailureALot && !cancelled_gc() && ((os::random() % 1000) > 950)) {
    _inject_alloc_failure.set();
    os::naked_short_sleep(1);
    if (cancelled_gc()) {
      log_info(gc)("Allocation failure was successfully injected");
    }
  }
}

bool ShenandoahHeap::should_inject_alloc_failure() {
  return _inject_alloc_failure.is_set() && _inject_alloc_failure.try_unset();
}

void ShenandoahHeap::initialize_serviceability() {
  if (mode()->is_generational()) {
    _young_gen_memory_pool = new ShenandoahYoungGenMemoryPool(this);
    _old_gen_memory_pool = new ShenandoahOldGenMemoryPool(this);
    _cycle_memory_manager.add_pool(_young_gen_memory_pool);
    _cycle_memory_manager.add_pool(_old_gen_memory_pool);
    _stw_memory_manager.add_pool(_young_gen_memory_pool);
    _stw_memory_manager.add_pool(_old_gen_memory_pool);
  } else {
    _memory_pool = new ShenandoahMemoryPool(this);
    _cycle_memory_manager.add_pool(_memory_pool);
    _stw_memory_manager.add_pool(_memory_pool);
  }
}

GrowableArray<GCMemoryManager*> ShenandoahHeap::memory_managers() {
  GrowableArray<GCMemoryManager*> memory_managers(2);
  memory_managers.append(&_cycle_memory_manager);
  memory_managers.append(&_stw_memory_manager);
  return memory_managers;
}

GrowableArray<MemoryPool*> ShenandoahHeap::memory_pools() {
  GrowableArray<MemoryPool*> memory_pools(1);
  if (mode()->is_generational()) {
    memory_pools.append(_young_gen_memory_pool);
    memory_pools.append(_old_gen_memory_pool);
  } else {
    memory_pools.append(_memory_pool);
  }
  return memory_pools;
}

MemoryUsage ShenandoahHeap::memory_usage() {
  return MemoryUsage(_initial_size, used(), committed(), max_capacity());
}

ShenandoahRegionIterator::ShenandoahRegionIterator() :
  _heap(ShenandoahHeap::heap()),
  _index(0) {}

ShenandoahRegionIterator::ShenandoahRegionIterator(ShenandoahHeap* heap) :
  _heap(heap),
  _index(0) {}

void ShenandoahRegionIterator::reset() {
  _index = 0;
}

bool ShenandoahRegionIterator::has_next() const {
  return _index < _heap->num_regions();
}

char ShenandoahHeap::gc_state() const {
  return _gc_state.raw_value();
}

ShenandoahLiveData* ShenandoahHeap::get_liveness_cache(uint worker_id) {
#ifdef ASSERT
  assert(_liveness_cache != nullptr, "sanity");
  assert(worker_id < _max_workers, "sanity");
  for (uint i = 0; i < num_regions(); i++) {
    assert(_liveness_cache[worker_id][i] == 0, "liveness cache should be empty");
  }
#endif
  return _liveness_cache[worker_id];
}

void ShenandoahHeap::flush_liveness_cache(uint worker_id) {
  assert(worker_id < _max_workers, "sanity");
  assert(_liveness_cache != nullptr, "sanity");
  ShenandoahLiveData* ld = _liveness_cache[worker_id];

  for (uint i = 0; i < num_regions(); i++) {
    ShenandoahLiveData live = ld[i];
    if (live > 0) {
      ShenandoahHeapRegion* r = get_region(i);
      r->increase_live_data_gc_words(live);
      ld[i] = 0;
    }
  }
}

bool ShenandoahHeap::requires_barriers(stackChunkOop obj) const {
  if (is_idle()) return false;

  // Objects allocated after marking start are implicitly alive, don't need any barriers during
  // marking phase.
  if (is_concurrent_mark_in_progress() &&
     !marking_context()->allocated_after_mark_start(obj)) {
    return true;
  }

  // Can not guarantee obj is deeply good.
  if (has_forwarded_objects()) {
    return true;
  }

  return false;
}

void ShenandoahHeap::transfer_old_pointers_from_satb() {
  _old_generation->transfer_pointers_from_satb();
}

template<>
void ShenandoahGenerationRegionClosure<YOUNG>::heap_region_do(ShenandoahHeapRegion* region) {
  // Visit young and free regions
  if (!region->is_old()) {
    _cl->heap_region_do(region);
  }
}

template<>
void ShenandoahGenerationRegionClosure<OLD>::heap_region_do(ShenandoahHeapRegion* region) {
  // Visit old and free regions
  if (!region->is_young()) {
    _cl->heap_region_do(region);
  }
}

template<>
void ShenandoahGenerationRegionClosure<GLOBAL_GEN>::heap_region_do(ShenandoahHeapRegion* region) {
  _cl->heap_region_do(region);
}

template<>
void ShenandoahGenerationRegionClosure<GLOBAL_NON_GEN>::heap_region_do(ShenandoahHeapRegion* region) {
  _cl->heap_region_do(region);
}

bool ShenandoahHeap::verify_generation_usage(bool verify_old, size_t old_regions, size_t old_bytes, size_t old_waste,
                                             bool verify_young, size_t young_regions, size_t young_bytes, size_t young_waste) {
  size_t tally_old_regions = 0;
  size_t tally_old_bytes = 0;
  size_t tally_old_waste = 0;
  size_t tally_young_regions = 0;
  size_t tally_young_bytes = 0;
  size_t tally_young_waste = 0;

  shenandoah_assert_heaplocked_or_safepoint();
  for (size_t i = 0; i < num_regions(); i++) {
    ShenandoahHeapRegion* r = get_region(i);
    if (r->is_old()) {
      tally_old_regions++;
      tally_old_bytes += r->used();
      if (r->is_humongous()) {
        ShenandoahHeapRegion* start = r->humongous_start_region();
        HeapWord* obj_addr = start->bottom();
        oop obj = cast_to_oop(obj_addr);
        size_t word_size = obj->size();
        HeapWord* end_addr = obj_addr + word_size;
        if (end_addr <= r->end()) {
          tally_old_waste += (r->end() - end_addr) * HeapWordSize;
        }
      }
    } else if (r->is_young()) {
      tally_young_regions++;
      tally_young_bytes += r->used();
      if (r->is_humongous()) {
        ShenandoahHeapRegion* start = r->humongous_start_region();
        HeapWord* obj_addr = start->bottom();
        oop obj = cast_to_oop(obj_addr);
        size_t word_size = obj->size();
        HeapWord* end_addr = obj_addr + word_size;
        if (end_addr <= r->end()) {
          tally_young_waste += (r->end() - end_addr) * HeapWordSize;
        }
      }
    }
  }
  if (verify_young &&
      ((young_regions != tally_young_regions) || (young_bytes != tally_young_bytes) || (young_waste != tally_young_waste))) {
    return false;
  } else if (verify_old &&
             ((old_regions != tally_old_regions) || (old_bytes != tally_old_bytes) || (old_waste != tally_old_waste))) {
    return false;
  } else {
    return true;
  }
}

ShenandoahGeneration* ShenandoahHeap::generation_for(ShenandoahAffiliation affiliation) const {
  if (!mode()->is_generational()) {
    return global_generation();
  } else if (affiliation == YOUNG_GENERATION) {
    return young_generation();
  } else if (affiliation == OLD_GENERATION) {
    return old_generation();
  }

  ShouldNotReachHere();
  return nullptr;
}

void ShenandoahHeap::log_heap_status(const char* msg) const {
  if (mode()->is_generational()) {
    young_generation()->log_status(msg);
    old_generation()->log_status(msg);
  } else {
    global_generation()->log_status(msg);
  }
}<|MERGE_RESOLUTION|>--- conflicted
+++ resolved
@@ -2428,11 +2428,7 @@
   bool updating_or_evacuating = _gc_state.is_set(UPDATEREFS | EVACUATION);
   bool evacuating = _gc_state.is_set(EVACUATION);
   assert ((has_forwarded == updating_or_evacuating) || (evacuating && !has_forwarded && collection_set()->is_empty()),
-<<<<<<< HEAD
           "Updating or evacuating iff has forwarded objects, or if evacuation phase is promoting in place without forwarding");
-=======
-          "Updating or evacuating iff has forwarded object, or evacuation phase is promoting in place without forwarding");
->>>>>>> 206e5b82
 #endif
   if (!in_progress && is_concurrent_young_mark_in_progress()) {
     // If young-marking is in progress when we turn off OLD_MARKING, leave MARKING (and YOUNG_MARKING) on

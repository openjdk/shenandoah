/*
 * Copyright (c) 2022, Amazon, Inc. All rights reserved.
 * DO NOT ALTER OR REMOVE COPYRIGHT NOTICES OR THIS FILE HEADER.
 *
 * This code is free software; you can redistribute it and/or modify it
 * under the terms of the GNU General Public License version 2 only, as
 * published by the Free Software Foundation.
 *
 * This code is distributed in the hope that it will be useful, but WITHOUT
 * ANY WARRANTY; without even the implied warranty of MERCHANTABILITY or
 * FITNESS FOR A PARTICULAR PURPOSE.  See the GNU General Public License
 * version 2 for more details (a copy is included in the LICENSE file that
 * accompanied this code).
 *
 * You should have received a copy of the GNU General Public License version
 * 2 along with this work; if not, write to the Free Software Foundation,
 * Inc., 51 Franklin St, Fifth Floor, Boston, MA 02110-1301 USA.
 *
 * Please contact Oracle, 500 Oracle Parkway, Redwood Shores, CA 94065 USA
 * or visit www.oracle.com if you need additional information or have any
 * questions.
 *
 */
#include "precompiled.hpp"

#include "gc/shenandoah/shenandoahHeap.inline.hpp"
#include "gc/shenandoah/shenandoahEvacTracker.hpp"
#include "gc/shenandoah/shenandoahThreadLocalData.hpp"
#include "gc/shenandoah/shenandoahRootProcessor.hpp"
#include "runtime/threadSMR.inline.hpp"
#include "runtime/thread.hpp"

ShenandoahEvacuationStats::ShenandoahEvacuationStats()
  : _evacuations_completed(0), _bytes_completed(0),
    _evacuations_attempted(0), _bytes_attempted(0) {
}

void ShenandoahEvacuationStats::begin_evacuation(size_t bytes) {
  ++_evacuations_attempted;
  _bytes_attempted += bytes;
}

void ShenandoahEvacuationStats::end_evacuation(size_t bytes) {
  ++_evacuations_completed;
  _bytes_completed += bytes;
}

void ShenandoahEvacuationStats::accumulate(const ShenandoahEvacuationStats* other) {
  _evacuations_completed += other->_evacuations_completed;
  _bytes_completed += other->_bytes_completed;
  _evacuations_attempted += other->_evacuations_attempted;
  _bytes_attempted += other->_bytes_attempted;
}

void ShenandoahEvacuationStats::reset() {
  _evacuations_completed = _evacuations_attempted = 0;
  _bytes_completed = _bytes_attempted = 0;
}

void ShenandoahEvacuationStats::print_on(outputStream* st) {
  size_t abandoned_size = _bytes_attempted - _bytes_completed;
  size_t abandoned_count = _evacuations_attempted - _evacuations_completed;
  st->print_cr("Evacuated " SIZE_FORMAT "%s across " SIZE_FORMAT " objects, "
            "abandoned " SIZE_FORMAT "%s across " SIZE_FORMAT " objects.",
            byte_size_in_proper_unit(_bytes_completed),
            proper_unit_for_byte_size(_bytes_completed), _evacuations_completed,
            byte_size_in_proper_unit(abandoned_size),
            proper_unit_for_byte_size(abandoned_size), abandoned_count);
}

void ShenandoahEvacuationTracker::print_global_on(outputStream* st) {
  print_evacuations_on(st, &_workers_global, &_mutators_global);
}

void ShenandoahEvacuationTracker::print_evacuations_on(outputStream* st,
                                                       ShenandoahEvacuationStats* workers,
                                                       ShenandoahEvacuationStats* mutators) {
  st->print("Workers: ");
  workers->print_on(st);
  st->cr();
  st->print("Mutators: ");
  mutators->print_on(st);
  st->cr();

<<<<<<< HEAD
/*
  AgeTable region_ages(false);
=======
  AgeTable young_region_ages(false), old_region_ages(false);
>>>>>>> a5d1a9d8
  ShenandoahHeap* heap = ShenandoahHeap::heap();
  for (uint i = 0; i < heap->num_regions(); ++i) {
    ShenandoahHeapRegion* r = heap->get_region(i);
    if (r->age() > 0 && r->age() < AgeTable::table_size) {
      if (r->is_young()) {
        young_region_ages.add(r->age(), r->get_live_data_words());
      } else {
        old_region_ages.add(r->age(), r->get_live_data_words());
      }
    }
  }
<<<<<<< HEAD
  st->print("Regions: ");
  region_ages.print_on(st, InitialTenuringThreshold);
*/
=======
  st->print("Young regions: ");
  young_region_ages.print_on(st, InitialTenuringThreshold);
  st->cr();
  st->print("Old regions: ");
  old_region_ages.print_on(st, InitialTenuringThreshold);
>>>>>>> a5d1a9d8
}

class ShenandoahStatAggregator : public ThreadClosure {
 public:
  ShenandoahEvacuationStats* _target;
  explicit ShenandoahStatAggregator(ShenandoahEvacuationStats* target) : _target(target) {}
  virtual void do_thread(Thread* thread) override {
    ShenandoahEvacuationStats* local = ShenandoahThreadLocalData::evacuation_stats(thread);
    _target->accumulate(local);
    local->reset();
  }
};

ShenandoahCycleStats ShenandoahEvacuationTracker::flush_cycle_to_global() {
  ShenandoahEvacuationStats mutators, workers;

  ThreadsListHandle java_threads_iterator;
  ShenandoahStatAggregator aggregate_mutators(&mutators);
  java_threads_iterator.list()->threads_do(&aggregate_mutators);

  ShenandoahStatAggregator aggregate_workers(&workers);
  ShenandoahHeap::heap()->gc_threads_do(&aggregate_workers);

  _mutators_global.accumulate(&mutators);
  _workers_global.accumulate(&workers);

  return {workers, mutators};
}

void ShenandoahEvacuationTracker::begin_evacuation(Thread* thread, size_t bytes) {
  ShenandoahThreadLocalData::begin_evacuation(thread, bytes);
}

void ShenandoahEvacuationTracker::end_evacuation(Thread* thread, size_t bytes) {
  ShenandoahThreadLocalData::end_evacuation(thread, bytes);
}<|MERGE_RESOLUTION|>--- conflicted
+++ resolved
@@ -82,12 +82,8 @@
   mutators->print_on(st);
   st->cr();
 
-<<<<<<< HEAD
 /*
-  AgeTable region_ages(false);
-=======
   AgeTable young_region_ages(false), old_region_ages(false);
->>>>>>> a5d1a9d8
   ShenandoahHeap* heap = ShenandoahHeap::heap();
   for (uint i = 0; i < heap->num_regions(); ++i) {
     ShenandoahHeapRegion* r = heap->get_region(i);
@@ -99,17 +95,12 @@
       }
     }
   }
-<<<<<<< HEAD
-  st->print("Regions: ");
-  region_ages.print_on(st, InitialTenuringThreshold);
-*/
-=======
   st->print("Young regions: ");
   young_region_ages.print_on(st, InitialTenuringThreshold);
   st->cr();
   st->print("Old regions: ");
   old_region_ages.print_on(st, InitialTenuringThreshold);
->>>>>>> a5d1a9d8
+*/
 }
 
 class ShenandoahStatAggregator : public ThreadClosure {

--- conflicted
+++ resolved
@@ -191,28 +191,16 @@
   bool allow_new_region = true;
   if (_heap->mode()->is_generational()) {
     switch (req.affiliation()) {
-<<<<<<< HEAD
-      case ShenandoahRegionAffiliation::OLD_GENERATION:
+      case ShenandoahAffiliation::OLD_GENERATION:
         // Note: unsigned result from free_unaffiliated_regions() will never be less than zero, but it may equal zero.
         if (_heap->old_generation()->free_unaffiliated_regions() <= 0) {
-=======
-      case ShenandoahAffiliation::OLD_GENERATION:
-        // Note: unsigned result from adjusted_unaffiliated_regions() will never be less than zero, but it may equal zero.
-        if (_heap->old_generation()->adjusted_unaffiliated_regions() <= 0) {
->>>>>>> 7df41365
           allow_new_region = false;
         }
         break;
 
-<<<<<<< HEAD
-      case ShenandoahRegionAffiliation::YOUNG_GENERATION:
+      case ShenandoahAffiliation::YOUNG_GENERATION:
         // Note: unsigned result from free_unaffiliated_regions() will never be less than zero, but it may equal zero.
         if (_heap->young_generation()->free_unaffiliated_regions() <= 0) {
-=======
-      case ShenandoahAffiliation::YOUNG_GENERATION:
-        // Note: unsigned result from adjusted_unaffiliated_regions() will never be less than zero, but it may equal zero.
-        if (_heap->young_generation()->adjusted_unaffiliated_regions() <= 0) {
->>>>>>> 7df41365
           allow_new_region = false;
         }
         break;
@@ -412,18 +400,13 @@
         if (free > usable_free) {
           // Account for the alignment padding
           size_t padding = (free - usable_free) * HeapWordSize;
-<<<<<<< HEAD
 #ifdef REMOVE_WHEN_FREESET_DOES_OLD_COLLECTED_FREE
           // PLABS reside in old-gen.  Their regions should not be is_mutator_free.  So we should not increase_used().
           if (was_mutator_free) {
             increase_used(padding);
           }
 #endif
-          assert(r->affiliation() == ShenandoahRegionAffiliation::OLD_GENERATION, "All PLABs reside in old-gen");
-=======
-          increase_used(padding);
           assert(r->is_old(), "All PLABs reside in old-gen");
->>>>>>> 7df41365
           _heap->old_generation()->increase_used(padding);
           // For verification consistency, we need to report this padding to _heap
           _heap->increase_used(padding);
@@ -475,7 +458,6 @@
       if (free > usable_free) {
         // Account for the alignment padding
         size_t padding = (free - usable_free) * HeapWordSize;
-<<<<<<< HEAD
 
 #ifdef REMOVE_WHEN_FREESET_DOES_OLD_COLLECTED_FREE
         // PLAB allocations are collector_is_free.  We only increase_Used for mutator allocations.
@@ -483,11 +465,7 @@
           increase_used(padding);
         }
 #endif
-        assert(r->affiliation() == ShenandoahRegionAffiliation::OLD_GENERATION, "All PLABs reside in old-gen");
-=======
-        increase_used(padding);
         assert(r->is_old(), "All PLABs reside in old-gen");
->>>>>>> 7df41365
         _heap->old_generation()->increase_used(padding);
         // For verification consistency, we need to report this padding to _heap
         _heap->increase_used(padding);
@@ -521,19 +499,12 @@
       // PLABs parsable while still allowing the PLAB to serve future allocation requests that arise during the
       // next evacuation pass.
       r->set_update_watermark(r->top());
-<<<<<<< HEAD
       if (_heap->mode()->is_generational()) {
         generation->increase_used(size * HeapWordSize);
-        if (r->affiliation() == ShenandoahRegionAffiliation::OLD_GENERATION) {
+        if (r->is_old()) {
           assert(req.type() != ShenandoahAllocRequest::_alloc_gclab, "old-gen allocations use PLAB or shared allocation");
           // for plabs, we'll sort the difference between evac and promotion usage when we retire the plab
         }
-=======
-      generation->increase_used(size * HeapWordSize);
-      if (r->is_old()) {
-        assert(req.type() != ShenandoahAllocRequest::_alloc_gclab, "old-gen allocations use PLAB or shared allocation");
-        // for plabs, we'll sort the difference between evac and promotion usage when we retire the plab
->>>>>>> 7df41365
       }
     }
   }
@@ -567,7 +538,7 @@
         _heap->increase_used(waste);
         if (_heap->mode()->is_generational()) {
           _heap->generation_for(req.affiliation())->increase_used(waste);
-          if (req.affiliation() == ShenandoahRegionAffiliation::OLD_GENERATION) {
+          if (req.is_old()) {
             _heap->card_scan()->register_object(fill_addr);
           }
         }
@@ -715,10 +686,10 @@
   increase_used(total_humongous_size);
   if (_heap->mode()->is_generational()) {
     size_t humongous_waste = total_humongous_size - words_size * HeapWordSize;
-    if (req.affiliation() == ShenandoahRegionAffiliation::YOUNG_GENERATION) {
+    if (req.is_young()) {
       _heap->young_generation()->increase_used(words_size * HeapWordSize);
       _heap->young_generation()->increase_humongous_waste(humongous_waste);
-    } else if (req.affiliation() == ShenandoahRegionAffiliation::OLD_GENERATION) {
+    } else if (req.is_old()) {
       _heap->old_generation()->increase_used(words_size * HeapWordSize);
       _heap->old_generation()->increase_humongous_waste(humongous_waste);
     }

/*
 * Copyright Amazon.com Inc. or its affiliates. All Rights Reserved.
 * DO NOT ALTER OR REMOVE COPYRIGHT NOTICES OR THIS FILE HEADER.
 *
 * This code is free software; you can redistribute it and/or modify it
 * under the terms of the GNU General Public License version 2 only, as
 * published by the Free Software Foundation.
 *
 * This code is distributed in the hope that it will be useful, but WITHOUT
 * ANY WARRANTY; without even the implied warranty of MERCHANTABILITY or
 * FITNESS FOR A PARTICULAR PURPOSE.  See the GNU General Public License
 * version 2 for more details (a copy is included in the LICENSE file that
 * accompanied this code).
 *
 * You should have received a copy of the GNU General Public License version
 * 2 along with this work; if not, write to the Free Software Foundation,
 * Inc., 51 Franklin St, Fifth Floor, Boston, MA 02110-1301 USA.
 *
 * Please contact Oracle, 500 Oracle Parkway, Redwood Shores, CA 94065 USA
 * or visit www.oracle.com if you need additional information or have any
 * questions.
 *
 */

#ifndef SHARE_VM_GC_SHENANDOAH_SHENANDOAHOLDGENERATION_HPP
#define SHARE_VM_GC_SHENANDOAH_SHENANDOAHOLDGENERATION_HPP

#include "gc/shenandoah/heuristics/shenandoahOldHeuristics.hpp"
#include "gc/shenandoah/shenandoahGeneration.hpp"
#include "gc/shenandoah/shenandoahSharedVariables.hpp"

class ShenandoahHeapRegion;
class ShenandoahHeapRegionClosure;

class ShenandoahOldGeneration : public ShenandoahGeneration {
private:
  ShenandoahHeapRegion** _coalesce_and_fill_region_array;
  ShenandoahOldHeuristics* _old_heuristics;

  // After determining the desired size of the old generation (see compute_old_generation_balance), this
  // quantity represents the number of regions above (surplus) or below (deficit) that size.
  // This value is computed prior to the actual exchange of any regions. A positive value represents
  // a surplus of old regions which will be transferred from old _to_ young. A negative value represents
  // a deficit of regions that will be replenished by a transfer _from_ young to old.
  ssize_t _region_balance;

  // Set when evacuation in the old generation fails. When this is set, the control thread will initiate a
  // full GC instead of a futile degenerated cycle.
  ShenandoahSharedFlag _failed_evacuation;

  // Bytes reserved within old-gen to hold the results of promotion. This is separate from
  // and in addition to the evacuation reserve for intra-generation evacuations (ShenandoahGeneration::_evacuation_reserve).
  size_t _promoted_reserve;

  // Bytes of old-gen memory expended on promotions. This may be modified concurrently
  // by mutators and gc workers when promotion LABs are retired during evacuation. It
  // is therefore always accessed through atomic operations. This is increased when a
  // PLAB is allocated for promotions. The value is decreased by the amount of memory
  // remaining in a PLAB when it is retired.
  size_t _promoted_expended;

  // Represents the quantity of live bytes we expect to promote in place during the next
  // evacuation cycle. This value is used by the young heuristic to trigger mixed collections.
  // It is also used when computing the optimum size for the old generation.
  size_t _promotion_potential;

  // When a region is selected to be promoted in place, the remaining free memory is filled
  // in to prevent additional allocations (preventing premature promotion of newly allocated
  // objects. This field records the total amount of padding used for such regions.
  size_t _pad_for_promote_in_place;

  // During construction of the collection set, we keep track of regions that are eligible
  // for promotion in place. These fields track the count of those humongous and regular regions.
  // This data is used to force the evacuation phase even when the collection set is otherwise
  // empty.
  size_t _promotable_humongous_regions;
  size_t _promotable_regular_regions;

  bool coalesce_and_fill();

public:
  ShenandoahOldGeneration(uint max_queues, size_t max_capacity, size_t soft_max_capacity);

  virtual ShenandoahHeuristics* initialize_heuristics(ShenandoahMode* gc_mode) override;

  const char* name() const override {
    return "OLD";
  }

  ShenandoahOldHeuristics* heuristics() const override {
    return _old_heuristics;
  }

  // See description in field declaration
  void set_promoted_reserve(size_t new_val);
  size_t get_promoted_reserve() const;

  // The promotion reserve is increased when rebuilding the free set transfers a region to the old generation
  void augment_promoted_reserve(size_t increment);

  // This zeros out the expended promotion count after the promotion reserve is computed
  void reset_promoted_expended();

  // This is incremented when allocations are made to copy promotions into the old generation
  size_t expend_promoted(size_t increment);

  // This is used to return unused memory from a retired promotion LAB
  size_t unexpend_promoted(size_t decrement);

  // This is used on the allocation path to gate promotions that would exceed the reserve
  size_t get_promoted_expended();

  // See description in field declaration
  void set_region_balance(ssize_t balance) { _region_balance = balance; }
  ssize_t get_region_balance() const { return _region_balance; }
  // See description in field declaration
  void set_promotion_potential(size_t val) { _promotion_potential = val; };
  size_t get_promotion_potential() const { return _promotion_potential; };

  // See description in field declaration
  void set_pad_for_promote_in_place(size_t pad) { _pad_for_promote_in_place = pad; }
  size_t get_pad_for_promote_in_place() const { return _pad_for_promote_in_place; }

  // See description in field declaration
  void set_expected_humongous_region_promotions(size_t region_count) { _promotable_humongous_regions = region_count; }
  void set_expected_regular_region_promotions(size_t region_count) { _promotable_regular_regions = region_count; }
  bool has_in_place_promotions() const { return (_promotable_humongous_regions + _promotable_regular_regions) > 0; }

  // This will signal the heuristic to trigger an old generation collection
  void handle_failed_transfer();

  // This will signal the control thread to run a full GC instead of a futile degenerated gc
  void handle_failed_evacuation();

  // This logs that an evacuation to the old generation has failed
  void handle_failed_promotion(Thread* thread, size_t size);

  // A successful evacuation re-dirties the cards and registers the object with the remembered set
  void handle_evacuation(HeapWord* obj, size_t words, bool promotion);

  // Clear the flag after it is consumed by the control thread
  bool clear_failed_evacuation() {
    return _failed_evacuation.try_unset();
  }

  void parallel_heap_region_iterate(ShenandoahHeapRegionClosure* cl) override;

  void parallel_region_iterate_free(ShenandoahHeapRegionClosure* cl) override;

  void heap_region_iterate(ShenandoahHeapRegionClosure* cl) override;

  bool contains(ShenandoahHeapRegion* region) const override;
  bool contains(oop obj) const override;

  void set_concurrent_mark_in_progress(bool in_progress) override;
  bool is_concurrent_mark_in_progress() override;

  bool entry_coalesce_and_fill();
<<<<<<< HEAD
  virtual void prepare_gc() override;

=======
  void prepare_for_mixed_collections_after_global_gc();
  void prepare_gc() override;
>>>>>>> 141fec12
  void prepare_regions_and_collection_set(bool concurrent) override;
  void record_success_concurrent(bool abbreviated) override;
  void cancel_marking() override;

  // We leave the SATB barrier on for the entirety of the old generation
  // marking phase. In some cases, this can cause a write to a perfectly
  // reachable oop to enqueue a pointer that later becomes garbage (because
  // it points at an object that is later chosen for the collection set). There are
  // also cases where the referent of a weak reference ends up in the SATB
  // and is later collected. In these cases the oop in the SATB buffer becomes
  // invalid and the _next_ cycle will crash during its marking phase. To
  // avoid this problem, we "purge" the SATB buffers during the final update
  // references phase if (and only if) an old generation mark is in progress.
  // At this stage we can safely determine if any of the oops in the SATB
  // buffer belong to trashed regions (before they are recycled). As it
  // happens, flushing a SATB queue also filters out oops which have already
  // been marked - which is the case for anything that is being evacuated
  // from the collection set.
  //
  // Alternatively, we could inspect the state of the heap and the age of the
  // object at the barrier, but we reject this approach because it is likely
  // the performance impact would be too severe.
  void transfer_pointers_from_satb();

  // True if there are old regions waiting to be selected for a mixed collection
  bool has_unprocessed_collection_candidates();

  bool is_doing_mixed_evacuations() const {
    return state() == EVACUATING;
  }

  bool is_preparing_for_mark() const {
    return state() == FILLING;
  }

  // Amount of live memory (bytes) in regions waiting for mixed collections
  size_t unprocessed_collection_candidates_live_memory();

  // Abandon any regions waiting for mixed collections
  void abandon_collection_candidates();

  void maybe_trigger_collection(size_t first_old_region, size_t last_old_region, size_t old_region_count);
public:
  enum State {
    FILLING, WAITING_FOR_BOOTSTRAP, BOOTSTRAPPING, MARKING, EVACUATING
  };

#ifdef ASSERT
  bool validate_waiting_for_bootstrap();
#endif

private:
  State _state;

  static const size_t FRACTIONAL_DENOMINATOR = 64536;

  // During initialization of the JVM, we search for the correct old-gen size by initially performing old-gen
  // collection when old-gen usage is 50% more (INITIAL_GROWTH_BEFORE_COMPACTION) than the initial old-gen size
  // estimate (3.125% of heap).  The next old-gen trigger occurs when old-gen grows 25% larger than its live
  // memory at the end of the first old-gen collection.  Then we trigger again when old-gen grows 12.5%
  // more than its live memory at the end of the previous old-gen collection.  Thereafter, we trigger each time
  // old-gen grows more than 12.5% following the end of its previous old-gen collection.
  static const size_t INITIAL_GROWTH_BEFORE_COMPACTION = FRACTIONAL_DENOMINATOR / 2;        //  50.0%

  // INITIAL_LIVE_FRACTION represents the initial guess of how large old-gen should be.  We estimate that old-gen
  // needs to consume 6.25% of the total heap size.  And we "pretend" that we start out with this amount of live
  // old-gen memory.  The first old-collection trigger will occur when old-gen occupies 50% more than this initial
  // approximation of the old-gen memory requirement, in other words when old-gen usage is 150% of 6.25%, which
  // is 9.375% of the total heap size.
  static const uint16_t INITIAL_LIVE_FRACTION = FRACTIONAL_DENOMINATOR / 16;                //   6.25%

  size_t _live_bytes_after_last_mark;

  // How much growth in usage before we trigger old collection, per FRACTIONAL_DENOMINATOR (65_536)
  size_t _growth_before_compaction;
  const size_t _min_growth_before_compaction;                                               // Default is 12.5%

  void validate_transition(State new_state) NOT_DEBUG_RETURN;

public:
  State state() const {
    return _state;
  }

  const char* state_name() const {
    return state_name(_state);
  }

  void transition_to(State new_state);

  size_t get_live_bytes_after_last_mark() const;
  void set_live_bytes_after_last_mark(size_t new_live);

  size_t usage_trigger_threshold() const;

  bool can_start_gc() {
    return _state == WAITING_FOR_BOOTSTRAP;
  }

  static const char* state_name(State state);
};


#endif //SHARE_VM_GC_SHENANDOAH_SHENANDOAHOLDGENERATION_HPP<|MERGE_RESOLUTION|>--- conflicted
+++ resolved
@@ -156,13 +156,8 @@
   bool is_concurrent_mark_in_progress() override;
 
   bool entry_coalesce_and_fill();
-<<<<<<< HEAD
-  virtual void prepare_gc() override;
-
-=======
   void prepare_for_mixed_collections_after_global_gc();
   void prepare_gc() override;
->>>>>>> 141fec12
   void prepare_regions_and_collection_set(bool concurrent) override;
   void record_success_concurrent(bool abbreviated) override;
   void cancel_marking() override;

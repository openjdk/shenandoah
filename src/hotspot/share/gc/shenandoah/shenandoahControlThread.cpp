/*
 * Copyright (c) 2013, 2021, Red Hat, Inc. All rights reserved.
 * Copyright (C) 2022 THL A29 Limited, a Tencent company. All rights reserved.
 * Copyright Amazon.com Inc. or its affiliates. All Rights Reserved.
 * DO NOT ALTER OR REMOVE COPYRIGHT NOTICES OR THIS FILE HEADER.
 *
 * This code is free software; you can redistribute it and/or modify it
 * under the terms of the GNU General Public License version 2 only, as
 * published by the Free Software Foundation.
 *
 * This code is distributed in the hope that it will be useful, but WITHOUT
 * ANY WARRANTY; without even the implied warranty of MERCHANTABILITY or
 * FITNESS FOR A PARTICULAR PURPOSE.  See the GNU General Public License
 * version 2 for more details (a copy is included in the LICENSE file that
 * accompanied this code).
 *
 * You should have received a copy of the GNU General Public License version
 * 2 along with this work; if not, write to the Free Software Foundation,
 * Inc., 51 Franklin St, Fifth Floor, Boston, MA 02110-1301 USA.
 *
 * Please contact Oracle, 500 Oracle Parkway, Redwood Shores, CA 94065 USA
 * or visit www.oracle.com if you need additional information or have any
 * questions.
 *
 */

#include "precompiled.hpp"
#include "gc/shenandoah/shenandoahCollectorPolicy.hpp"
#include "gc/shenandoah/shenandoahConcurrentGC.hpp"
#include "gc/shenandoah/shenandoahControlThread.hpp"
#include "gc/shenandoah/shenandoahDegeneratedGC.hpp"
#include "gc/shenandoah/shenandoahEvacTracker.hpp"
#include "gc/shenandoah/shenandoahFreeSet.hpp"
#include "gc/shenandoah/shenandoahFullGC.hpp"
#include "gc/shenandoah/shenandoahGeneration.hpp"
#include "gc/shenandoah/shenandoahGlobalGeneration.hpp"
#include "gc/shenandoah/shenandoahYoungGeneration.hpp"
#include "gc/shenandoah/shenandoahOldGeneration.hpp"
#include "gc/shenandoah/shenandoahPhaseTimings.hpp"
#include "gc/shenandoah/shenandoahHeap.inline.hpp"
#include "gc/shenandoah/shenandoahMark.inline.hpp"
#include "gc/shenandoah/shenandoahMonitoringSupport.hpp"
#include "gc/shenandoah/shenandoahOopClosures.inline.hpp"
#include "gc/shenandoah/shenandoahOldGC.hpp"
#include "gc/shenandoah/shenandoahRootProcessor.inline.hpp"
#include "gc/shenandoah/shenandoahUtils.hpp"
#include "gc/shenandoah/shenandoahVMOperations.hpp"
#include "gc/shenandoah/shenandoahWorkerPolicy.hpp"
#include "gc/shenandoah/heuristics/shenandoahHeuristics.hpp"
#include "gc/shenandoah/mode/shenandoahMode.hpp"
#include "logging/log.hpp"
#include "memory/iterator.hpp"
#include "memory/metaspaceUtils.hpp"
#include "memory/metaspaceStats.hpp"
#include "memory/universe.hpp"
#include "runtime/atomic.hpp"

ShenandoahControlThread::ShenandoahControlThread() :
  ConcurrentGCThread(),
  _alloc_failure_waiters_lock(Mutex::safepoint - 2, "ShenandoahAllocFailureGC_lock", true),
  _gc_waiters_lock(Mutex::safepoint - 2, "ShenandoahRequestedGC_lock", true),
  _control_lock(Mutex::nosafepoint - 2, "ShenandoahControlGC_lock", true),
  _regulator_lock(Mutex::nosafepoint - 2, "ShenandoahRegulatorGC_lock", true),
  _periodic_task(this),
  _requested_gc_cause(GCCause::_no_cause_specified),
  _requested_generation(select_global_generation()),
  _degen_point(ShenandoahGC::_degenerated_outside_cycle),
  _degen_generation(nullptr),
  _allocs_seen(0),
  _mode(none) {
  set_name("Shenandoah Control Thread");
  reset_gc_id();
  create_and_start();
  _periodic_task.enroll();
  if (ShenandoahPacing) {
    _periodic_pacer_notify_task.enroll();
  }
}

ShenandoahControlThread::~ShenandoahControlThread() {
  // This is here so that super is called.
}

void ShenandoahPeriodicTask::task() {
  _thread->handle_force_counters_update();
  _thread->handle_counters_update();
}

void ShenandoahPeriodicPacerNotify::task() {
  assert(ShenandoahPacing, "Should not be here otherwise");
  ShenandoahHeap::heap()->pacer()->notify_waiters();
}

void ShenandoahControlThread::run_service() {
  ShenandoahHeap* heap = ShenandoahHeap::heap();

  GCMode default_mode = concurrent_normal;
  ShenandoahGenerationType generation = select_global_generation();
  GCCause::Cause default_cause = GCCause::_shenandoah_concurrent_gc;

  double last_shrink_time = os::elapsedTime();
  uint age_period = 0;

  // Shrink period avoids constantly polling regions for shrinking.
  // Having a period 10x lower than the delay would mean we hit the
  // shrinking with lag of less than 1/10-th of true delay.
  // ShenandoahUncommitDelay is in msecs, but shrink_period is in seconds.
  double shrink_period = (double)ShenandoahUncommitDelay / 1000 / 10;

  ShenandoahCollectorPolicy* policy = heap->shenandoah_policy();

  // Heuristics are notified of allocation failures here and other outcomes
  // of the cycle. They're also used here to control whether the Nth consecutive
  // degenerated cycle should be 'promoted' to a full cycle. The decision to
  // trigger a cycle or not is evaluated on the regulator thread.
  ShenandoahHeuristics* global_heuristics = heap->global_generation()->heuristics();
  while (!in_graceful_shutdown() && !should_terminate()) {
    // Figure out if we have pending requests.
    bool alloc_failure_pending = _alloc_failure_gc.is_set();
    bool humongous_alloc_failure_pending = _humongous_alloc_failure_gc.is_set();
    bool is_gc_requested = _gc_requested.is_set();
    GCCause::Cause requested_gc_cause = _requested_gc_cause;
    bool explicit_gc_requested = is_gc_requested && is_explicit_gc(requested_gc_cause);
    bool implicit_gc_requested = is_gc_requested && is_implicit_gc(requested_gc_cause);

    // This control loop iteration have seen this much allocations.
    size_t allocs_seen = Atomic::xchg(&_allocs_seen, (size_t)0, memory_order_relaxed);

    // Check if we have seen a new target for soft max heap size.
    bool soft_max_changed = check_soft_max_changed();

    // Choose which GC mode to run in. The block below should select a single mode.
    set_gc_mode(none);
    GCCause::Cause cause = GCCause::_last_gc_cause;
    ShenandoahGC::ShenandoahDegenPoint degen_point = ShenandoahGC::_degenerated_unset;

    if (alloc_failure_pending) {
      // Allocation failure takes precedence: we have to deal with it first thing
      log_info(gc)("Trigger: Handle Allocation Failure");

      cause = GCCause::_allocation_failure;

      // Consume the degen point, and seed it with default value
      degen_point = _degen_point;
      _degen_point = ShenandoahGC::_degenerated_outside_cycle;

      if (degen_point == ShenandoahGC::_degenerated_outside_cycle) {
        _degen_generation = heap->mode()->is_generational() ?
                heap->young_generation() : heap->global_generation();
      } else {
        assert(_degen_generation != nullptr, "Need to know which generation to resume");
      }

      ShenandoahHeuristics* heuristics = _degen_generation->heuristics();
      generation = _degen_generation->type();
      bool old_gen_evacuation_failed = heap->clear_old_evacuation_failure();

      // Do not bother with degenerated cycle if old generation evacuation failed or if humongous allocation failed
      if (ShenandoahDegeneratedGC && heuristics->should_degenerate_cycle() &&
          !old_gen_evacuation_failed && !humongous_alloc_failure_pending) {
        heuristics->record_allocation_failure_gc();
        policy->record_alloc_failure_to_degenerated(degen_point);
        set_gc_mode(stw_degenerated);
      } else {
        // TODO: if humongous_alloc_failure_pending, there might be value in trying a "compacting" degen before
        // going all the way to full.  But it's a lot of work to implement this, and it may not provide value.
        // A compacting degen can move young regions around without doing full old-gen mark (relying upon the
        // remembered set scan), so it might be faster than a full gc.
        //
        // Longer term, think about how to defragment humongous memory concurrently.

        heuristics->record_allocation_failure_gc();
        policy->record_alloc_failure_to_full();
        generation = select_global_generation();
        set_gc_mode(stw_full);
      }
    } else if (explicit_gc_requested) {
      cause = requested_gc_cause;
      generation = select_global_generation();
      log_info(gc)("Trigger: Explicit GC request (%s)", GCCause::to_string(cause));

      global_heuristics->record_requested_gc();

      if (ExplicitGCInvokesConcurrent) {
        policy->record_explicit_to_concurrent();
        set_gc_mode(default_mode);
        // Unload and clean up everything
        heap->set_unload_classes(global_heuristics->can_unload_classes());
      } else {
        policy->record_explicit_to_full();
        set_gc_mode(stw_full);
      }
    } else if (implicit_gc_requested) {
      cause = requested_gc_cause;
      generation = select_global_generation();
      log_info(gc)("Trigger: Implicit GC request (%s)", GCCause::to_string(cause));

      global_heuristics->record_requested_gc();

      if (ShenandoahImplicitGCInvokesConcurrent) {
        policy->record_implicit_to_concurrent();
        set_gc_mode(default_mode);

        // Unload and clean up everything
        heap->set_unload_classes(global_heuristics->can_unload_classes());
      } else {
        policy->record_implicit_to_full();
        set_gc_mode(stw_full);
      }
    } else {
      // We should only be here if the regulator requested a cycle or if
      // there is an old generation mark in progress.
      if (_requested_gc_cause == GCCause::_shenandoah_concurrent_gc) {
        if (_requested_generation == OLD && heap->doing_mixed_evacuations()) {
          // If a request to start an old cycle arrived while an old cycle was running, but _before_
          // it chose any regions for evacuation we don't want to start a new old cycle. Rather, we want
          // the heuristic to run a young collection so that we can evacuate some old regions.
          assert(!heap->is_concurrent_old_mark_in_progress(), "Should not be running mixed collections and concurrent marking");
          generation = YOUNG;
        } else {
          generation = _requested_generation;
        }
        // preemption was requested or this is a regular cycle
        cause = GCCause::_shenandoah_concurrent_gc;
        set_gc_mode(default_mode);

        // Don't start a new old marking if there is one already in progress
        if (generation == OLD && heap->is_concurrent_old_mark_in_progress()) {
          set_gc_mode(servicing_old);
        }

        if (generation == select_global_generation()) {
          heap->set_unload_classes(global_heuristics->should_unload_classes());
        } else {
          heap->set_unload_classes(false);
        }

        // Don't want to spin in this loop and start a cycle every time, so
        // clear requested gc cause. This creates a race with callers of the
        // blocking 'request_gc' method, but there it loops and resets the
        // '_requested_gc_cause' until a full cycle is completed.
        _requested_gc_cause = GCCause::_no_gc;
      } else if (heap->is_concurrent_old_mark_in_progress() || heap->is_prepare_for_old_mark_in_progress()) {
        // Nobody asked us to do anything, but we have an old-generation mark or old-generation preparation for
        // mixed evacuation in progress, so resume working on that.
        log_info(gc)("Resume old GC: marking is%s in progress, preparing is%s in progress",
                     heap->is_concurrent_old_mark_in_progress() ? "" : " NOT",
                     heap->is_prepare_for_old_mark_in_progress() ? "" : " NOT");

        cause = GCCause::_shenandoah_concurrent_gc;
        generation = OLD;
        set_gc_mode(servicing_old);
        heap->set_unload_classes(false);
      }
    }

    // Blow all soft references on this cycle, if handling allocation failure,
    // either implicit or explicit GC request, or we are requested to do so unconditionally.
    if (generation == select_global_generation() && (alloc_failure_pending || implicit_gc_requested || explicit_gc_requested || ShenandoahAlwaysClearSoftRefs)) {
      heap->soft_ref_policy()->set_should_clear_all_soft_refs(true);
    }

    bool gc_requested = (gc_mode() != none);
    assert (!gc_requested || cause != GCCause::_last_gc_cause, "GC cause should be set");

    if (gc_requested) {
      // GC is starting, bump the internal ID
      update_gc_id();

      heap->reset_bytes_allocated_since_gc_start();

      MetaspaceCombinedStats meta_sizes = MetaspaceUtils::get_combined_statistics();

      // If GC was requested, we are sampling the counters even without actual triggers
      // from allocation machinery. This captures GC phases more accurately.
      set_forced_counters_update(true);

      // If GC was requested, we better dump freeset data for performance debugging
      {
        ShenandoahHeapLocker locker(heap->lock());
        heap->free_set()->log_status();
      }
      // In case this is a degenerated cycle, remember whether original cycle was aging.
      bool was_aging_cycle = heap->is_aging_cycle();
      heap->set_aging_cycle(false);

      switch (gc_mode()) {
        case concurrent_normal: {
          // At this point:
          //  if (generation == YOUNG), this is a normal YOUNG cycle
          //  if (generation == OLD), this is a bootstrap OLD cycle
          //  if (generation == GLOBAL), this is a GLOBAL cycle triggered by System.gc()
          // In all three cases, we want to age old objects if this is an aging cycle
          if (age_period-- == 0) {
             heap->set_aging_cycle(true);
             age_period = ShenandoahAgingCyclePeriod - 1;
          }
          service_concurrent_normal_cycle(heap, generation, cause);
          break;
        }
        case stw_degenerated: {
          heap->set_aging_cycle(was_aging_cycle);
          if (!service_stw_degenerated_cycle(cause, degen_point)) {
            // The degenerated GC was upgraded to a Full GC
            generation = select_global_generation();
          }
          break;
        }
        case stw_full: {
          if (age_period-- == 0) {
            heap->set_aging_cycle(true);
            age_period = ShenandoahAgingCyclePeriod - 1;
          }
          service_stw_full_cycle(cause);
          break;
        }
        case servicing_old: {
          assert(generation == OLD, "Expected old generation here");
          GCIdMark gc_id_mark;
          service_concurrent_old_cycle(heap, cause);
          break;
        }
        default:
          ShouldNotReachHere();
      }

      // If this was the requested GC cycle, notify waiters about it
      if (explicit_gc_requested || implicit_gc_requested) {
        notify_gc_waiters();
      }

      // If this was the allocation failure GC cycle, notify waiters about it
      if (alloc_failure_pending) {
        notify_alloc_failure_waiters();
      }

      // Report current free set state at the end of cycle, whether
      // it is a normal completion, or the abort.
      {
        ShenandoahHeapLocker locker(heap->lock());
        heap->free_set()->log_status();

        // Notify Universe about new heap usage. This has implications for
        // global soft refs policy, and we better report it every time heap
        // usage goes down.
        Universe::heap()->update_capacity_and_used_at_gc();

        // Signal that we have completed a visit to all live objects.
        Universe::heap()->record_whole_heap_examined_timestamp();
      }

      // Disable forced counters update, and update counters one more time
      // to capture the state at the end of GC session.
      handle_force_counters_update();
      set_forced_counters_update(false);

      // Retract forceful part of soft refs policy
      heap->soft_ref_policy()->set_should_clear_all_soft_refs(false);

      // Clear metaspace oom flag, if current cycle unloaded classes
      if (heap->unload_classes()) {
        assert(generation == select_global_generation(), "Only unload classes during GLOBAL cycle");
        global_heuristics->clear_metaspace_oom();
      }

      process_phase_timings(heap);

      // Print Metaspace change following GC (if logging is enabled).
      MetaspaceUtils::print_metaspace_change(meta_sizes);

      // GC is over, we are at idle now
      if (ShenandoahPacing) {
        heap->pacer()->setup_for_idle();
      }
    } else {
      // Allow allocators to know we have seen this much regions
      if (ShenandoahPacing && (allocs_seen > 0)) {
        heap->pacer()->report_alloc(allocs_seen);
      }
    }

    double current = os::elapsedTime();

    if (ShenandoahUncommit && (explicit_gc_requested || soft_max_changed || (current - last_shrink_time > shrink_period))) {
      // Explicit GC tries to uncommit everything down to min capacity.
      // Soft max change tries to uncommit everything down to target capacity.
      // Periodic uncommit tries to uncommit suitable regions down to min capacity.

      double shrink_before = (explicit_gc_requested || soft_max_changed) ?
                             current :
                             current - (ShenandoahUncommitDelay / 1000.0);

      size_t shrink_until = soft_max_changed ?
                             heap->soft_max_capacity() :
                             heap->min_capacity();

      service_uncommit(shrink_before, shrink_until);
      heap->phase_timings()->flush_cycle_to_global();
      last_shrink_time = current;
    }

    // Don't wait around if there was an allocation failure - start the next cycle immediately.
    if (!is_alloc_failure_gc()) {
      // The timed wait is necessary because this thread has a responsibility to send
      // 'alloc_words' to the pacer when it does not perform a GC.
      MonitorLocker lock(&_control_lock, Mutex::_no_safepoint_check_flag);
      lock.wait(ShenandoahControlIntervalMax);
    }
  }

  // Wait for the actual stop(), can't leave run_service() earlier.
  while (!should_terminate()) {
    os::naked_short_sleep(ShenandoahControlIntervalMin);
  }
}

void ShenandoahControlThread::process_phase_timings(const ShenandoahHeap* heap) {
  // Commit worker statistics to cycle data
  heap->phase_timings()->flush_par_workers_to_cycle();
  if (ShenandoahPacing) {
    heap->pacer()->flush_stats_to_cycle();
  }

  ShenandoahEvacuationTracker* evac_tracker = heap->evac_tracker();
  ShenandoahCycleStats         evac_stats   = evac_tracker->flush_cycle_to_global();

  // Print GC stats for current cycle
  {
    LogTarget(Info, gc, stats) lt;
    if (lt.is_enabled()) {
      ResourceMark rm;
      LogStream ls(lt);
      heap->phase_timings()->print_cycle_on(&ls);
      evac_tracker->print_evacuations_on(&ls, &evac_stats.workers,
                                              &evac_stats.mutators);
      if (ShenandoahPacing) {
        heap->pacer()->print_cycle_on(&ls);
      }
    }
  }

  // Commit statistics to globals
  heap->phase_timings()->flush_cycle_to_global();
}

// Young and old concurrent cycles are initiated by the regulator. Implicit
// and explicit GC requests are handled by the controller thread and always
// run a global cycle (which is concurrent by default, but may be overridden
// by command line options). Old cycles always degenerate to a global cycle.
// Young cycles are degenerated to complete the young cycle.  Young
// and old degen may upgrade to Full GC.  Full GC may also be
// triggered directly by a System.gc() invocation.
//
//
//      +-----+ Idle +-----+-----------+---------------------+
//      |         +        |           |                     |
//      |         |        |           |                     |
//      |         |        v           |                     |
//      |         |  Bootstrap Old +-- | ------------+       |
//      |         |   +                |             |       |
//      |         |   |                |             |       |
//      |         v   v                v             v       |
//      |    Resume Old <----------+ Young +--> Young Degen  |
//      |     +  +   ^                            +  +       |
//      v     |  |   |                            |  |       |
//   Global <-+  |   +----------------------------+  |       |
//      +        |                                   |       |
//      |        v                                   v       |
//      +--->  Global Degen +--------------------> Full <----+
//
void ShenandoahControlThread::service_concurrent_normal_cycle(ShenandoahHeap* heap,
                                                              const ShenandoahGenerationType generation,
                                                              GCCause::Cause cause) {
  GCIdMark gc_id_mark;
  ShenandoahGeneration* the_generation = nullptr;
  switch (generation) {
    case YOUNG: {
      // Run a young cycle. This might or might not, have interrupted an ongoing
      // concurrent mark in the old generation. We need to think about promotions
      // in this case. Promoted objects should be above the TAMS in the old regions
      // they end up in, but we have to be sure we don't promote into any regions
      // that are in the cset.
      log_info(gc, ergo)("Start GC cycle (YOUNG)");
      the_generation = heap->young_generation();
      service_concurrent_cycle(the_generation, cause, false);
      break;
    }
    case OLD: {
      log_info(gc, ergo)("Start GC cycle (OLD)");
      the_generation = heap->old_generation();
      service_concurrent_old_cycle(heap, cause);
      break;
    }
    case GLOBAL_GEN: {
      log_info(gc, ergo)("Start GC cycle (GLOBAL)");
      the_generation = heap->global_generation();
      service_concurrent_cycle(the_generation, cause, false);
      break;
    }
    case GLOBAL_NON_GEN: {
      log_info(gc, ergo)("Start GC cycle");
      the_generation = heap->global_generation();
      service_concurrent_cycle(the_generation, cause, false);
      break;
    }
    default:
      ShouldNotReachHere();
  }
}

void ShenandoahControlThread::service_concurrent_old_cycle(ShenandoahHeap* heap, GCCause::Cause &cause) {
  ShenandoahOldGeneration* old_generation = heap->old_generation();
  ShenandoahYoungGeneration* young_generation = heap->young_generation();
  ShenandoahOldGeneration::State original_state = old_generation->state();

  TraceCollectorStats tcs(heap->monitoring_support()->concurrent_collection_counters());

  switch (original_state) {
    case ShenandoahOldGeneration::FILLING: {
<<<<<<< HEAD
      _allow_old_preemption.set();
//      ShenandoahGCSession session(cause, old_generation);
      old_generation->prepare_gc();
=======
      ShenandoahGCSession session(cause, old_generation);
      _allow_old_preemption.set();
      old_generation->entry_coalesce_and_fill();
>>>>>>> 81de88c5
      _allow_old_preemption.unset();

      // Before bootstrapping begins, we must acknowledge any cancellation request.
      // If the gc has not been cancelled, this does nothing. If it has been cancelled,
      // this will clear the cancellation request and exit before starting the bootstrap
      // phase. This will allow the young GC cycle to proceed normally. If we do not
      // acknowledge the cancellation request, the subsequent young cycle will observe
      // the request and essentially cancel itself.
      if (check_cancellation_or_degen(ShenandoahGC::_degenerated_outside_cycle)) {
        log_info(gc)("Preparation for old generation cycle was cancelled");
        return;
      }

      // Coalescing threads completed and nothing was cancelled. it is safe to transition from this state.
      old_generation->transition_to(ShenandoahOldGeneration::WAITING_FOR_BOOTSTRAP);
      return;
    }
    case ShenandoahOldGeneration::WAITING_FOR_BOOTSTRAP:
      old_generation->transition_to(ShenandoahOldGeneration::BOOTSTRAPPING);
    case ShenandoahOldGeneration::BOOTSTRAPPING: {
      // Configure the young generation's concurrent mark to put objects in
      // old regions into the concurrent mark queues associated with the old
      // generation. The young cycle will run as normal except that rather than
      // ignore old references it will mark and enqueue them in the old concurrent
      // task queues but it will not traverse them.
      set_gc_mode(bootstrapping_old);
      young_generation->set_old_gen_task_queues(old_generation->task_queues());
      ShenandoahGCSession session(cause, young_generation);
      service_concurrent_cycle(heap, young_generation, cause, true);
      process_phase_timings(heap);
      if (heap->cancelled_gc()) {
        // Young generation bootstrap cycle has failed. Concurrent mark for old generation
        // is going to resume after degenerated bootstrap cycle completes.
        log_info(gc)("Bootstrap cycle for old generation was cancelled");
        return;
      }

      // Reset the degenerated point. Normally this would happen at the top
      // of the control loop, but here we have just completed a young cycle
      // which has bootstrapped the old concurrent marking.
      _degen_point = ShenandoahGC::_degenerated_outside_cycle;

      // From here we will 'resume' the old concurrent mark. This will skip reset
      // and init mark for the concurrent mark. All of that work will have been
      // done by the bootstrapping young cycle.
      set_gc_mode(servicing_old);
      old_generation->transition_to(ShenandoahOldGeneration::MARKING);
    }
    case ShenandoahOldGeneration::MARKING: {
      ShenandoahGCSession session(cause, old_generation);
      bool marking_complete = resume_concurrent_old_cycle(old_generation, cause);
      if (marking_complete) {
        assert(old_generation->state() != ShenandoahOldGeneration::MARKING, "Should not still be marking");
        if (original_state == ShenandoahOldGeneration::MARKING) {
          heap->mmu_tracker()->record_old_marking_increment(true);
          heap->log_heap_status("At end of Concurrent Old Marking finishing increment");
        }
      } else if (original_state == ShenandoahOldGeneration::MARKING) {
        heap->mmu_tracker()->record_old_marking_increment(false);
        heap->log_heap_status("At end of Concurrent Old Marking increment");
      }
      break;
    }
    default:
      fatal("Unexpected state for old GC: %s", ShenandoahOldGeneration::state_name(old_generation->state()));
  }
}

bool ShenandoahControlThread::resume_concurrent_old_cycle(ShenandoahGeneration* generation, GCCause::Cause cause) {
  assert(ShenandoahHeap::heap()->is_concurrent_old_mark_in_progress(), "Old mark should be in progress");
  log_debug(gc)("Resuming old generation with " UINT32_FORMAT " marking tasks queued", generation->task_queues()->tasks());

  ShenandoahHeap* heap = ShenandoahHeap::heap();

  // We can only tolerate being cancelled during concurrent marking or during preparation for mixed
  // evacuation. This flag here (passed by reference) is used to control precisely where the regulator
  // is allowed to cancel a GC.
  ShenandoahOldGC gc(generation, _allow_old_preemption);
  if (gc.collect(cause)) {
    generation->record_success_concurrent(false);
  }

  if (heap->cancelled_gc()) {
    // It's possible the gc cycle was cancelled after the last time
    // the collection checked for cancellation. In which case, the
    // old gc cycle is still completed, and we have to deal with this
    // cancellation. We set the degeneration point to be outside
    // the cycle because if this is an allocation failure, that is
    // what must be done (there is no degenerated old cycle). If the
    // cancellation was due to a heuristic wanting to start a young
    // cycle, then we are not actually going to a degenerated cycle,
    // so the degenerated point doesn't matter here.
    check_cancellation_or_degen(ShenandoahGC::_degenerated_outside_cycle);
    if (_requested_gc_cause == GCCause::_shenandoah_concurrent_gc) {
      heap->shenandoah_policy()->record_interrupted_old();
    }
    return false;
  }
  return true;
}

bool ShenandoahControlThread::check_soft_max_changed() const {
  ShenandoahHeap* heap = ShenandoahHeap::heap();
  size_t new_soft_max = Atomic::load(&SoftMaxHeapSize);
  size_t old_soft_max = heap->soft_max_capacity();
  if (new_soft_max != old_soft_max) {
    new_soft_max = MAX2(heap->min_capacity(), new_soft_max);
    new_soft_max = MIN2(heap->max_capacity(), new_soft_max);
    if (new_soft_max != old_soft_max) {
      log_info(gc)("Soft Max Heap Size: " SIZE_FORMAT "%s -> " SIZE_FORMAT "%s",
                   byte_size_in_proper_unit(old_soft_max), proper_unit_for_byte_size(old_soft_max),
                   byte_size_in_proper_unit(new_soft_max), proper_unit_for_byte_size(new_soft_max)
      );
      heap->set_soft_max_capacity(new_soft_max);
      return true;
    }
  }
  return false;
}

void ShenandoahControlThread::service_concurrent_cycle(ShenandoahGeneration* generation, GCCause::Cause cause, bool do_old_gc_bootstrap) {
  // Normal cycle goes via all concurrent phases. If allocation failure (af) happens during
  // any of the concurrent phases, it first degrades to Degenerated GC and completes GC there.
  // If second allocation failure happens during Degenerated GC cycle (for example, when GC
  // tries to evac something and no memory is available), cycle degrades to Full GC.
  //
  // There are also a shortcut through the normal cycle: immediate garbage shortcut, when
  // heuristics says there are no regions to compact, and all the collection comes from immediately
  // reclaimable regions.
  //
  // ................................................................................................
  //
  //                                    (immediate garbage shortcut)                Concurrent GC
  //                             /-------------------------------------------\
  //                             |                                           |
  //                             |                                           |
  //                             |                                           |
  //                             |                                           v
  // [START] ----> Conc Mark ----o----> Conc Evac --o--> Conc Update-Refs ---o----> [END]
  //                   |                    |                 |              ^
  //                   | (af)               | (af)            | (af)         |
  // ..................|....................|.................|..............|.......................
  //                   |                    |                 |              |
  //                   |                    |                 |              |      Degenerated GC
  //                   v                    v                 v              |
  //               STW Mark ----------> STW Evac ----> STW Update-Refs ----->o
  //                   |                    |                 |              ^
  //                   | (af)               | (af)            | (af)         |
  // ..................|....................|.................|..............|.......................
  //                   |                    |                 |              |
  //                   |                    v                 |              |      Full GC
  //                   \------------------->o<----------------/              |
  //                                        |                                |
  //                                        v                                |
  //                                      Full GC  --------------------------/
  //
  if (check_cancellation_or_degen(ShenandoahGC::_degenerated_outside_cycle)) return;

  ShenandoahHeap* heap = ShenandoahHeap::heap();
  ShenandoahGCSession session(cause, generation);
  TraceCollectorStats tcs(heap->monitoring_support()->concurrent_collection_counters());

  service_concurrent_cycle(heap, generation, cause, do_old_gc_bootstrap);
}

void ShenandoahControlThread::service_concurrent_cycle(ShenandoahHeap* heap,
                                                       ShenandoahGeneration* generation,
                                                       GCCause::Cause& cause,
                                                       bool do_old_gc_bootstrap) {
  ShenandoahConcurrentGC gc(generation, do_old_gc_bootstrap);
  if (gc.collect(cause)) {
    // Cycle is complete
    generation->record_success_concurrent(gc.abbreviated());
  } else {
    assert(heap->cancelled_gc(), "Must have been cancelled");
    check_cancellation_or_degen(gc.degen_point());
    assert(!generation->is_old(), "Old GC takes a different control path");
    // Concurrent young-gen collection degenerates to young
    // collection.  Same for global collections.
    _degen_generation = generation;
  }
  const char* msg;
  if (heap->mode()->is_generational()) {
    ShenandoahMmuTracker* mmu_tracker = heap->mmu_tracker();
    if (generation->is_young()) {
      if (heap->cancelled_gc()) {
        msg = (do_old_gc_bootstrap) ? "At end of Interrupted Concurrent Bootstrap GC":
                                      "At end of Interrupted Concurrent Young GC";
      } else {
        // We only record GC results if GC was successful
        msg = (do_old_gc_bootstrap) ? "At end of Concurrent Bootstrap GC":
                                      "At end of Concurrent Young GC";
        if (heap->collection_set()->has_old_regions()) {
          bool mixed_is_done = (heap->old_heuristics()->unprocessed_old_collection_candidates() == 0);
          mmu_tracker->record_mixed(get_gc_id());
        } else if (do_old_gc_bootstrap) {
          mmu_tracker->record_bootstrap(get_gc_id());
        } else {
          mmu_tracker->record_young(get_gc_id());
        }
      }
    } else {
      assert(generation->is_global(), "If not young, must be GLOBAL");
      assert(!do_old_gc_bootstrap, "Do not bootstrap with GLOBAL GC");
      if (heap->cancelled_gc()) {
        msg = "At end of Interrupted Concurrent GLOBAL GC";
      } else {
        // We only record GC results if GC was successful
        msg = "At end of Concurrent Global GC";
        mmu_tracker->record_global(get_gc_id());
      }
    }
  } else {
    msg = heap->cancelled_gc() ? "At end of cancelled GC" :
                                 "At end of GC";
  }
  heap->log_heap_status(msg);
}

bool ShenandoahControlThread::check_cancellation_or_degen(ShenandoahGC::ShenandoahDegenPoint point) {
  ShenandoahHeap* heap = ShenandoahHeap::heap();
  if (!heap->cancelled_gc()) {
    return false;
  }

  if (in_graceful_shutdown()) {
    return true;
  }

  assert(_degen_point == ShenandoahGC::_degenerated_outside_cycle,
         "Should not be set yet: %s", ShenandoahGC::degen_point_to_string(_degen_point));

  if (is_alloc_failure_gc()) {
    _degen_point = point;
    _preemption_requested.unset();
    return true;
  }

  if (_preemption_requested.is_set()) {
    assert(_requested_generation == YOUNG, "Only young GCs may preempt old.");
    _preemption_requested.unset();

    // Old generation marking is only cancellable during concurrent marking.
    // Once final mark is complete, the code does not check again for cancellation.
    // If old generation was cancelled for an allocation failure, we wouldn't
    // make it to this case. The calling code is responsible for forcing a
    // cancellation due to allocation failure into a degenerated cycle.
    _degen_point = point;
    heap->clear_cancelled_gc(false /* clear oom handler */);
    return true;
  }

  fatal("Cancel GC either for alloc failure GC, or gracefully exiting, or to pause old generation marking");
  return false;
}

void ShenandoahControlThread::stop_service() {
  // Nothing to do here.
}

void ShenandoahControlThread::service_stw_full_cycle(GCCause::Cause cause) {
  ShenandoahHeap* const heap = ShenandoahHeap::heap();

  GCIdMark gc_id_mark;
  ShenandoahGCSession session(cause, heap->global_generation());

  ShenandoahFullGC gc;
  gc.collect(cause);

  heap->global_generation()->heuristics()->record_success_full();
  heap->shenandoah_policy()->record_success_full();
}

bool ShenandoahControlThread::service_stw_degenerated_cycle(GCCause::Cause cause,
                                                            ShenandoahGC::ShenandoahDegenPoint point) {
  assert(point != ShenandoahGC::_degenerated_unset, "Degenerated point should be set");
  ShenandoahHeap* const heap = ShenandoahHeap::heap();

  GCIdMark gc_id_mark;
  ShenandoahGCSession session(cause, _degen_generation);

  ShenandoahDegenGC gc(point, _degen_generation);
  gc.collect(cause);

  assert(heap->young_generation()->task_queues()->is_empty(), "Unexpected young generation marking tasks");
  if (_degen_generation->is_global()) {
    assert(heap->old_generation()->task_queues()->is_empty(), "Unexpected old generation marking tasks");
    assert(heap->global_generation()->task_queues()->is_empty(), "Unexpected global generation marking tasks");
  } else {
    assert(_degen_generation->is_young(), "Expected degenerated young cycle, if not global.");
    ShenandoahOldGeneration* old = heap->old_generation();
    if (old->state() == ShenandoahOldGeneration::BOOTSTRAPPING && !gc.upgraded_to_full()) {
      old->transition_to(ShenandoahOldGeneration::MARKING);
    }
  }

  _degen_generation->heuristics()->record_success_degenerated();
  heap->shenandoah_policy()->record_success_degenerated(_degen_generation->is_young(), gc.upgraded_to_full());
  return !gc.upgraded_to_full();
}

void ShenandoahControlThread::service_uncommit(double shrink_before, size_t shrink_until) {
  ShenandoahHeap* heap = ShenandoahHeap::heap();

  // Determine if there is work to do. This avoids taking heap lock if there is
  // no work available, avoids spamming logs with superfluous logging messages,
  // and minimises the amount of work while locks are taken.

  if (heap->committed() <= shrink_until) return;

  bool has_work = false;
  for (size_t i = 0; i < heap->num_regions(); i++) {
    ShenandoahHeapRegion *r = heap->get_region(i);
    if (r->is_empty_committed() && (r->empty_time() < shrink_before)) {
      has_work = true;
      break;
    }
  }

  if (has_work) {
    heap->entry_uncommit(shrink_before, shrink_until);
  }
}

bool ShenandoahControlThread::is_explicit_gc(GCCause::Cause cause) const {
  return GCCause::is_user_requested_gc(cause) ||
         GCCause::is_serviceability_requested_gc(cause);
}

bool ShenandoahControlThread::is_implicit_gc(GCCause::Cause cause) const {
  return !is_explicit_gc(cause)
      && cause != GCCause::_shenandoah_concurrent_gc
      && cause != GCCause::_no_gc;
}

void ShenandoahControlThread::request_gc(GCCause::Cause cause) {
  assert(GCCause::is_user_requested_gc(cause) ||
         GCCause::is_serviceability_requested_gc(cause) ||
         cause == GCCause::_metadata_GC_clear_soft_refs ||
         cause == GCCause::_codecache_GC_aggressive ||
         cause == GCCause::_codecache_GC_threshold ||
         cause == GCCause::_full_gc_alot ||
         cause == GCCause::_wb_young_gc ||
         cause == GCCause::_wb_full_gc ||
         cause == GCCause::_wb_breakpoint ||
         cause == GCCause::_scavenge_alot,
         "only requested GCs here: %s", GCCause::to_string(cause));

  if (is_explicit_gc(cause)) {
    if (!DisableExplicitGC) {
      handle_requested_gc(cause);
    }
  } else {
    handle_requested_gc(cause);
  }
}

bool ShenandoahControlThread::request_concurrent_gc(ShenandoahGenerationType generation) {
  if (_preemption_requested.is_set() || _gc_requested.is_set() || ShenandoahHeap::heap()->cancelled_gc()) {
    // Ignore subsequent requests from the heuristics
    log_debug(gc, thread)("Reject request for concurrent gc: preemption_requested: %s, gc_requested: %s, gc_cancelled: %s",
                          BOOL_TO_STR(_preemption_requested.is_set()),
                          BOOL_TO_STR(_gc_requested.is_set()),
                          BOOL_TO_STR(ShenandoahHeap::heap()->cancelled_gc()));
    return false;
  }

  if (gc_mode() == none) {
    _requested_gc_cause = GCCause::_shenandoah_concurrent_gc;
    _requested_generation = generation;
    notify_control_thread();

    MonitorLocker ml(&_regulator_lock, Mutex::_no_safepoint_check_flag);
    while (gc_mode() == none) {
      ml.wait();
    }
    return true;
  }

  if (preempt_old_marking(generation)) {
    log_info(gc)("Preempting old generation mark to allow %s GC", shenandoah_generation_name(generation));
    assert(gc_mode() == servicing_old, "Expected to be servicing old, but was: %s.", gc_mode_name(gc_mode()));
    _requested_gc_cause = GCCause::_shenandoah_concurrent_gc;
    _requested_generation = generation;
    _preemption_requested.set();
    ShenandoahHeap::heap()->cancel_gc(GCCause::_shenandoah_concurrent_gc);
    notify_control_thread();

    MonitorLocker ml(&_regulator_lock, Mutex::_no_safepoint_check_flag);
    while (gc_mode() == servicing_old) {
      ml.wait();
    }
    return true;
  }

  log_debug(gc, thread)("Reject request for concurrent gc: mode: %s, allow_old_preemption: %s",
                        gc_mode_name(gc_mode()),
                        BOOL_TO_STR(_allow_old_preemption.is_set()));
  return false;
}

void ShenandoahControlThread::notify_control_thread() {
  MonitorLocker locker(&_control_lock, Mutex::_no_safepoint_check_flag);
  _control_lock.notify();
}

bool ShenandoahControlThread::preempt_old_marking(ShenandoahGenerationType generation) {
  return (generation == YOUNG) && _allow_old_preemption.try_unset();
}

void ShenandoahControlThread::handle_requested_gc(GCCause::Cause cause) {
  // Make sure we have at least one complete GC cycle before unblocking
  // from the explicit GC request.
  //
  // This is especially important for weak references cleanup and/or native
  // resources (e.g. DirectByteBuffers) machinery: when explicit GC request
  // comes very late in the already running cycle, it would miss lots of new
  // opportunities for cleanup that were made available before the caller
  // requested the GC.

  MonitorLocker ml(&_gc_waiters_lock);
  size_t current_gc_id = get_gc_id();
  size_t required_gc_id = current_gc_id + 1;
  while (current_gc_id < required_gc_id) {
    // Although setting gc request is under _gc_waiters_lock, but read side (run_service())
    // does not take the lock. We need to enforce following order, so that read side sees
    // latest requested gc cause when the flag is set.
    _requested_gc_cause = cause;
    _gc_requested.set();
    notify_control_thread();
    if (cause != GCCause::_wb_breakpoint) {
      ml.wait();
    }
    current_gc_id = get_gc_id();
  }
}

void ShenandoahControlThread::handle_alloc_failure(ShenandoahAllocRequest& req, bool block) {
  ShenandoahHeap* heap = ShenandoahHeap::heap();

  assert(current()->is_Java_thread(), "expect Java thread here");
  bool is_humongous = req.size() > ShenandoahHeapRegion::region_size_words();

  if (try_set_alloc_failure_gc(is_humongous)) {
    // Only report the first allocation failure
    log_info(gc)("Failed to allocate %s, " SIZE_FORMAT "%s",
                 req.type_string(),
                 byte_size_in_proper_unit(req.size() * HeapWordSize), proper_unit_for_byte_size(req.size() * HeapWordSize));
    // Now that alloc failure GC is scheduled, we can abort everything else
    heap->cancel_gc(GCCause::_allocation_failure);
  }


  if (block) {
    MonitorLocker ml(&_alloc_failure_waiters_lock);
    while (is_alloc_failure_gc()) {
      ml.wait();
    }
  }
}

void ShenandoahControlThread::handle_alloc_failure_evac(size_t words) {
  ShenandoahHeap* heap = ShenandoahHeap::heap();
  bool is_humongous = (words > ShenandoahHeapRegion::region_size_words());

  if (try_set_alloc_failure_gc(is_humongous)) {
    // Only report the first allocation failure
    log_info(gc)("Failed to allocate " SIZE_FORMAT "%s for evacuation",
                 byte_size_in_proper_unit(words * HeapWordSize), proper_unit_for_byte_size(words * HeapWordSize));
  }

  // Forcefully report allocation failure
  heap->cancel_gc(GCCause::_shenandoah_allocation_failure_evac);
}

void ShenandoahControlThread::notify_alloc_failure_waiters() {
  _alloc_failure_gc.unset();
  _humongous_alloc_failure_gc.unset();
  MonitorLocker ml(&_alloc_failure_waiters_lock);
  ml.notify_all();
}

bool ShenandoahControlThread::try_set_alloc_failure_gc(bool is_humongous) {
  if (is_humongous) {
    _humongous_alloc_failure_gc.try_set();
  }
  return _alloc_failure_gc.try_set();
}

bool ShenandoahControlThread::is_alloc_failure_gc() {
  return _alloc_failure_gc.is_set();
}

bool ShenandoahControlThread::is_humongous_alloc_failure_gc() {
  return _humongous_alloc_failure_gc.is_set();
}

void ShenandoahControlThread::notify_gc_waiters() {
  _gc_requested.unset();
  MonitorLocker ml(&_gc_waiters_lock);
  ml.notify_all();
}

void ShenandoahControlThread::handle_counters_update() {
  if (_do_counters_update.is_set()) {
    _do_counters_update.unset();
    ShenandoahHeap::heap()->monitoring_support()->update_counters();
  }
}

void ShenandoahControlThread::handle_force_counters_update() {
  if (_force_counters_update.is_set()) {
    _do_counters_update.unset(); // reset these too, we do update now!
    ShenandoahHeap::heap()->monitoring_support()->update_counters();
  }
}

void ShenandoahControlThread::notify_heap_changed() {
  // This is called from allocation path, and thus should be fast.

  // Update monitoring counters when we took a new region. This amortizes the
  // update costs on slow path.
  if (_do_counters_update.is_unset()) {
    _do_counters_update.set();
  }
}

void ShenandoahControlThread::pacing_notify_alloc(size_t words) {
  assert(ShenandoahPacing, "should only call when pacing is enabled");
  Atomic::add(&_allocs_seen, words, memory_order_relaxed);
}

void ShenandoahControlThread::set_forced_counters_update(bool value) {
  _force_counters_update.set_cond(value);
}

void ShenandoahControlThread::reset_gc_id() {
  Atomic::store(&_gc_id, (size_t)0);
}

void ShenandoahControlThread::update_gc_id() {
  Atomic::inc(&_gc_id);
}

size_t ShenandoahControlThread::get_gc_id() {
  return Atomic::load(&_gc_id);
}

void ShenandoahControlThread::start() {
  create_and_start();
}

void ShenandoahControlThread::prepare_for_graceful_shutdown() {
  _graceful_shutdown.set();
}

bool ShenandoahControlThread::in_graceful_shutdown() {
  return _graceful_shutdown.is_set();
}

const char* ShenandoahControlThread::gc_mode_name(ShenandoahControlThread::GCMode mode) {
  switch (mode) {
    case none:              return "idle";
    case concurrent_normal: return "normal";
    case stw_degenerated:   return "degenerated";
    case stw_full:          return "full";
    case servicing_old:     return "old";
    case bootstrapping_old: return "bootstrap";
    default:                return "unknown";
  }
}

void ShenandoahControlThread::set_gc_mode(ShenandoahControlThread::GCMode new_mode) {
  if (_mode != new_mode) {
    log_info(gc)("Transition from: %s to: %s", gc_mode_name(_mode), gc_mode_name(new_mode));
    MonitorLocker ml(&_regulator_lock, Mutex::_no_safepoint_check_flag);
    _mode = new_mode;
    ml.notify_all();
  }
}

ShenandoahGenerationType ShenandoahControlThread::select_global_generation() {
  if (ShenandoahHeap::heap()->mode()->is_generational()) {
    return GLOBAL_GEN;
  } else {
    return GLOBAL_NON_GEN;
  }
}<|MERGE_RESOLUTION|>--- conflicted
+++ resolved
@@ -517,15 +517,9 @@
 
   switch (original_state) {
     case ShenandoahOldGeneration::FILLING: {
-<<<<<<< HEAD
-      _allow_old_preemption.set();
-//      ShenandoahGCSession session(cause, old_generation);
-      old_generation->prepare_gc();
-=======
-      ShenandoahGCSession session(cause, old_generation);
+      // ShenandoahGCSession session(cause, old_generation);
       _allow_old_preemption.set();
       old_generation->entry_coalesce_and_fill();
->>>>>>> 81de88c5
       _allow_old_preemption.unset();
 
       // Before bootstrapping begins, we must acknowledge any cancellation request.

/*
 * Copyright (c) 2015, 2021, Red Hat, Inc. All rights reserved.
 * DO NOT ALTER OR REMOVE COPYRIGHT NOTICES OR THIS FILE HEADER.
 *
 * This code is free software; you can redistribute it and/or modify it
 * under the terms of the GNU General Public License version 2 only, as
 * published by the Free Software Foundation.
 *
 * This code is distributed in the hope that it will be useful, but WITHOUT
 * ANY WARRANTY; without even the implied warranty of MERCHANTABILITY or
 * FITNESS FOR A PARTICULAR PURPOSE.  See the GNU General Public License
 * version 2 for more details (a copy is included in the LICENSE file that
 * accompanied this code).
 *
 * You should have received a copy of the GNU General Public License version
 * 2 along with this work; if not, write to the Free Software Foundation,
 * Inc., 51 Franklin St, Fifth Floor, Boston, MA 02110-1301 USA.
 *
 * Please contact Oracle, 500 Oracle Parkway, Redwood Shores, CA 94065 USA
 * or visit www.oracle.com if you need additional information or have any
 * questions.
 *
 */

#ifndef SHARE_GC_SHENANDOAH_SHENANDOAHMARK_INLINE_HPP
#define SHARE_GC_SHENANDOAH_SHENANDOAHMARK_INLINE_HPP

#include "gc/shenandoah/shenandoahMark.hpp"

#include "gc/shenandoah/shenandoahAsserts.hpp"
#include "gc/shenandoah/shenandoahBarrierSet.inline.hpp"
#include "gc/shenandoah/shenandoahHeap.inline.hpp"
#include "gc/shenandoah/shenandoahMarkingContext.inline.hpp"
#include "gc/shenandoah/shenandoahStringDedup.inline.hpp"
#include "gc/shenandoah/shenandoahTaskqueue.inline.hpp"
#include "gc/shenandoah/shenandoahUtils.hpp"
#include "memory/iterator.inline.hpp"
#include "oops/compressedOops.inline.hpp"
#include "oops/oop.inline.hpp"
#include "runtime/prefetch.inline.hpp"
#include "utilities/powerOfTwo.hpp"

template <class T>
void ShenandoahMark::do_task(ShenandoahObjToScanQueue* q, T* cl, ShenandoahLiveData* live_data, ShenandoahMarkTask* task) {
  oop obj = task->obj();

  // HEY! This will push array chunks into the mark queue with no regard for
  // generations. I don't think it will break anything, but the young generation
  // scan might end up processing some old generation array chunks.

  shenandoah_assert_not_forwarded(NULL, obj);
  shenandoah_assert_marked(NULL, obj);
  shenandoah_assert_not_in_cset_except(NULL, obj, ShenandoahHeap::heap()->cancelled_gc());

  // Are we in weak subgraph scan?
  bool weak = task->is_weak();
  cl->set_weak(weak);

  if (task->is_not_chunked()) {
    if (obj->is_instance()) {
      // Case 1: Normal oop, process as usual.
      obj->oop_iterate(cl);
    } else if (obj->is_objArray()) {
      // Case 2: Object array instance and no chunk is set. Must be the first
      // time we visit it, start the chunked processing.
      do_chunked_array_start<T>(q, cl, obj, weak);
    } else {
      // Case 3: Primitive array. Do nothing, no oops there. We use the same
      // performance tweak TypeArrayKlass::oop_oop_iterate_impl is using:
      // We skip iterating over the klass pointer since we know that
      // Universe::TypeArrayKlass never moves.
      assert (obj->is_typeArray(), "should be type array");
    }
    // Count liveness the last: push the outstanding work to the queues first
    // Avoid double-counting objects that are visited twice due to upgrade
    // from final- to strong mark.
    if (task->count_liveness()) {
      count_liveness(live_data, obj);
    }
  } else {
    // Case 4: Array chunk, has sensible chunk id. Process it.
    do_chunked_array<T>(q, cl, obj, task->chunk(), task->pow(), weak);
  }
}

inline void ShenandoahMark::count_liveness(ShenandoahLiveData* live_data, oop obj) {
  ShenandoahHeap* const heap = ShenandoahHeap::heap();
  size_t region_idx = heap->heap_region_index_containing(obj);
  ShenandoahHeapRegion* region = heap->get_region(region_idx);
  size_t size = obj->size();

  if (!region->is_humongous_start()) {
    assert(!region->is_humongous(), "Cannot have continuations here");
    assert(region->affiliation() != FREE, "Do not count live data within Free Regular Region " SIZE_FORMAT, region_idx);
    ShenandoahLiveData cur = live_data[region_idx];
    size_t new_val = size + cur;
    if (new_val >= SHENANDOAH_LIVEDATA_MAX) {
      // overflow, flush to region data
      region->increase_live_data_gc_words(new_val);
      live_data[region_idx] = 0;
    } else {
      // still good, remember in locals
      live_data[region_idx] = (ShenandoahLiveData) new_val;
    }
  } else {
    shenandoah_assert_in_correct_region(NULL, obj);
    size_t num_regions = ShenandoahHeapRegion::required_regions(size * HeapWordSize);

    assert(region->affiliation() != FREE, "Do not count live data within FREE Humongous Start Region " SIZE_FORMAT, region_idx);
    for (size_t i = region_idx; i < region_idx + num_regions; i++) {
      ShenandoahHeapRegion* chain_reg = heap->get_region(i);
      assert(chain_reg->is_humongous(), "Expecting a humongous region");
      assert(chain_reg->affiliation() != FREE, "Do not count live data within FREE Humongous Continuation Region " SIZE_FORMAT, i);
      chain_reg->increase_live_data_gc_words(chain_reg->used() >> LogHeapWordSize);
    }
  }
}

template <class T>
inline void ShenandoahMark::do_chunked_array_start(ShenandoahObjToScanQueue* q, T* cl, oop obj, bool weak) {
  assert(obj->is_objArray(), "expect object array");
  objArrayOop array = objArrayOop(obj);
  int len = array->length();

  // Mark objArray klass metadata
  if (Devirtualizer::do_metadata(cl)) {
    Devirtualizer::do_klass(cl, array->klass());
  }

  if (len <= (int) ObjArrayMarkingStride*2) {
    // A few slices only, process directly
    array->oop_iterate_range(cl, 0, len);
  } else {
    int bits = log2i_graceful(len);
    // Compensate for non-power-of-two arrays, cover the array in excess:
    if (len != (1 << bits)) bits++;

    // Only allow full chunks on the queue. This frees do_chunked_array() from checking from/to
    // boundaries against array->length(), touching the array header on every chunk.
    //
    // To do this, we cut the prefix in full-sized chunks, and submit them on the queue.
    // If the array is not divided in chunk sizes, then there would be an irregular tail,
    // which we will process separately.

    int last_idx = 0;

    int chunk = 1;
    int pow = bits;

    // Handle overflow
    if (pow >= 31) {
      assert (pow == 31, "sanity");
      pow--;
      chunk = 2;
      last_idx = (1 << pow);
      bool pushed = q->push(ShenandoahMarkTask(array, true, weak, 1, pow));
      assert(pushed, "overflow queue should always succeed pushing");
    }

    // Split out tasks, as suggested in ShenandoahMarkTask docs. Record the last
    // successful right boundary to figure out the irregular tail.
    while ((1 << pow) > (int)ObjArrayMarkingStride &&
           (chunk*2 < ShenandoahMarkTask::chunk_size())) {
      pow--;
      int left_chunk = chunk*2 - 1;
      int right_chunk = chunk*2;
      int left_chunk_end = left_chunk * (1 << pow);
      if (left_chunk_end < len) {
        bool pushed = q->push(ShenandoahMarkTask(array, true, weak, left_chunk, pow));
        assert(pushed, "overflow queue should always succeed pushing");
        chunk = right_chunk;
        last_idx = left_chunk_end;
      } else {
        chunk = left_chunk;
      }
    }

    // Process the irregular tail, if present
    int from = last_idx;
    if (from < len) {
      array->oop_iterate_range(cl, from, len);
    }
  }
}

template <class T>
inline void ShenandoahMark::do_chunked_array(ShenandoahObjToScanQueue* q, T* cl, oop obj, int chunk, int pow, bool weak) {
  assert(obj->is_objArray(), "expect object array");
  objArrayOop array = objArrayOop(obj);

  assert (ObjArrayMarkingStride > 0, "sanity");

  // Split out tasks, as suggested in ShenandoahMarkTask docs. Avoid pushing tasks that
  // are known to start beyond the array.
  while ((1 << pow) > (int)ObjArrayMarkingStride && (chunk*2 < ShenandoahMarkTask::chunk_size())) {
    pow--;
    chunk *= 2;
    bool pushed = q->push(ShenandoahMarkTask(array, true, weak, chunk - 1, pow));
    assert(pushed, "overflow queue should always succeed pushing");
  }

  int chunk_size = 1 << pow;

  int from = (chunk - 1) * chunk_size;
  int to = chunk * chunk_size;

#ifdef ASSERT
  int len = array->length();
  assert (0 <= from && from < len, "from is sane: %d/%d", from, len);
  assert (0 < to && to <= len, "to is sane: %d/%d", to, len);
#endif

  array->oop_iterate_range(cl, from, to);
}

template <GenerationMode GENERATION>
class ShenandoahSATBBufferClosure : public SATBBufferClosure {
private:
  StringDedup::Requests     _stringdedup_requests;
  ShenandoahObjToScanQueue* _queue;
  ShenandoahObjToScanQueue* _old;
  ShenandoahHeap* _heap;
  ShenandoahMarkingContext* const _mark_context;
public:
  ShenandoahSATBBufferClosure(ShenandoahObjToScanQueue* q, ShenandoahObjToScanQueue* old) :
    _queue(q),
    _old(old),
    _heap(ShenandoahHeap::heap()),
    _mark_context(_heap->marking_context())
  {
  }

  void do_buffer(void **buffer, size_t size) {
    assert(size == 0 || !_heap->has_forwarded_objects() || _heap->is_concurrent_old_mark_in_progress(), "Forwarded objects are not expected here");
    if (ShenandoahStringDedup::is_enabled()) {
      do_buffer_impl<ENQUEUE_DEDUP>(buffer, size);
    } else {
      do_buffer_impl<NO_DEDUP>(buffer, size);
    }
  }

  template<StringDedupMode STRING_DEDUP>
  void do_buffer_impl(void **buffer, size_t size) {
    for (size_t i = 0; i < size; ++i) {
      oop *p = (oop *) &buffer[i];
      ShenandoahMark::mark_through_ref<oop, GENERATION, STRING_DEDUP>(p, _queue, _old, _mark_context, &_stringdedup_requests, false);
    }
  }
};

template<GenerationMode GENERATION>
bool ShenandoahMark::in_generation(oop obj) {
  // Each in-line expansion of in_generation() resolves GENERATION at compile time.
  if (GENERATION == YOUNG)
    return ShenandoahHeap::heap()->is_in_young(obj);
  else if (GENERATION == OLD)
    return ShenandoahHeap::heap()->is_in_old(obj);
  else if (GENERATION == GLOBAL)
    return true;
  else
    return false;
}

template<class T, GenerationMode GENERATION, StringDedupMode STRING_DEDUP>
inline void ShenandoahMark::mark_through_ref(T *p, ShenandoahObjToScanQueue* q, ShenandoahObjToScanQueue* old, ShenandoahMarkingContext* const mark_context, StringDedup::Requests* const req, bool weak) {
  T o = RawAccess<>::oop_load(p);
  if (!CompressedOops::is_null(o)) {
    oop obj = CompressedOops::decode_not_null(o);

    shenandoah_assert_not_forwarded(p, obj);
    shenandoah_assert_not_in_cset_except(p, obj, ShenandoahHeap::heap()->cancelled_gc());
<<<<<<< HEAD
    if (in_generation<GENERATION>(obj)) {
      mark_ref<STRING_DEDUP>(q, mark_context, req, weak, obj);
      shenandoah_assert_marked(p, obj);
      if (ShenandoahHeap::heap()->mode()->is_generational()) {
        // TODO: As implemented herein, GLOBAL collections reconstruct the card table during GLOBAL concurrent
        // marking. Note that the card table is cleaned at init_mark time so it needs to be reconstructed to support
        // future young-gen collections.  It might be better to reconstruct card table in
        // ShenandoahHeapRegion::global_oop_iterate_and_fill_dead.  We could either mark all live memory as dirty, or could
        // use the GLOBAL update-refs scanning of pointers to determine precisely which cards to flag as dirty.
        //
        if ((GENERATION == YOUNG) && ShenandoahHeap::heap()->is_in(p) && ShenandoahHeap::heap()->is_in_old(p)) {
          RememberedScanner* scanner = ShenandoahHeap::heap()->card_scan();
          // Mark card as dirty because remembered set scanning still finds interesting pointer.
          ShenandoahHeap::heap()->mark_card_as_dirty((HeapWord*)p);
        } else if ((GENERATION == GLOBAL) && in_generation<YOUNG>(obj) &&
                   ShenandoahHeap::heap()->is_in(p) && ShenandoahHeap::heap()->is_in_old(p)) {
          RememberedScanner* scanner = ShenandoahHeap::heap()->card_scan();
          // Mark card as dirty because GLOBAL marking finds interesting pointer.
          ShenandoahHeap::heap()->mark_card_as_dirty((HeapWord*)p);
        }
=======

    bool skip_live = false;
    bool marked;
    if (weak) {
      marked = mark_context->mark_weak(obj);
    } else {
      marked = mark_context->mark_strong(obj, /* was_upgraded = */ skip_live);
    }
    if (marked) {
      bool pushed = q->push(ShenandoahMarkTask(obj, skip_live, weak));
      assert(pushed, "overflow queue should always succeed pushing");

      if ((STRING_DEDUP == ENQUEUE_DEDUP) && ShenandoahStringDedup::is_candidate(obj)) {
        assert(ShenandoahStringDedup::is_enabled(), "Must be enabled");
        req->add(obj);
      } else if ((STRING_DEDUP == ALWAYS_DEDUP) && ShenandoahStringDedup::is_string_candidate(obj)) {
        assert(ShenandoahStringDedup::is_enabled(), "Must be enabled");
        req->add(obj);
>>>>>>> 64f0f689
      }
    } else if (old != nullptr) {
      // Young mark, bootstrapping old or concurrent with old marking.
      mark_ref<STRING_DEDUP>(old, mark_context, req, weak, obj);
      shenandoah_assert_marked(p, obj);
    } else if (GENERATION == OLD) {
      // Old mark, found a young pointer.
      // TODO:  Rethink this: may be redundant with dirtying of cards identified during young-gen remembered set scanning
      // and by mutator write barriers.  Assert
      assert(ShenandoahHeap::heap()->is_in_young(obj), "Expected young object.");
      ShenandoahHeap::heap()->mark_card_as_dirty(p);
    }
  }
}

template<StringDedupMode STRING_DEDUP>
void ShenandoahMark::mark_ref(ShenandoahObjToScanQueue* q,
                              ShenandoahMarkingContext* const mark_context,
                              StringDedup::Requests* const req,
                              bool weak, oop obj) {
  bool skip_live = false;
  bool marked;
  if (weak) {
    marked = mark_context->mark_weak(obj);
  } else {
    marked = mark_context->mark_strong(obj, /* was_upgraded = */ skip_live);
  }
  if (marked) {
    bool pushed = q->push(ShenandoahMarkTask(obj, skip_live, weak));
    assert(pushed, "overflow queue should always succeed pushing");

    if ((STRING_DEDUP == ENQUEUE_DEDUP) && ShenandoahStringDedup::is_candidate(obj)) {
      assert(ShenandoahStringDedup::is_enabled(), "Must be enabled");
      req->add(obj);
    }
  }
}

ShenandoahObjToScanQueueSet* ShenandoahMark::task_queues() const {
  return _task_queues;
}

ShenandoahObjToScanQueue* ShenandoahMark::get_queue(uint index) const {
  return _task_queues->queue(index);
}

ShenandoahObjToScanQueue* ShenandoahMark::get_old_queue(uint index) const {
  if (_old_gen_task_queues != nullptr) {
    return _old_gen_task_queues->queue(index);
  }
  return nullptr;
}

#endif // SHARE_GC_SHENANDOAH_SHENANDOAHMARK_INLINE_HPP<|MERGE_RESOLUTION|>--- conflicted
+++ resolved
@@ -269,7 +269,6 @@
 
     shenandoah_assert_not_forwarded(p, obj);
     shenandoah_assert_not_in_cset_except(p, obj, ShenandoahHeap::heap()->cancelled_gc());
-<<<<<<< HEAD
     if (in_generation<GENERATION>(obj)) {
       mark_ref<STRING_DEDUP>(q, mark_context, req, weak, obj);
       shenandoah_assert_marked(p, obj);
@@ -290,26 +289,6 @@
           // Mark card as dirty because GLOBAL marking finds interesting pointer.
           ShenandoahHeap::heap()->mark_card_as_dirty((HeapWord*)p);
         }
-=======
-
-    bool skip_live = false;
-    bool marked;
-    if (weak) {
-      marked = mark_context->mark_weak(obj);
-    } else {
-      marked = mark_context->mark_strong(obj, /* was_upgraded = */ skip_live);
-    }
-    if (marked) {
-      bool pushed = q->push(ShenandoahMarkTask(obj, skip_live, weak));
-      assert(pushed, "overflow queue should always succeed pushing");
-
-      if ((STRING_DEDUP == ENQUEUE_DEDUP) && ShenandoahStringDedup::is_candidate(obj)) {
-        assert(ShenandoahStringDedup::is_enabled(), "Must be enabled");
-        req->add(obj);
-      } else if ((STRING_DEDUP == ALWAYS_DEDUP) && ShenandoahStringDedup::is_string_candidate(obj)) {
-        assert(ShenandoahStringDedup::is_enabled(), "Must be enabled");
-        req->add(obj);
->>>>>>> 64f0f689
       }
     } else if (old != nullptr) {
       // Young mark, bootstrapping old or concurrent with old marking.
@@ -344,6 +323,9 @@
     if ((STRING_DEDUP == ENQUEUE_DEDUP) && ShenandoahStringDedup::is_candidate(obj)) {
       assert(ShenandoahStringDedup::is_enabled(), "Must be enabled");
       req->add(obj);
+    } else if ((STRING_DEDUP == ALWAYS_DEDUP) && ShenandoahStringDedup::is_string_candidate(obj)) {
+      assert(ShenandoahStringDedup::is_enabled(), "Must be enabled");
+      req->add(obj);
     }
   }
 }

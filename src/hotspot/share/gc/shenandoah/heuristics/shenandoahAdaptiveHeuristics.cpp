/*
 * Copyright (c) 2018, 2019, Red Hat, Inc. All rights reserved.
 * Copyright Amazon.com Inc. or its affiliates. All Rights Reserved.
 * DO NOT ALTER OR REMOVE COPYRIGHT NOTICES OR THIS FILE HEADER.
 *
 * This code is free software; you can redistribute it and/or modify it
 * under the terms of the GNU General Public License version 2 only, as
 * published by the Free Software Foundation.
 *
 * This code is distributed in the hope that it will be useful, but WITHOUT
 * ANY WARRANTY; without even the implied warranty of MERCHANTABILITY or
 * FITNESS FOR A PARTICULAR PURPOSE.  See the GNU General Public License
 * version 2 for more details (a copy is included in the LICENSE file that
 * accompanied this code).
 *
 * You should have received a copy of the GNU General Public License version
 * 2 along with this work; if not, write to the Free Software Foundation,
 * Inc., 51 Franklin St, Fifth Floor, Boston, MA 02110-1301 USA.
 *
 * Please contact Oracle, 500 Oracle Parkway, Redwood Shores, CA 94065 USA
 * or visit www.oracle.com if you need additional information or have any
 * questions.
 *
 */

#include "precompiled.hpp"

#include "gc/shenandoah/heuristics/shenandoahAdaptiveHeuristics.hpp"
#include "gc/shenandoah/shenandoahCollectionSet.hpp"
#include "gc/shenandoah/shenandoahFreeSet.hpp"
#include "gc/shenandoah/shenandoahHeap.inline.hpp"
#include "gc/shenandoah/shenandoahGeneration.hpp"
#include "gc/shenandoah/shenandoahHeapRegion.inline.hpp"
#include "gc/shenandoah/shenandoahOldGeneration.hpp"
#include "gc/shenandoah/shenandoahYoungGeneration.hpp"
#include "logging/log.hpp"
#include "logging/logTag.hpp"
#include "utilities/quickSort.hpp"

// These constants are used to adjust the margin of error for the moving
// average of the allocation rate and cycle time. The units are standard
// deviations.
const double ShenandoahAdaptiveHeuristics::FULL_PENALTY_SD = 0.2;
const double ShenandoahAdaptiveHeuristics::DEGENERATE_PENALTY_SD = 0.1;

// These are used to decide if we want to make any adjustments at all
// at the end of a successful concurrent cycle.
const double ShenandoahAdaptiveHeuristics::LOWEST_EXPECTED_AVAILABLE_AT_END = -0.5;
const double ShenandoahAdaptiveHeuristics::HIGHEST_EXPECTED_AVAILABLE_AT_END = 0.5;

// These values are the confidence interval expressed as standard deviations.
// At the minimum confidence level, there is a 25% chance that the true value of
// the estimate (average cycle time or allocation rate) is not more than
// MINIMUM_CONFIDENCE standard deviations away from our estimate. Similarly, the
// MAXIMUM_CONFIDENCE interval here means there is a one in a thousand chance
// that the true value of our estimate is outside the interval. These are used
// as bounds on the adjustments applied at the outcome of a GC cycle.
const double ShenandoahAdaptiveHeuristics::MINIMUM_CONFIDENCE = 0.319; // 25%
const double ShenandoahAdaptiveHeuristics::MAXIMUM_CONFIDENCE = 3.291; // 99.9%

ShenandoahAdaptiveHeuristics::ShenandoahAdaptiveHeuristics(ShenandoahGeneration* generation) :
  ShenandoahHeuristics(generation),
  _margin_of_error_sd(ShenandoahAdaptiveInitialConfidence),
  _spike_threshold_sd(ShenandoahAdaptiveInitialSpikeThreshold),
  _last_trigger(OTHER),
  _available(Moving_Average_Samples, ShenandoahAdaptiveDecayFactor) { }

ShenandoahAdaptiveHeuristics::~ShenandoahAdaptiveHeuristics() {}

void ShenandoahAdaptiveHeuristics::choose_collection_set_from_regiondata(ShenandoahCollectionSet* cset,
                                                                         RegionData* data, size_t size,
                                                                         size_t actual_free) {
  size_t garbage_threshold = ShenandoahHeapRegion::region_size_bytes() * ShenandoahGarbageThreshold / 100;
  size_t ignore_threshold = ShenandoahHeapRegion::region_size_bytes() * ShenandoahIgnoreGarbageThreshold / 100;
  ShenandoahHeap* heap = ShenandoahHeap::heap();

  // The logic for cset selection in adaptive is as follows:
  //
  //   1. We cannot get cset larger than available free space. Otherwise we guarantee OOME
  //      during evacuation, and thus guarantee full GC. In practice, we also want to let
  //      application to allocate something. This is why we limit CSet to some fraction of
  //      available space. In non-overloaded heap, max_cset would contain all plausible candidates
  //      over garbage threshold.
  //
  //   2. We should not get cset too low so that free threshold would not be met right
  //      after the cycle. Otherwise we get back-to-back cycles for no reason if heap is
  //      too fragmented. In non-overloaded non-fragmented heap min_garbage would be around zero.
  //
  // Therefore, we start by sorting the regions by garbage. Then we unconditionally add the best candidates
  // before we meet min_garbage. Then we add all candidates that fit with a garbage threshold before
  // we hit max_cset. When max_cset is hit, we terminate the cset selection. Note that in this scheme,
  // ShenandoahGarbageThreshold is the soft threshold which would be ignored until min_garbage is hit.

  // In generational mode, the sort order within the data array is not strictly descending amounts of garbage.  In
  // particular, regions that have reached tenure age will be sorted into this array before younger regions that contain
  // more garbage.  This represents one of the reasons why we keep looking at regions even after we decide, for example,
  // to exclude one of the regions because it might require evacuation of too much live data.
  // TODO: Split it in the separate methods for clarity.
  bool is_generational = heap->mode()->is_generational();
  bool is_global = _generation->is_global();
  size_t capacity = heap->young_generation()->max_capacity();

  // cur_young_garbage represents the amount of memory to be reclaimed from young-gen.  In the case that live objects
  // are known to be promoted out of young-gen, we count this as cur_young_garbage because this memory is reclaimed
  // from young-gen and becomes available to serve future young-gen allocation requests.
  size_t cur_young_garbage = 0;

  // Better select garbage-first regions
  QuickSort::sort<RegionData>(data, (int)size, compare_by_garbage, false);

  if (is_generational) {
    for (size_t idx = 0; idx < size; idx++) {
      ShenandoahHeapRegion* r = data[idx]._region;
      if (cset->is_preselected(r->index())) {
        assert(r->age() >= InitialTenuringThreshold, "Preselected regions must have tenure age");
        // Entire region will be promoted, This region does not impact young-gen or old-gen evacuation reserve.
        // This region has been pre-selected and its impact on promotion reserve is already accounted for.

        // r->used() is r->garbage() + r->get_live_data_bytes()
        // Since all live data in this region is being evacuated from young-gen, it is as if this memory
        // is garbage insofar as young-gen is concerned.  Counting this as garbage reduces the need to
        // reclaim highly utilized young-gen regions just for the sake of finding min_garbage to reclaim
        // within youn-gen memory.

        cur_young_garbage += r->garbage();
        cset->add_region(r);
      }
    }
    if (is_global) {
      size_t max_young_cset    = (size_t) (heap->get_young_evac_reserve() / ShenandoahEvacWaste);
      size_t young_cur_cset = 0;
      size_t max_old_cset    = (size_t) (heap->get_old_evac_reserve() / ShenandoahOldEvacWaste);
      size_t old_cur_cset = 0;
      size_t free_target = (capacity * ShenandoahMinFreeThreshold) / 100 + max_young_cset;
      size_t min_garbage = (free_target > actual_free) ? (free_target - actual_free) : 0;

      log_info(gc, ergo)("Adaptive CSet Selection for GLOBAL. Max Young Evacuation: " SIZE_FORMAT
                         "%s, Max Old Evacuation: " SIZE_FORMAT "%s, Actual Free: " SIZE_FORMAT "%s.",
                         byte_size_in_proper_unit(max_young_cset),    proper_unit_for_byte_size(max_young_cset),
                         byte_size_in_proper_unit(max_old_cset),    proper_unit_for_byte_size(max_old_cset),
                         byte_size_in_proper_unit(actual_free), proper_unit_for_byte_size(actual_free));

      for (size_t idx = 0; idx < size; idx++) {
        ShenandoahHeapRegion* r = data[idx]._region;
        if (cset->is_preselected(r->index())) {
          continue;
        }
        bool add_region = false;
        if (r->is_old()) {
          size_t new_cset = old_cur_cset + r->get_live_data_bytes();
          if ((new_cset <= max_old_cset) && (r->garbage() > garbage_threshold)) {
            add_region = true;
            old_cur_cset = new_cset;
          }
        } else if (r->age() < InitialTenuringThreshold) {
          size_t new_cset = young_cur_cset + r->get_live_data_bytes();
          size_t region_garbage = r->garbage();
          size_t new_garbage = cur_young_garbage + region_garbage;
          bool add_regardless = (region_garbage > ignore_threshold) && (new_garbage < min_garbage);
          if ((new_cset <= max_young_cset) && (add_regardless || (region_garbage > garbage_threshold))) {
            add_region = true;
            young_cur_cset = new_cset;
            cur_young_garbage = new_garbage;
          }
        }
        // Note that we do not add aged regions if they were not pre-selected.  The reason they were not preselected
        // is because there is not sufficient room in old-gen to hold their to-be-promoted live objects.

        if (add_region) {
          cset->add_region(r);
        }
      }
    } else {
      // This is young-gen collection or a mixed evacuation.  If this is mixed evacuation, the old-gen candidate regions
      // have already been added.
      size_t max_cset    = (size_t) (heap->get_young_evac_reserve() / ShenandoahEvacWaste);
      size_t cur_cset = 0;
      size_t free_target = (capacity * ShenandoahMinFreeThreshold) / 100 + max_cset;
      size_t min_garbage = (free_target > actual_free) ? (free_target - actual_free) : 0;

      log_info(gc, ergo)("Adaptive CSet Selection for YOUNG. Max Evacuation: " SIZE_FORMAT "%s, Actual Free: " SIZE_FORMAT "%s.",
                         byte_size_in_proper_unit(max_cset),    proper_unit_for_byte_size(max_cset),
                         byte_size_in_proper_unit(actual_free), proper_unit_for_byte_size(actual_free));

      for (size_t idx = 0; idx < size; idx++) {
        ShenandoahHeapRegion* r = data[idx]._region;
        if (cset->is_preselected(r->index())) {
          continue;
        }
        if  (r->age() < InitialTenuringThreshold) {
          size_t new_cset = cur_cset + r->get_live_data_bytes();
          size_t region_garbage = r->garbage();
          size_t new_garbage = cur_young_garbage + region_garbage;
          bool add_regardless = (region_garbage > ignore_threshold) && (new_garbage < min_garbage);
          assert(r->is_young(), "Only young candidates expected in the data array");
          if ((new_cset <= max_cset) && (add_regardless || (region_garbage > garbage_threshold))) {
            cur_cset = new_cset;
            cur_young_garbage = new_garbage;
            cset->add_region(r);
          }
        }
        // Note that we do not add aged regions if they were not pre-selected.  The reason they were not preselected
        // is because there is not sufficient room in old-gen to hold their to-be-promoted live objects or because
        // they are to be promoted in place.
      }
    }
  } else {
    // Traditional Shenandoah (non-generational)
    size_t capacity    = ShenandoahHeap::heap()->max_capacity();
    size_t max_cset    = (size_t)((1.0 * capacity / 100 * ShenandoahEvacReserve) / ShenandoahEvacWaste);
    size_t free_target = (capacity * ShenandoahMinFreeThreshold) / 100 + max_cset;
    size_t min_garbage = (free_target > actual_free) ? (free_target - actual_free) : 0;

    log_info(gc, ergo)("Adaptive CSet Selection. Target Free: " SIZE_FORMAT "%s, Actual Free: "
                     SIZE_FORMAT "%s, Max Evacuation: " SIZE_FORMAT "%s, Min Garbage: " SIZE_FORMAT "%s",
                     byte_size_in_proper_unit(free_target), proper_unit_for_byte_size(free_target),
                     byte_size_in_proper_unit(actual_free), proper_unit_for_byte_size(actual_free),
                     byte_size_in_proper_unit(max_cset),    proper_unit_for_byte_size(max_cset),
                     byte_size_in_proper_unit(min_garbage), proper_unit_for_byte_size(min_garbage));

    size_t cur_cset = 0;
    size_t cur_garbage = 0;

    for (size_t idx = 0; idx < size; idx++) {
      ShenandoahHeapRegion* r = data[idx]._region;

      size_t new_cset    = cur_cset + r->get_live_data_bytes();
      size_t new_garbage = cur_garbage + r->garbage();

      if (new_cset > max_cset) {
        break;
      }

      if ((new_garbage < min_garbage) || (r->garbage() > garbage_threshold)) {
        cset->add_region(r);
        cur_cset = new_cset;
        cur_garbage = new_garbage;
      }
    }
  }

  size_t collected_old = cset->get_old_bytes_reserved_for_evacuation();
  size_t collected_promoted = cset->get_young_bytes_to_be_promoted();
  size_t collected_young = cset->get_young_bytes_reserved_for_evacuation();

  log_info(gc, ergo)("Chosen CSet evacuates young: " SIZE_FORMAT "%s (of which at least: " SIZE_FORMAT "%s are to be promoted), "
                     "old: " SIZE_FORMAT "%s",
                     byte_size_in_proper_unit(collected_young),    proper_unit_for_byte_size(collected_young),
                     byte_size_in_proper_unit(collected_promoted), proper_unit_for_byte_size(collected_promoted),
                     byte_size_in_proper_unit(collected_old),      proper_unit_for_byte_size(collected_old));
}

void ShenandoahAdaptiveHeuristics::record_cycle_start() {
  ShenandoahHeuristics::record_cycle_start();
  _allocation_rate.allocation_counter_reset();
}

void ShenandoahAdaptiveHeuristics::record_success_concurrent(bool abbreviated) {
  ShenandoahHeuristics::record_success_concurrent(abbreviated);

  size_t available = MIN2(_generation->available(), ShenandoahHeap::heap()->free_set()->available());

  double z_score = 0.0;
  double available_sd = _available.sd();
  if (available_sd > 0) {
    double available_avg = _available.avg();
    z_score = (double(available) - available_avg) / available_sd;
    log_debug(gc, ergo)("%s Available: " SIZE_FORMAT " %sB, z-score=%.3f. Average available: %.1f %sB +/- %.1f %sB.",
                        _generation->name(),
                        byte_size_in_proper_unit(available),     proper_unit_for_byte_size(available),
                        z_score,
                        byte_size_in_proper_unit(available_avg), proper_unit_for_byte_size(available_avg),
                        byte_size_in_proper_unit(available_sd),  proper_unit_for_byte_size(available_sd));
  }

  _available.add(double(available));

  // In the case when a concurrent GC cycle completes successfully but with an
  // unusually small amount of available memory we will adjust our trigger
  // parameters so that they are more likely to initiate a new cycle.
  // Conversely, when a GC cycle results in an above average amount of available
  // memory, we will adjust the trigger parameters to be less likely to initiate
  // a GC cycle.
  //
  // The z-score we've computed is in no way statistically related to the
  // trigger parameters, but it has the nice property that worse z-scores for
  // available memory indicate making larger adjustments to the trigger
  // parameters. It also results in fewer adjustments as the application
  // stabilizes.
  //
  // In order to avoid making endless and likely unnecessary adjustments to the
  // trigger parameters, the change in available memory (with respect to the
  // average) at the end of a cycle must be beyond these threshold values.
  if (z_score < LOWEST_EXPECTED_AVAILABLE_AT_END ||
      z_score > HIGHEST_EXPECTED_AVAILABLE_AT_END) {
    // The sign is flipped because a negative z-score indicates that the
    // available memory at the end of the cycle is below average. Positive
    // adjustments make the triggers more sensitive (i.e., more likely to fire).
    // The z-score also gives us a measure of just how far below normal. This
    // property allows us to adjust the trigger parameters proportionally.
    //
    // The `100` here is used to attenuate the size of our adjustments. This
    // number was chosen empirically. It also means the adjustments at the end of
    // a concurrent cycle are an order of magnitude smaller than the adjustments
    // made for a degenerated or full GC cycle (which themselves were also
    // chosen empirically).
    adjust_last_trigger_parameters(z_score / -100);
  }
}

void ShenandoahAdaptiveHeuristics::record_success_degenerated() {
  ShenandoahHeuristics::record_success_degenerated();
  // Adjust both trigger's parameters in the case of a degenerated GC because
  // either of them should have triggered earlier to avoid this case.
  adjust_margin_of_error(DEGENERATE_PENALTY_SD);
  adjust_spike_threshold(DEGENERATE_PENALTY_SD);
}

void ShenandoahAdaptiveHeuristics::record_success_full() {
  ShenandoahHeuristics::record_success_full();
  // Adjust both trigger's parameters in the case of a full GC because
  // either of them should have triggered earlier to avoid this case.
  adjust_margin_of_error(FULL_PENALTY_SD);
  adjust_spike_threshold(FULL_PENALTY_SD);
}

static double saturate(double value, double min, double max) {
  return MAX2(MIN2(value, max), min);
}

// Return conservative estimate of how much memory can be allocated before we need to start GC
size_t ShenandoahAdaptiveHeuristics::evac_slack(size_t young_regions_to_be_reclaimed) {
  assert(_generation->is_young(), "evac_slack is only meaningful for young-gen heuristic");

  size_t max_capacity = _generation->max_capacity();
  size_t capacity = _generation->soft_max_capacity();
  size_t usage = _generation->used();
  size_t available = (capacity > usage)? capacity - usage: 0;
  size_t allocated = _generation->bytes_allocated_since_gc_start();

  size_t available_young_collected = ShenandoahHeap::heap()->collection_set()->get_young_available_bytes_collected();
  size_t anticipated_available =
    available + young_regions_to_be_reclaimed * ShenandoahHeapRegion::region_size_bytes() - available_young_collected;
  size_t allocation_headroom = anticipated_available;
  size_t spike_headroom = capacity * ShenandoahAllocSpikeFactor / 100;
  size_t penalties      = capacity * _gc_time_penalties / 100;

  double rate = _allocation_rate.sample(allocated);

  // At what value of available, would avg and spike triggers occur?
  //  if allocation_headroom < avg_cycle_time * avg_alloc_rate, then we experience avg trigger
  //  if allocation_headroom < avg_cycle_time * rate, then we experience spike trigger if is_spiking
  //
  // allocation_headroom =
  //     0, if penalties > available or if penalties + spike_headroom > available
  //     available - penalties - spike_headroom, otherwise
  //
  // so we trigger if available - penalties - spike_headroom < avg_cycle_time * avg_alloc_rate, which is to say
  //                  available < avg_cycle_time * avg_alloc_rate + penalties + spike_headroom
  //            or if available < penalties + spike_headroom
  //
  // since avg_cycle_time * avg_alloc_rate > 0, the first test is sufficient to test both conditions
  //
  // thus, avg_evac_slack is MIN2(0,  available - avg_cycle_time * avg_alloc_rate + penalties + spike_headroom)
  //
  // similarly, spike_evac_slack is MIN2(0, available - avg_cycle_time * rate + penalties + spike_headroom)
  // but spike_evac_slack is only relevant if is_spiking, as defined below.

  double avg_cycle_time = _gc_cycle_time_history->davg() + (_margin_of_error_sd * _gc_cycle_time_history->dsd());

  // TODO: Consider making conservative adjustments to avg_cycle_time, such as: (avg_cycle_time *= 2) in cases where
  // we expect a longer-than-normal GC duration.  This includes mixed evacuations, evacuation that perform promotion
  // including promotion in place, and OLD GC bootstrap cycles.  It has been observed that these cycles sometimes
  // require twice or more the duration of "normal" GC cycles.  We have experimented with this approach.  While it
  // does appear to reduce the frequency of degenerated cycles due to late triggers, it also has the effect of reducing
  // evacuation slack so that there is less memory available to be transferred to OLD.  The result is that we
  // throttle promotion and it takes too long to move old objects out of the young generation.

  double avg_alloc_rate = _allocation_rate.upper_bound(_margin_of_error_sd);
  size_t evac_slack_avg;
  if (anticipated_available > avg_cycle_time * avg_alloc_rate + penalties + spike_headroom) {
    evac_slack_avg = anticipated_available - (avg_cycle_time * avg_alloc_rate + penalties + spike_headroom);
  } else {
    // we have no slack because it's already time to trigger
    evac_slack_avg = 0;
  }

  bool is_spiking = _allocation_rate.is_spiking(rate, _spike_threshold_sd);
  size_t evac_slack_spiking;
  if (is_spiking) {
    if (anticipated_available > avg_cycle_time * rate + penalties + spike_headroom) {
      evac_slack_spiking = anticipated_available - (avg_cycle_time * rate + penalties + spike_headroom);
    } else {
      // we have no slack because it's already time to trigger
      evac_slack_spiking = 0;
    }
  } else {
    evac_slack_spiking = evac_slack_avg;
  }

  size_t threshold = min_free_threshold();
  size_t evac_min_threshold = (anticipated_available > threshold)? anticipated_available - threshold: 0;
  return MIN3(evac_slack_spiking, evac_slack_avg, evac_min_threshold);
}

bool ShenandoahAdaptiveHeuristics::should_start_gc() {
  size_t capacity = _generation->soft_max_capacity();
<<<<<<< HEAD
  size_t usage = _generation->used();
  size_t available = (capacity > usage)? capacity - usage: 0;
=======
  size_t available = _generation->soft_available();
>>>>>>> d7a706ef
  size_t allocated = _generation->bytes_allocated_since_gc_start();

  log_debug(gc)("should_start_gc (%s)? available: " SIZE_FORMAT ", soft_max_capacity: " SIZE_FORMAT
                ", allocated: " SIZE_FORMAT,
                _generation->name(), available, capacity, allocated);

  // The collector reserve may eat into what the mutator is allowed to use. Make sure we are looking
  // at what is available to the mutator when deciding whether to start a GC.
  size_t usable = ShenandoahHeap::heap()->free_set()->available();
  if (usable < available) {
    log_debug(gc)("Usable (" SIZE_FORMAT "%s) is less than available (" SIZE_FORMAT "%s)",
                  byte_size_in_proper_unit(usable),    proper_unit_for_byte_size(usable),
                  byte_size_in_proper_unit(available), proper_unit_for_byte_size(available));
    available = usable;
  }

  // Track allocation rate even if we decide to start a cycle for other reasons.
  double rate = _allocation_rate.sample(allocated);
  _last_trigger = OTHER;

  // OLD generation is maintained to be as small as possible.  Depletion-of-free-pool triggers do not apply to old generation.
  if (!_generation->is_old()) {

    size_t min_threshold = min_free_threshold();

    if (available < min_threshold) {
      log_info(gc)("Trigger (%s): Free (" SIZE_FORMAT "%s) is below minimum threshold (" SIZE_FORMAT "%s)",
                   _generation->name(),
                   byte_size_in_proper_unit(available), proper_unit_for_byte_size(available),
                   byte_size_in_proper_unit(min_threshold),       proper_unit_for_byte_size(min_threshold));
      return true;
    }

<<<<<<< HEAD
    // Check if we need to learn a bit about the application
    const size_t max_learn = ShenandoahLearningSteps;
    if (_gc_times_learned < max_learn) {
      size_t init_threshold = capacity / 100 * ShenandoahInitFreeThreshold;
      if (available < init_threshold) {
        log_info(gc)("Trigger (%s): Learning " SIZE_FORMAT " of " SIZE_FORMAT ". Free ("
                     SIZE_FORMAT "%s) is below initial threshold (" SIZE_FORMAT "%s)",
                     _generation->name(), _gc_times_learned + 1, max_learn,
                     byte_size_in_proper_unit(available), proper_unit_for_byte_size(available),
                     byte_size_in_proper_unit(init_threshold),      proper_unit_for_byte_size(init_threshold));
        return true;
      }
    }
=======
  //  Rationale:
  //    The idea is that there is an average allocation rate and there are occasional abnormal bursts (or spikes) of
  //    allocations that exceed the average allocation rate.  What do these spikes look like?
  //
  //    1. At certain phase changes, we may discard large amounts of data and replace it with large numbers of newly
  //       allocated objects.  This "spike" looks more like a phase change.  We were in steady state at M bytes/sec
  //       allocation rate and now we're in a "reinitialization phase" that looks like N bytes/sec.  We need the "spike"
  //       accommodation to give us enough runway to recalibrate our "average allocation rate".
  //
  //   2. The typical workload changes.  "Suddenly", our typical workload of N TPS increases to N+delta TPS.  This means
  //       our average allocation rate needs to be adjusted.  Once again, we need the "spike" accomodation to give us
  //       enough runway to recalibrate our "average allocation rate".
  //
  //    3. Though there is an "average" allocation rate, a given workload's demand for allocation may be very bursty.  We
  //       allocate a bunch of LABs during the 5 ms that follow completion of a GC, then we perform no more allocations for
  //       the next 150 ms.  It seems we want the "spike" to represent the maximum divergence from average within the
  //       period of time between consecutive evaluation of the should_start_gc() service.  Here's the thinking:
  //
  //       a) Between now and the next time I ask whether should_start_gc(), we might experience a spike representing
  //          the anticipated burst of allocations.  If that would put us over budget, then we should start GC immediately.
  //       b) Between now and the anticipated depletion of allocation pool, there may be two or more bursts of allocations.
  //          If there are more than one of these bursts, we can "approximate" that these will be separated by spans of
  //          time with very little or no allocations so the "average" allocation rate should be a suitable approximation
  //          of how this will behave.
  //
  //    For cases 1 and 2, we need to "quickly" recalibrate the average allocation rate whenever we detect a change
  //    in operation mode.  We want some way to decide that the average rate has changed.  Make average allocation rate
  //    computations an independent effort.


  // TODO: Account for inherent delays in responding to GC triggers
  //  1. It has been observed that delays of 200 ms or greater are common between the moment we return true from should_start_gc()
  //     and the moment at which we begin execution of the concurrent reset phase.  Add this time into the calculation of
  //     avg_cycle_time below.  (What is "this time"?  Perhaps we should remember recent history of this delay for the
  //     running workload and use the maximum delay recently seen for "this time".)
  //  2. The frequency of inquiries to should_start_gc() is adaptive, ranging between ShenandoahControlIntervalMin and
  //     ShenandoahControlIntervalMax.  The current control interval (or the max control interval) should also be added into
  //     the calculation of avg_cycle_time below.

  // Check if allocation headroom is still okay. This also factors in:
  //   1. Some space to absorb allocation spikes (ShenandoahAllocSpikeFactor)
  //   2. Accumulated penalties from Degenerated and Full GC
  size_t allocation_headroom = available;
  size_t spike_headroom = capacity / 100 * ShenandoahAllocSpikeFactor;
  size_t penalties      = capacity / 100 * _gc_time_penalties;

  allocation_headroom -= MIN2(allocation_headroom, penalties);
  allocation_headroom -= MIN2(allocation_headroom, spike_headroom);
>>>>>>> d7a706ef

    //  Rationale:
    //    The idea is that there is an average allocation rate and there are occasional abnormal bursts (or spikes) of
    //    allocations that exceed the average allocation rate.  What do these spikes look like?
    //
    //    1. At certain phase changes, we may discard large amounts of data and replace it with large numbers of newly
    //       allocated objects.  This "spike" looks more like a phase change.  We were in steady state at M bytes/sec
    //       allocation rate and now we're in a "reinitialization phase" that looks like N bytes/sec.  We need the "spike"
    //       accomodation to give us enough runway to recalibrate our "average allocation rate".
    //
    //   2. The typical workload changes.  "Suddenly", our typical workload of N TPS increases to N+delta TPS.  This means
    //       our average allocation rate needs to be adjusted.  Once again, we need the "spike" accomodation to give us
    //       enough runway to recalibrate our "average allocation rate".
    //
    //    3. Though there is an "average" allocation rate, a given workload's demand for allocation may be very bursty.  We
    //       allocate a bunch of LABs during the 5 ms that follow completion of a GC, then we perform no more allocations for
    //       the next 150 ms.  It seems we want the "spike" to represent the maximum divergence from average within the
    //       period of time between consecutive evaluation of the should_start_gc() service.  Here's the thinking:
    //
    //       a) Between now and the next time I ask whether should_start_gc(), we might experience a spike representing
    //          the anticipated burst of allocations.  If that would put us over budget, then we should start GC immediately.
    //       b) Between now and the anticipated depletion of allocation pool, there may be two or more bursts of allocations.
    //          If there are more than one of these bursts, we can "approximate" that these will be separated by spans of
    //          time with very little or no allocations so the "average" allocation rate should be a suitable approximation
    //          of how this will behave.
    //
    //    For cases 1 and 2, we need to "quickly" recalibrate the average allocation rate whenever we detect a change
    //    in operation mode.  We want some way to decide that the average rate has changed.  Make average allocation rate
    //    computations an independent effort.


    // Check if allocation headroom is still okay. This also factors in:
    //   1. Some space to absorb allocation spikes (ShenandoahAllocSpikeFactor)
    //   2. Accumulated penalties from Degenerated and Full GC

    size_t allocation_headroom = available;
    size_t spike_headroom = capacity / 100 * ShenandoahAllocSpikeFactor;
    size_t penalties      = capacity / 100 * _gc_time_penalties;

    allocation_headroom -= MIN2(allocation_headroom, penalties);
    allocation_headroom -= MIN2(allocation_headroom, spike_headroom);

    double avg_cycle_time = _gc_cycle_time_history->davg() + (_margin_of_error_sd * _gc_cycle_time_history->dsd());
    double avg_alloc_rate = _allocation_rate.upper_bound(_margin_of_error_sd);
    log_debug(gc)("%s: average GC time: %.2f ms, allocation rate: %.0f %s/s",
                  _generation->name(),
                  avg_cycle_time * 1000, byte_size_in_proper_unit(avg_alloc_rate), proper_unit_for_byte_size(avg_alloc_rate));

    if (avg_cycle_time > allocation_headroom / avg_alloc_rate) {

      log_info(gc)("Trigger (%s): Average GC time (%.2f ms) is above the time for average allocation rate (%.0f %sB/s)"
                   " to deplete free headroom (" SIZE_FORMAT "%s) (margin of error = %.2f)",
                   _generation->name(), avg_cycle_time * 1000,
                   byte_size_in_proper_unit(avg_alloc_rate), proper_unit_for_byte_size(avg_alloc_rate),
                   byte_size_in_proper_unit(allocation_headroom), proper_unit_for_byte_size(allocation_headroom),
                   _margin_of_error_sd);

      log_info(gc, ergo)("Free headroom: " SIZE_FORMAT "%s (free) - " SIZE_FORMAT "%s (spike) - "
                         SIZE_FORMAT "%s (penalties) = " SIZE_FORMAT "%s",
                         byte_size_in_proper_unit(available),           proper_unit_for_byte_size(available),
                         byte_size_in_proper_unit(spike_headroom),      proper_unit_for_byte_size(spike_headroom),
                         byte_size_in_proper_unit(penalties),           proper_unit_for_byte_size(penalties),
                         byte_size_in_proper_unit(allocation_headroom), proper_unit_for_byte_size(allocation_headroom));

      _last_trigger = RATE;
      return true;
    }

    bool is_spiking = _allocation_rate.is_spiking(rate, _spike_threshold_sd);
    if (is_spiking && avg_cycle_time > allocation_headroom / rate) {
      log_info(gc)("Trigger (%s): Average GC time (%.2f ms) is above the time for instantaneous allocation rate (%.0f %sB/s)"
                   " to deplete free headroom (" SIZE_FORMAT "%s) (spike threshold = %.2f)",
                   _generation->name(), avg_cycle_time * 1000,
                   byte_size_in_proper_unit(rate), proper_unit_for_byte_size(rate),
                   byte_size_in_proper_unit(allocation_headroom), proper_unit_for_byte_size(allocation_headroom),
                   _spike_threshold_sd);
      _last_trigger = SPIKE;
      return true;
    }

    ShenandoahHeap* heap = ShenandoahHeap::heap();
    if (heap->mode()->is_generational()) {
      // Get through promotions and mixed evacuations as quickly as possible.  These cycles sometimes require significantly
      // more time than traditional young-generation cycles so start them up as soon as possible.  This is a "mitigation"
      // for the reality that old-gen and young-gen activities are not truly "concurrent".  If there is old-gen work to
      // be done, we start up the young-gen GC threads so they can do some of this old-gen work.  As implemented, promotion
      // gets priority over old-gen marking.

      size_t promo_potential = heap->get_promotion_potential();
      size_t promo_in_place_potential = heap->get_promotion_in_place_potential();
      ShenandoahOldHeuristics* old_heuristics = (ShenandoahOldHeuristics*) heap->old_generation()->heuristics();
      size_t mixed_candidates = old_heuristics->unprocessed_old_collection_candidates();
      if (promo_potential > 0) {
        // Detect unsigned arithmetic underflow
        assert(promo_potential < heap->capacity(), "Sanity");
        log_info(gc)("Trigger (%s): expedite promotion of " SIZE_FORMAT "%s",
                     _generation->name(), byte_size_in_proper_unit(promo_potential), proper_unit_for_byte_size(promo_potential));
        return true;
      } else if (promo_in_place_potential > 0) {
        // Detect unsigned arithmetic underflow
        assert(promo_in_place_potential < heap->capacity(), "Sanity");
        log_info(gc)("Trigger (%s): expedite promotion in place of " SIZE_FORMAT "%s", _generation->name(),
                     byte_size_in_proper_unit(promo_in_place_potential),
                     proper_unit_for_byte_size(promo_in_place_potential));
        return true;
      } else if (mixed_candidates > 0) {
        // We need to run young GC in order to open up some free heap regions so we can finish mixed evacuations.
        log_info(gc)("Trigger (%s): expedite mixed evacuation of " SIZE_FORMAT " regions",
                     _generation->name(), mixed_candidates);
        return true;
      }
    }
  }
  return ShenandoahHeuristics::should_start_gc();
}

void ShenandoahAdaptiveHeuristics::adjust_last_trigger_parameters(double amount) {
  switch (_last_trigger) {
    case RATE:
      adjust_margin_of_error(amount);
      break;
    case SPIKE:
      adjust_spike_threshold(amount);
      break;
    case OTHER:
      // nothing to adjust here.
      break;
    default:
      ShouldNotReachHere();
  }
}

void ShenandoahAdaptiveHeuristics::adjust_margin_of_error(double amount) {
  _margin_of_error_sd = saturate(_margin_of_error_sd + amount, MINIMUM_CONFIDENCE, MAXIMUM_CONFIDENCE);
  log_debug(gc, ergo)("Margin of error now %.2f", _margin_of_error_sd);
}

void ShenandoahAdaptiveHeuristics::adjust_spike_threshold(double amount) {
  _spike_threshold_sd = saturate(_spike_threshold_sd - amount, MINIMUM_CONFIDENCE, MAXIMUM_CONFIDENCE);
  log_debug(gc, ergo)("Spike threshold now: %.2f", _spike_threshold_sd);
}

ShenandoahAllocationRate::ShenandoahAllocationRate() :
  _last_sample_time(os::elapsedTime()),
  _last_sample_value(0),
  _interval_sec(1.0 / ShenandoahAdaptiveSampleFrequencyHz),
  _rate(int(ShenandoahAdaptiveSampleSizeSeconds * ShenandoahAdaptiveSampleFrequencyHz), ShenandoahAdaptiveDecayFactor),
  _rate_avg(int(ShenandoahAdaptiveSampleSizeSeconds * ShenandoahAdaptiveSampleFrequencyHz), ShenandoahAdaptiveDecayFactor) {
}

double ShenandoahAllocationRate::sample(size_t allocated) {
  double now = os::elapsedTime();
  double rate = 0.0;
  if (now - _last_sample_time > _interval_sec) {
    if (allocated >= _last_sample_value) {
      rate = instantaneous_rate(now, allocated);
      _rate.add(rate);
      _rate_avg.add(_rate.avg());
    }

    _last_sample_time = now;
    _last_sample_value = allocated;
  }
  return rate;
}

double ShenandoahAllocationRate::upper_bound(double sds) const {
  // Here we are using the standard deviation of the computed running
  // average, rather than the standard deviation of the samples that went
  // into the moving average. This is a much more stable value and is tied
  // to the actual statistic in use (moving average over samples of averages).
  return _rate.davg() + (sds * _rate_avg.dsd());
}

void ShenandoahAllocationRate::allocation_counter_reset() {
  _last_sample_time = os::elapsedTime();
  _last_sample_value = 0;
}

bool ShenandoahAllocationRate::is_spiking(double rate, double threshold) const {
  if (rate <= 0.0) {
    return false;
  }

  double sd = _rate.sd();
  if (sd > 0) {
    // There is a small chance that that rate has already been sampled, but it
    // seems not to matter in practice.
    double z_score = (rate - _rate.avg()) / sd;
    if (z_score > threshold) {
      return true;
    }
  }
  return false;
}

double ShenandoahAllocationRate::instantaneous_rate(double time, size_t allocated) const {
  size_t last_value = _last_sample_value;
  double last_time = _last_sample_time;
  size_t allocation_delta = (allocated > last_value) ? (allocated - last_value) : 0;
  double time_delta_sec = time - last_time;
  return (time_delta_sec > 0)  ? (allocation_delta / time_delta_sec) : 0;
}<|MERGE_RESOLUTION|>--- conflicted
+++ resolved
@@ -405,12 +405,7 @@
 
 bool ShenandoahAdaptiveHeuristics::should_start_gc() {
   size_t capacity = _generation->soft_max_capacity();
-<<<<<<< HEAD
-  size_t usage = _generation->used();
-  size_t available = (capacity > usage)? capacity - usage: 0;
-=======
   size_t available = _generation->soft_available();
->>>>>>> d7a706ef
   size_t allocated = _generation->bytes_allocated_since_gc_start();
 
   log_debug(gc)("should_start_gc (%s)? available: " SIZE_FORMAT ", soft_max_capacity: " SIZE_FORMAT
@@ -433,9 +428,7 @@
 
   // OLD generation is maintained to be as small as possible.  Depletion-of-free-pool triggers do not apply to old generation.
   if (!_generation->is_old()) {
-
     size_t min_threshold = min_free_threshold();
-
     if (available < min_threshold) {
       log_info(gc)("Trigger (%s): Free (" SIZE_FORMAT "%s) is below minimum threshold (" SIZE_FORMAT "%s)",
                    _generation->name(),
@@ -444,7 +437,6 @@
       return true;
     }
 
-<<<<<<< HEAD
     // Check if we need to learn a bit about the application
     const size_t max_learn = ShenandoahLearningSteps;
     if (_gc_times_learned < max_learn) {
@@ -458,56 +450,6 @@
         return true;
       }
     }
-=======
-  //  Rationale:
-  //    The idea is that there is an average allocation rate and there are occasional abnormal bursts (or spikes) of
-  //    allocations that exceed the average allocation rate.  What do these spikes look like?
-  //
-  //    1. At certain phase changes, we may discard large amounts of data and replace it with large numbers of newly
-  //       allocated objects.  This "spike" looks more like a phase change.  We were in steady state at M bytes/sec
-  //       allocation rate and now we're in a "reinitialization phase" that looks like N bytes/sec.  We need the "spike"
-  //       accommodation to give us enough runway to recalibrate our "average allocation rate".
-  //
-  //   2. The typical workload changes.  "Suddenly", our typical workload of N TPS increases to N+delta TPS.  This means
-  //       our average allocation rate needs to be adjusted.  Once again, we need the "spike" accomodation to give us
-  //       enough runway to recalibrate our "average allocation rate".
-  //
-  //    3. Though there is an "average" allocation rate, a given workload's demand for allocation may be very bursty.  We
-  //       allocate a bunch of LABs during the 5 ms that follow completion of a GC, then we perform no more allocations for
-  //       the next 150 ms.  It seems we want the "spike" to represent the maximum divergence from average within the
-  //       period of time between consecutive evaluation of the should_start_gc() service.  Here's the thinking:
-  //
-  //       a) Between now and the next time I ask whether should_start_gc(), we might experience a spike representing
-  //          the anticipated burst of allocations.  If that would put us over budget, then we should start GC immediately.
-  //       b) Between now and the anticipated depletion of allocation pool, there may be two or more bursts of allocations.
-  //          If there are more than one of these bursts, we can "approximate" that these will be separated by spans of
-  //          time with very little or no allocations so the "average" allocation rate should be a suitable approximation
-  //          of how this will behave.
-  //
-  //    For cases 1 and 2, we need to "quickly" recalibrate the average allocation rate whenever we detect a change
-  //    in operation mode.  We want some way to decide that the average rate has changed.  Make average allocation rate
-  //    computations an independent effort.
-
-
-  // TODO: Account for inherent delays in responding to GC triggers
-  //  1. It has been observed that delays of 200 ms or greater are common between the moment we return true from should_start_gc()
-  //     and the moment at which we begin execution of the concurrent reset phase.  Add this time into the calculation of
-  //     avg_cycle_time below.  (What is "this time"?  Perhaps we should remember recent history of this delay for the
-  //     running workload and use the maximum delay recently seen for "this time".)
-  //  2. The frequency of inquiries to should_start_gc() is adaptive, ranging between ShenandoahControlIntervalMin and
-  //     ShenandoahControlIntervalMax.  The current control interval (or the max control interval) should also be added into
-  //     the calculation of avg_cycle_time below.
-
-  // Check if allocation headroom is still okay. This also factors in:
-  //   1. Some space to absorb allocation spikes (ShenandoahAllocSpikeFactor)
-  //   2. Accumulated penalties from Degenerated and Full GC
-  size_t allocation_headroom = available;
-  size_t spike_headroom = capacity / 100 * ShenandoahAllocSpikeFactor;
-  size_t penalties      = capacity / 100 * _gc_time_penalties;
-
-  allocation_headroom -= MIN2(allocation_headroom, penalties);
-  allocation_headroom -= MIN2(allocation_headroom, spike_headroom);
->>>>>>> d7a706ef
 
     //  Rationale:
     //    The idea is that there is an average allocation rate and there are occasional abnormal bursts (or spikes) of

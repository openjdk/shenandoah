--- conflicted
+++ resolved
@@ -2634,13 +2634,8 @@
       } else if (!r->is_humongous()) {
         HeapWord* t = r->top();
         while (obj_addr < t) {
-<<<<<<< HEAD
           oop obj = cast_to_oop(obj_addr);
-          // ctx->is_marked() returns true if mark bit set or if obj above TAMS.
-=======
-          oop obj = oop(obj_addr);
           // ctx->is_marked() returns true if mark bit set (TAMS not relevant here)
->>>>>>> 4d100619
           if (!ctx || ctx->is_marked(obj)) {
             // For regular objects (not object arrays), if the card holding the start of the object is dirty,
             // we do not need to verify that cards spanning interesting pointers within this object are dirty.
@@ -2763,90 +2758,8 @@
     if (r == nullptr)
       break;
     if (r->is_old() && !r->is_cset()) {
-<<<<<<< HEAD
-      HeapWord* obj_addr = r->bottom();
-      if (r->is_humongous_start()) {
-        oop obj = cast_to_oop(obj_addr);
-        if (!ctx || ctx->is_marked(obj)) {
-          size_t card_index = scanner->card_index_for_addr(obj_addr);
-          // For humongous objects, the typical object is an array, so the following checks may be overkill
-          // For regular objects (not object arrays), if the card holding the start of the object is dirty,
-          // we do not need to verify that cards spanning interesting pointers within this object are dirty.
-          if (!scanner->is_write_card_dirty(card_index) || obj->is_objArray()) {
-            obj->oop_iterate(&check_interesting_pointers);
-          }
-          // else, object's start is marked dirty and obj is not an objArray, so any interesting pointers are covered
-        }
-        // else, this humongous object is not live so no need to verify its internal pointers
-        if (!scanner->verify_registration(obj_addr, obj->size())) {
-          ShenandoahAsserts::print_failure(ShenandoahAsserts::_safe_all, obj, obj_addr, NULL,
-                                          "Verify init-update-references remembered set violation", "object not properly registered", __FILE__, __LINE__);
-        }
-      } else if (!r->is_humongous()) {
-        HeapWord* t = r->get_update_watermark();
-        while (obj_addr < t) {
-          oop obj = cast_to_oop(obj_addr);
-          // ctx->is_marked() returns true if mark bit set or if obj above TAMS.
-          if (!ctx || ctx->is_marked(obj)) {
-            size_t card_index = scanner->card_index_for_addr(obj_addr);
-            // For regular objects (not object arrays), if the card holding the start of the object is dirty,
-            // we do not need to verify that cards spanning interesting pointers within this object are dirty.
-            if (!scanner->is_write_card_dirty(card_index) || obj->is_objArray()) {
-              obj->oop_iterate(&check_interesting_pointers);
-            }
-            // else, object's start is marked dirty and obj is not an objArray, so any interesting pointers are covered
-            if (!scanner->verify_registration(obj_addr, obj->size())) {
-              ShenandoahAsserts::print_failure(ShenandoahAsserts::_safe_all, obj, obj_addr, NULL,
-                                               "Verify init-update-references remembered set violation", "object not properly registered", __FILE__, __LINE__);
-            }
-            obj_addr += obj->size();
-          } else {
-            // This object is not live so we don't verify dirty cards contained therein
-            ShenandoahHeapRegion* r = heap_region_containing(obj_addr);
-            HeapWord* tams = ctx->top_at_mark_start(r);
-            if (obj_addr >= tams) {
-              obj_addr += obj->size();
-            } else {
-              obj_addr = ctx->get_next_marked_addr(obj_addr, tams);
-            }
-          }
-        }
-        // Update references only cares about remembered set below update_watermark, but entire remset should be valid
-        // We're at safepoint and all LABs have been flushed, so we can parse all the way to top().
-        t = r->top();
-        while (obj_addr < t) {
-          oop obj = cast_to_oop(obj_addr);
-          // ctx->is_marked() returns true if mark bit set or if obj above TAMS.
-          if (!ctx || ctx->is_marked(obj)) {
-            size_t card_index = scanner->card_index_for_addr(obj_addr);
-            // For regular objects (not object arrays), if the card holding the start of the object is dirty,
-            // we do not need to verify that cards spanning interesting pointers within this object are dirty.
-            if (!scanner->is_write_card_dirty(card_index) || obj->is_objArray()) {
-              obj->oop_iterate(&check_interesting_pointers);
-            }
-            // else, object's start is marked dirty and obj is not an objArray, so any interesting pointers are covered
-            if (!scanner->verify_registration(obj_addr, obj->size())) {
-              ShenandoahAsserts::print_failure(ShenandoahAsserts::_safe_all, obj, obj_addr, NULL,
-                                               "Verify init-update-references remembered set violation", "object not properly registered", __FILE__, __LINE__);
-            }
-            obj_addr += obj->size();
-          } else {
-            // This object is not live so we don't verify dirty cards contained therein
-            ShenandoahHeapRegion* r = heap_region_containing(obj_addr);
-            HeapWord* tams = ctx->top_at_mark_start(r);
-            if (obj_addr >= tams) {
-              obj_addr += obj->size();
-            } else {
-              obj_addr = ctx->get_next_marked_addr(obj_addr, tams);
-            }
-          }
-        }
-      }
-    } // else, we don't care about this region
-=======
       help_verify_region_rem_set(r, ctx, r->bottom(), r->top(), r->get_update_watermark(),
                                  "Remembered set violation at init-update-references");
     }
->>>>>>> 4d100619
   }
 }
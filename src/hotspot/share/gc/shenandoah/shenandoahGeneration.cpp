--- conflicted
+++ resolved
@@ -210,6 +210,73 @@
   // Capture Top At Mark Start for this generation (typically young)
   ShenandoahResetUpdateRegionStateClosure cl;
   parallel_heap_region_iterate(&cl);
+}
+
+void ShenandoahGeneration::prepare_regions_and_collection_set(bool concurrent) {
+  ShenandoahHeap* heap = ShenandoahHeap::heap();
+  ShenandoahCollectionSet* collection_set = heap->collection_set();
+  size_t region_size_bytes = ShenandoahHeapRegion::region_size_bytes();
+
+  assert(!heap->is_full_gc_in_progress(), "Only for concurrent and degenerated GC");
+  assert(generation_mode() != OLD, "Only YOUNG and GLOBAL GC perform evacuations");
+  {
+    ShenandoahGCPhase phase(concurrent ? ShenandoahPhaseTimings::final_update_region_states :
+                            ShenandoahPhaseTimings::degen_gc_final_update_region_states);
+    ShenandoahFinalMarkUpdateRegionStateClosure cl(complete_marking_context());
+    parallel_heap_region_iterate(&cl);
+
+    if (generation_mode() == YOUNG) {
+      // We always need to update the watermark for old regions. If there
+      // are mixed collections pending, we also need to synchronize the
+      // pinned status for old regions. Since we are already visiting every
+      // old region here, go ahead and sync the pin status too.
+      ShenandoahFinalMarkUpdateRegionStateClosure old_cl(nullptr);
+      heap->old_generation()->parallel_heap_region_iterate(&old_cl);
+    }
+
+    heap->assert_pinned_region_status();
+  }
+
+  {
+    size_t old_regions_loaned_for_young_evac, regions_available_to_loan, minimum_evacuation_reserve, consumed_by_advance_promotion;
+    bool* preselected_regions = nullptr;
+    if (heap->mode()->is_generational()) {
+      preselected_regions = (bool*) alloca(heap->num_regions() * sizeof(bool));
+      for (unsigned int i = 0; i < heap->num_regions(); i++) {
+        preselected_regions[i] = false;
+      }
+    }
+
+    ShenandoahGCPhase phase(concurrent ? ShenandoahPhaseTimings::choose_cset :
+                            ShenandoahPhaseTimings::degen_gc_choose_cset);
+
+    ShenandoahHeapLocker locker(heap->lock());
+    collection_set->clear();
+    // TODO: young_available can include available (between top() and end()) within each young region that is not
+    // part of the collection set.  Making this memory available to the young_evacuation_reserve allows a larger
+    // young collection set to be chosen when available memory is under extreme pressure.  Implementing this "improvement"
+    // is tricky, because the incremental construction of the collection set actually changes the amount of memory
+    // available to hold evacuated young-gen objects.  As currently implemented, the memory that is available within
+    // non-empty regions that are not selected as part of the collection set can be allocated by the mutator while
+    // GC is evacuating and updating references.
+
+    // Budgeting parameters to compute_evacuation_budgets are passed by reference.
+    compute_evacuation_budgets(heap, preselected_regions, collection_set, old_regions_loaned_for_young_evac,
+                               regions_available_to_loan, minimum_evacuation_reserve, consumed_by_advance_promotion);
+    _heuristics->choose_collection_set(collection_set, heap->old_heuristics());
+    if (!collection_set->is_empty()) {
+      adjust_evacuation_budgets(heap, collection_set, old_regions_loaned_for_young_evac, regions_available_to_loan,
+                                minimum_evacuation_reserve, consumed_by_advance_promotion);
+    }
+    // otherwise, this is an abbreviated cycle and we make no use of evacuation budgets.
+  }
+
+  {
+    ShenandoahGCPhase phase(concurrent ? ShenandoahPhaseTimings::final_rebuild_freeset :
+                            ShenandoahPhaseTimings::degen_gc_final_rebuild_freeset);
+    ShenandoahHeapLocker locker(heap->lock());
+    heap->free_set()->rebuild();
+  }
 }
 
 void ShenandoahGeneration::compute_evacuation_budgets(ShenandoahHeap* heap, bool* preselected_regions,
@@ -631,379 +698,6 @@
   // else, not generational: no evacuation budget adjustments required
 }
 
-void ShenandoahGeneration::prepare_regions_and_collection_set(bool concurrent) {
-  ShenandoahHeap* heap = ShenandoahHeap::heap();
-  ShenandoahCollectionSet* collection_set = heap->collection_set();
-  size_t region_size_bytes = ShenandoahHeapRegion::region_size_bytes();
-
-  assert(!heap->is_full_gc_in_progress(), "Only for concurrent and degenerated GC");
-  assert(generation_mode() != OLD, "Only YOUNG and GLOBAL GC perform evacuations");
-  {
-    ShenandoahGCPhase phase(concurrent ? ShenandoahPhaseTimings::final_update_region_states :
-                                         ShenandoahPhaseTimings::degen_gc_final_update_region_states);
-    ShenandoahFinalMarkUpdateRegionStateClosure cl(complete_marking_context());
-    parallel_heap_region_iterate(&cl);
-
-    if (generation_mode() == YOUNG) {
-      // We always need to update the watermark for old regions. If there
-      // are mixed collections pending, we also need to synchronize the
-      // pinned status for old regions. Since we are already visiting every
-      // old region here, go ahead and sync the pin status too.
-      ShenandoahFinalMarkUpdateRegionStateClosure old_cl(nullptr);
-      heap->old_generation()->parallel_heap_region_iterate(&old_cl);
-    }
-
-    heap->assert_pinned_region_status();
-  }
-
-  {
-<<<<<<< HEAD
-    ShenandoahGCPhase phase(concurrent ? ShenandoahPhaseTimings::choose_cset :
-                            ShenandoahPhaseTimings::degen_gc_choose_cset);
-    ShenandoahHeapLocker locker(heap->lock());
-    heap->collection_set()->clear();
-
-    size_t minimum_evacuation_reserve = ShenandoahOldCompactionReserve * region_size_bytes;
-    size_t old_regions_loaned_for_young_evac = 0;
-    size_t regions_available_to_loan = 0;
-    size_t old_evacuation_reserve = 0;
-    size_t num_regions = heap->num_regions();
-    size_t consumed_by_advance_promotion = 0;
-    bool preselected_regions[num_regions];
-    for (unsigned int i = 0; i < num_regions; i++) {
-      preselected_regions[i] = false;
-    }
-=======
-    size_t old_regions_loaned_for_young_evac, regions_available_to_loan, minimum_evacuation_reserve, consumed_by_advance_promotion;
-    bool* preselected_regions = nullptr;
->>>>>>> d47c60ec
-    if (heap->mode()->is_generational()) {
-      preselected_regions = (bool*) alloca(heap->num_regions() * sizeof(bool));
-      for (unsigned int i = 0; i < heap->num_regions(); i++) {
-        preselected_regions[i] = false;
-      }
-<<<<<<< HEAD
-
-      if (minimum_evacuation_reserve > old_generation->available()) {
-        // Due to round-off errors during enforcement of minimum_evacuation_reserve during previous GC passes,
-        // there can be slight discrepancies here.
-        minimum_evacuation_reserve = old_generation->available();
-      }
-      if (old_evacuation_reserve < minimum_evacuation_reserve) {
-        // Even if there's nothing to be evacuated on this cycle, we still need to reserve this memory for future
-        // evacuations.  It is ok to loan this memory to young-gen if we don't need it for evacuation on this pass.
-        old_evacuation_reserve = minimum_evacuation_reserve;
-      }
-
-      heap->set_old_evac_reserve(old_evacuation_reserve);
-      heap->reset_old_evac_expended();
-
-      // Compute the young evacuation reserve: This is how much memory is available for evacuating young-gen objects.
-      // We ignore the possible effect of promotions, which reduce demand for young-gen evacuation memory.
-      //
-      // TODO: We could give special treatment to the regions that have reached promotion age, because we know their
-      // live data is entirely eligible for promotion.  This knowledge can feed both into calculations of young-gen
-      // evacuation reserve and promotion reserve.
-      //
-      //  young_evacuation_reserve for young generation: how much memory are we reserving to hold the results
-      //  of evacuating young collection set regions?  This is typically smaller than the total amount
-      //  of available memory, and is also smaller than the total amount of marked live memory within
-      //  young-gen.  This value is the smaller of
-      //
-      //    1. (young_gen->capacity() * ShenandoahEvacReserve) / 100
-      //    2. (young_gen->available() + old_gen_memory_available_to_be_loaned
-      //
-      //  ShenandoahEvacReserve represents the configured taget size of the evacuation region.  We can only honor
-      //  this target if there is memory available to hold the evacuations.  Memory is available if it is already
-      //  free within young gen, or if it can be borrowed from old gen.  Since we have not yet chosen the collection
-      //  sets, we do not yet know the exact accounting of how many regions will be freed by this collection pass.
-      //  What we do know is that there will be at least one evacuated young-gen region for each old-gen region that
-      //  is loaned to the evacuation effort (because regions to be collected consume more memory than the compacted
-      //  regions that will replace them).  In summary, if there are old-gen regions that are available to hold the
-      //  results of young-gen evacuations, it is safe to loan them for this purpose.  At this point, we have not yet
-      //  established a promoted_reserve.  We'll do that after we choose the collection set and analyze its impact
-      //  on available memory.
-      //
-      // We do not know the evacuation_supplement until after we have computed the collection set.  It is not always
-      // the case that young-regions inserted into the collection set will result in net decrease of in-use regions
-      // because ShenandoahEvacWaste times multiplied by memory within the region may be larger than the region size.
-      // The problem is especially relevant to regions that have been inserted into the collection set because they have
-      // reached tenure age.  These regions tend to have much higher utilization (e.g. 95%).  These regions also offer
-      // a unique opportunity because we know that every live object contained within the region is elgible to be
-      // promoted.  Thus, the following implementation treats these regions specially:
-      //
-      //  1. Before beginning collection set selection, we tally the total amount of live memory held within regions
-      //     that are known to have reached tenure age.  If this memory times ShenandoahEvacWaste is available within
-      //     old-gen memory, establish an advance promotion reserve to hold all or some percentage of these objects.
-      //     This advance promotion reserve is excluded from memory available for holding old-gen evacuations and cannot
-      //     be "loaned" to young gen.
-      //
-      //  2. Tenure-aged regions are included in the collection set iff their evacuation size * ShenandoahEvacWaste fits
-      //     within the advance promotion reserve.  It is counter productive to evacuate these regions if they cannot be
-      //     evacuated directly into old-gen memory.  So if there is not sufficient memory to hold copies of their
-      //     live data right now, we'll just let these regions remain in young for now, to be evacuated by a subsequent
-      //     evacuation pass.
-      //
-      //  3. Next, we calculate a young-gen evacuation budget, which is the smaller of the two quantities mentioned
-      //     above.  old_gen_memory_available_to_be_loaned is calculated as:
-      //       old_gen->available - (advance-promotion-reserve + old-gen_evacuation_reserve)
-      //
-      //  4. When choosing the collection set, special care is taken to assure that the amount of loaned memory required to
-      //     hold the results of evacuation is smaller than the total memory occupied by the regions added to the collection
-      //     set.  We need to take these precautions because we do not know how much memory will be reclaimed by evacuation
-      //     until after the collection set has been constructed.  The algorithm is as follows:
-      //
-      //     a. We feed into the algorithm (i) young available at the start of evacuation and (ii) the amount of memory
-      //        loaned from old-gen that is available to hold the results of evacuation.
-      //     b. As candidate regions are added into the young-gen collection set, we maintain accumulations of the amount
-      //        of memory spanned by the collection set regions and the amount of memory that must be reserved to hold
-      //        evacuation results (by multiplying live-data size by ShenandoahEvacWaste).  We process candidate regions
-      //        in order of decreasing amounts of garbage.  We skip over (and do not include into the collection set) any
-      //        regions that do not satisfy all of the following conditions:
-      //
-      //          i. The amount of live data within the region as scaled by ShenandoahEvacWaste must fit within the
-      //             relevant evacuation reserve (live data of old-gen regions must fit within the old-evac-reserve, live
-      //             data of young-gen tenure-aged regions must fit within the advance promotion reserve, live data within
-      //             other young-gen regions must fit within the youn-gen evacuation reserve).
-      //         ii. The accumulation of memory consumed by evacuation must not exceed the accumulation of memory reclaimed
-      //             through evacuation by more than young-gen available.
-      //        iii. Other conditions may be enforced as appropriate for specific heuristics.
-      //
-      //       Note that regions are considered for inclusion in the selection set in order of decreasing amounts of garbage.
-      //       It is possible that a region with a larger amount of garbage will be rejected because it also has a larger
-      //       amount of live data and some region that follows this region in candidate order is included in the collection
-      //       set (because it has less live data and thus can fit within the evacuation limits even though it has less
-      //       garbage).
-
-      size_t young_evacuation_reserve = (young_generation->max_capacity() * ShenandoahEvacReserve) / 100;
-      // old evacuation can pack into existing partially used regions.  young evacuation and loans for young allocations
-      // need to target regions that do not already hold any old-gen objects.  Round down.
-      regions_available_to_loan = old_generation->free_unaffiliated_regions();
-      consumed_by_advance_promotion = _heuristics->select_aged_regions(old_generation->available() - old_evacuation_reserve,
-                                                                       num_regions, preselected_regions);
-      size_t net_available_old_regions =
-        (old_generation->available() - old_evacuation_reserve - consumed_by_advance_promotion) / region_size_bytes;
-
-      if (regions_available_to_loan > net_available_old_regions) {
-        regions_available_to_loan = net_available_old_regions;
-      }
-      // Otherwise, regions_available_to_loan is less than net_available_old_regions because available memory is
-      // scattered between multiple partially used regions.
-
-      if (young_evacuation_reserve > young_generation->available()) {
-        size_t short_fall = young_evacuation_reserve - young_generation->available();
-        if (regions_available_to_loan * region_size_bytes >= short_fall) {
-          old_regions_loaned_for_young_evac = (short_fall + region_size_bytes - 1) / region_size_bytes;
-          regions_available_to_loan -= old_regions_loaned_for_young_evac;
-        } else {
-          old_regions_loaned_for_young_evac = regions_available_to_loan;
-          regions_available_to_loan = 0;
-          young_evacuation_reserve = young_generation->available() + old_regions_loaned_for_young_evac * region_size_bytes;
-        }
-      } else {
-        old_regions_loaned_for_young_evac = 0;
-      }
-      // In generational mode, we may end up choosing a young collection set that contains so many promotable objects
-      // that there is not sufficient space in old generation to hold the promoted objects.  That is ok because we have
-      // assured there is sufficient space in young generation to hold the rejected promotion candidates.  These rejected
-      // promotion candidates will presumably be promoted in a future evacuation cycle.
-      heap->set_young_evac_reserve(young_evacuation_reserve);
-    } else {
-      // Not generational mode: limit young evac reserve by young available; no need to establish old_evac_reserve.
-      ShenandoahYoungGeneration* young_generation = heap->young_generation();
-      size_t young_evac_reserve = (young_generation->soft_max_capacity() * ShenandoahEvacReserve) / 100;
-      if (young_evac_reserve > young_generation->available()) {
-        young_evac_reserve = young_generation->available();
-      }
-      heap->set_young_evac_reserve(young_evac_reserve);
-=======
->>>>>>> d47c60ec
-    }
-
-    ShenandoahGCPhase phase(concurrent ? ShenandoahPhaseTimings::choose_cset :
-                            ShenandoahPhaseTimings::degen_gc_choose_cset);
-
-    ShenandoahHeapLocker locker(heap->lock());
-    collection_set->clear();
-    // TODO: young_available can include available (between top() and end()) within each young region that is not
-    // part of the collection set.  Making this memory available to the young_evacuation_reserve allows a larger
-    // young collection set to be chosen when available memory is under extreme pressure.  Implementing this "improvement"
-    // is tricky, because the incremental construction of the collection set actually changes the amount of memory
-    // available to hold evacuated young-gen objects.  As currently implemented, the memory that is available within
-    // non-empty regions that are not selected as part of the collection set can be allocated by the mutator while
-    // GC is evacuating and updating references.
-
-<<<<<<< HEAD
-    collection_set->establish_preselected(preselected_regions);
-    _heuristics->choose_collection_set(heap->collection_set(), heap->old_heuristics());
-    collection_set->abandon_preselected();
-
-    // At this point, young_generation->available() knows about recently discovered immediate garbage.  We also
-    // know the composition of the chosen collection set.
-
-    if (heap->mode()->is_generational()) {
-      ShenandoahGeneration* old_generation = heap->old_generation();
-      ShenandoahYoungGeneration* young_generation = heap->young_generation();
-      size_t old_evacuation_committed = (size_t) (ShenandoahEvacWaste *
-                                                  collection_set->get_old_bytes_reserved_for_evacuation());
-
-      if (old_evacuation_committed > old_evacuation_reserve) {
-        // This should only happen due to round-off errors when enforcing ShenandoahEvacWaste
-        assert(old_evacuation_committed < (33 * old_evacuation_reserve) / 32, "Round-off errors should be less than 3.125%%");
-        old_evacuation_committed = old_evacuation_reserve;
-      }
-
-      // Recompute old_regions_loaned_for_young_evac because young-gen collection set may not need all the memory
-      // originally reserved.
-
-      size_t young_evacuation_reserve_used =
-        collection_set->get_young_bytes_reserved_for_evacuation() - collection_set->get_young_bytes_to_be_promoted();
-      young_evacuation_reserve_used = (size_t) (ShenandoahEvacWaste * young_evacuation_reserve_used);
-      heap->set_young_evac_reserve(young_evacuation_reserve_used);
-
-      // Adjust old_regions_loaned_for_young_evac to feed into calculations of promoted_reserve
-      if (young_evacuation_reserve_used > young_generation->available()) {
-        size_t short_fall = young_evacuation_reserve_used - young_generation->available();
-
-        // region_size_bytes is a power of 2.  loan an integral number of regions.
-        size_t revised_loan_for_young_evacuation = (short_fall + region_size_bytes - 1) / region_size_bytes;
-
-        // Undo the previous loan
-        regions_available_to_loan += old_regions_loaned_for_young_evac;
-        old_regions_loaned_for_young_evac = revised_loan_for_young_evacuation;
-        // And make a new loan
-        assert(regions_available_to_loan > old_regions_loaned_for_young_evac, "Cannot loan regions that we do not have");
-        regions_available_to_loan -= old_regions_loaned_for_young_evac;
-      } else {
-        // Undo the prevous loan
-        regions_available_to_loan += old_regions_loaned_for_young_evac;
-        old_regions_loaned_for_young_evac = 0;
-      }
-
-      size_t old_bytes_loaned = old_regions_loaned_for_young_evac * region_size_bytes;
-      // Need to enforce that old_evacuation_committed + old_bytes_loaned >= minimum_evacuation_reserve
-      // in order to prevent promotion reserve from violating minimum evacuation reserve.
-      if (old_evacuation_committed + old_bytes_loaned < minimum_evacuation_reserve) {
-        // Pretend the old_evacuation_commitment is larger than what will be evacuated to assure that promotions
-        // do not fill the minimum_evacuation_reserve.  Note that regions loaned from old-gen will be returned
-        // to old-gen before we start a subsequent evacuation.
-        old_evacuation_committed = minimum_evacuation_reserve - old_bytes_loaned;
-      }
-
-      // Limit promoted_reserve so that we can set aside memory to be loaned from old-gen to young-gen.  This
-      // value is not "critical".  If we underestimate, certain promotions will simply be deferred.  If we put
-      // "all the rest" of old-gen memory into the promotion reserve, we'll have nothing left to loan to young-gen
-      // during the evac and update phases of GC.  So we "limit" the sizes of the promotion budget to be the smaller of:
-      //
-      //  1. old_gen->available - (old_evacuation_committed + old_bytes_loaned + consumed_by_advance_promotion)
-      //  2. young bytes reserved for evacuation
-
-      assert(old_generation->available() > old_evacuation_committed, "Cannot evacuate more than available");
-      assert(old_generation->available() > old_evacuation_committed + old_bytes_loaned, "Cannot loan more than available");
-      assert(old_generation->available() > old_evacuation_committed + old_bytes_loaned + consumed_by_advance_promotion,
-             "Cannot promote more than available");
-
-      size_t old_avail = old_generation->available();
-      size_t promotion_reserve = old_avail - (old_evacuation_committed + consumed_by_advance_promotion + old_bytes_loaned);
-
-      // We experimented with constraining promoted_reserve to be no larger than 4 times the size of previously_promoted,
-      // but this constraint was too limiting, resulting in failure of legitimate promotions.
-
-      // We had also experimented with constraining promoted_reserve to be no more than young_evacuation_committed
-      // divided by promotion_divisor, where:
-      //  size_t promotion_divisor = (0x02 << InitialTenuringThreshold) - 1;
-      // This also was found to be too limiting, resulting in failure of legitimate promotions.
-      //
-      // Both experiments were conducted in the presence of other bugs which could have been the root cause for
-      // the failures identified above as being "too limiting".  TODO: conduct new experiments with the more limiting
-      // values of young_evacuation_reserved_used.
-      young_evacuation_reserve_used -= consumed_by_advance_promotion;
-      if (young_evacuation_reserve_used < promotion_reserve) {
-        // Shrink promotion_reserve if its larger than the memory to be consumed by evacuating all young objects in
-        // collection set, including anticipated waste.  There's no benefit in using a larger promotion_reserve.
-        promotion_reserve = young_evacuation_reserve_used;
-      }
-
-      assert(old_avail >= promotion_reserve + old_evacuation_committed + old_bytes_loaned + consumed_by_advance_promotion,
-             "Budget exceeds available old-gen memory");
-      log_info(gc, ergo)("Old available: " SIZE_FORMAT ", Original promotion reserve: " SIZE_FORMAT ", Old evacuation reserve: "
-                         SIZE_FORMAT ", Advance promotion reserve supplement: " SIZE_FORMAT ", Old loaned to young: " SIZE_FORMAT,
-                         old_avail, promotion_reserve, old_evacuation_committed, consumed_by_advance_promotion,
-                         old_regions_loaned_for_young_evac * region_size_bytes);
-      promotion_reserve += consumed_by_advance_promotion;
-      heap->set_promoted_reserve(promotion_reserve);
-      heap->reset_promoted_expended();
-      if (collection_set->get_old_bytes_reserved_for_evacuation() == 0) {
-        // Setting old evacuation reserve to zero denotes that there is no old-gen evacuation in this pass.
-        heap->set_old_evac_reserve(0);
-      }
-
-      size_t old_gen_usage_base = old_generation->used() - collection_set->get_old_garbage();
-      heap->capture_old_usage(old_gen_usage_base);
-
-      // Compute the evacuation supplement, which is extra memory borrowed from old-gen that can be allocated
-      // by mutators while GC is working on evacuation and update-refs.  This memory can be temporarily borrowed
-      // from old-gen allotment, then repaid at the end of update-refs from the recycled collection set.  After
-      // we have computed the collection set based on the parameters established above, we can make additional
-      // loans based on our knowledge of the collection set to determine how much allocation we can allow
-      // during the evacuation and update-refs phases of execution.  The total available supplement is the smaller of:
-      //
-      //   1. old_gen->available() -
-      //        (promotion_reserve + old_evacuation_commitment + old_bytes_loaned)
-      //   2. The replenishment budget (number of regions in collection set - the number of regions already
-      //         under lien for the young_evacuation_reserve)
-      //
-
-      size_t young_regions_evacuated = collection_set->get_young_region_count();
-      size_t regions_for_runway = 0;
-      if (young_regions_evacuated > old_regions_loaned_for_young_evac) {
-        regions_for_runway = young_regions_evacuated - old_regions_loaned_for_young_evac;
-        old_regions_loaned_for_young_evac = young_regions_evacuated;
-        regions_available_to_loan -= regions_for_runway;
-      }
-
-      size_t allocation_supplement = regions_for_runway * region_size_bytes;
-      heap->set_alloc_supplement_reserve(allocation_supplement);
-
-      size_t promotion_budget = heap->get_promoted_reserve();
-      size_t old_evac_budget = heap->get_old_evac_reserve();
-      size_t alloc_budget_evac_and_update = allocation_supplement + young_generation->available();
-
-      // TODO: young_available, which feeds into alloc_budget_evac_and_update is lacking memory available within
-      // existing young-gen regions that were not selected for the collection set.  Add this in and adjust the
-      // log message (where it says "empty-region allocation budget").
-
-      log_info(gc, ergo)("Memory reserved for evacuation and update-refs includes promotion budget: " SIZE_FORMAT
-                         "%s, young evacuation budget: " SIZE_FORMAT "%s, old evacuation budget: " SIZE_FORMAT
-                         "%s, empty-region allocation budget: " SIZE_FORMAT "%s, including supplement: " SIZE_FORMAT "%s",
-                         byte_size_in_proper_unit(promotion_budget), proper_unit_for_byte_size(promotion_budget),
-                         byte_size_in_proper_unit(young_evacuation_reserve_used),
-                         proper_unit_for_byte_size(young_evacuation_reserve_used),
-                         byte_size_in_proper_unit(old_evac_budget), proper_unit_for_byte_size(old_evac_budget),
-                         byte_size_in_proper_unit(alloc_budget_evac_and_update),
-                         proper_unit_for_byte_size(alloc_budget_evac_and_update),
-                         byte_size_in_proper_unit(allocation_supplement), proper_unit_for_byte_size(allocation_supplement));
-=======
-    // Budgeting parameters to compute_evacuation_budgets are passed by reference.
-    compute_evacuation_budgets(heap, preselected_regions, collection_set, old_regions_loaned_for_young_evac,
-                               regions_available_to_loan, minimum_evacuation_reserve, consumed_by_advance_promotion);
-    _heuristics->choose_collection_set(collection_set, heap->old_heuristics());
-    if (!collection_set->is_empty()) {
-      adjust_evacuation_budgets(heap, collection_set, old_regions_loaned_for_young_evac, regions_available_to_loan,
-                                minimum_evacuation_reserve, consumed_by_advance_promotion);
->>>>>>> d47c60ec
-    }
-    // otherwise, this is an abbreviated cycle and we make no use of evacuation budgets.
-  }
-
-  {
-    ShenandoahGCPhase phase(concurrent ? ShenandoahPhaseTimings::final_rebuild_freeset :
-                            ShenandoahPhaseTimings::degen_gc_final_rebuild_freeset);
-    ShenandoahHeapLocker locker(heap->lock());
-    heap->free_set()->rebuild();
-  }
-}
-
 bool ShenandoahGeneration::is_bitmap_clear() {
   ShenandoahHeap* heap = ShenandoahHeap::heap();
   ShenandoahMarkingContext* context = heap->marking_context();

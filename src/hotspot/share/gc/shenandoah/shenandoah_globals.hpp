--- conflicted
+++ resolved
@@ -35,11 +35,7 @@
                             range,                                          \
                             constraint)                                     \
                                                                             \
-<<<<<<< HEAD
-  product(uintx, ShenandoahGenerationalHumongousReserve, 16, EXPERIMENTAL,  \
-=======
   product(uintx, ShenandoahGenerationalHumongousReserve, 0, EXPERIMENTAL,   \
->>>>>>> c584b481
           "(Generational mode only) What percent of the heap should be "    \
           "reserved for humongous objects if possible.  Old-generation "    \
           "collections will endeavor to evacuate old-gen regions within "   \
@@ -47,17 +43,6 @@
           "percentage of garbage.  Setting a larger value will cause "      \
           "more frequent old-gen collections.  A smaller value will "       \
           "increase the likelihood that humongous object allocations "      \
-<<<<<<< HEAD
-          "fail, which will result in stop-the-world full GCs.")            \
-          range(0,100)                                                      \
-                                                                            \
-  product(bool, ShenandoahGenerationalLogFreeMap, false, EXPERIMENTAL,      \
-          "(Generational mode only) If GC logging is enabled, display "     \
-          "a map of region usage each time the free set is rebuilt. "       \
-          "This map helps identify issues with humongous memory "           \
-          "fragmentation and helps visualize old-gen and young-gen "        \
-          "status.  This memory map is always displayed in debug builds")   \
-=======
           "fail, resulting in stop-the-world full GCs.")                    \
           range(0,100)                                                      \
                                                                             \
@@ -85,7 +70,6 @@
           "trigger an old-generation mark if old has grown and this "       \
           "many consecutive young-gen collections have been "               \
           "completed following the preceding old-gen collection.")          \
->>>>>>> c584b481
                                                                             \
   product(bool, ShenandoahGenerationalCensusAtEvac, false, EXPERIMENTAL,    \
           "(Generational mode only) Object age census at evacuation, "      \

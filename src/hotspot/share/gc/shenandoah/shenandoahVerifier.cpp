/*
 * Copyright (c) 2017, 2021, Red Hat, Inc. All rights reserved.
 * DO NOT ALTER OR REMOVE COPYRIGHT NOTICES OR THIS FILE HEADER.
 *
 * This code is free software; you can redistribute it and/or modify it
 * under the terms of the GNU General Public License version 2 only, as
 * published by the Free Software Foundation.
 *
 * This code is distributed in the hope that it will be useful, but WITHOUT
 * ANY WARRANTY; without even the implied warranty of MERCHANTABILITY or
 * FITNESS FOR A PARTICULAR PURPOSE.  See the GNU General Public License
 * version 2 for more details (a copy is included in the LICENSE file that
 * accompanied this code).
 *
 * You should have received a copy of the GNU General Public License version
 * 2 along with this work; if not, write to the Free Software Foundation,
 * Inc., 51 Franklin St, Fifth Floor, Boston, MA 02110-1301 USA.
 *
 * Please contact Oracle, 500 Oracle Parkway, Redwood Shores, CA 94065 USA
 * or visit www.oracle.com if you need additional information or have any
 * questions.
 *
 */

#include "precompiled.hpp"
#include "gc/shared/tlab_globals.hpp"
#include "gc/shenandoah/shenandoahAsserts.hpp"
#include "gc/shenandoah/shenandoahForwarding.inline.hpp"
#include "gc/shenandoah/shenandoahPhaseTimings.hpp"
#include "gc/shenandoah/shenandoahGeneration.hpp"
#include "gc/shenandoah/shenandoahHeap.inline.hpp"
#include "gc/shenandoah/shenandoahHeapRegion.inline.hpp"
#include "gc/shenandoah/shenandoahRootProcessor.hpp"
#include "gc/shenandoah/shenandoahTaskqueue.inline.hpp"
#include "gc/shenandoah/shenandoahUtils.hpp"
#include "gc/shenandoah/shenandoahVerifier.hpp"
#include "memory/allocation.hpp"
#include "memory/iterator.inline.hpp"
#include "memory/resourceArea.hpp"
#include "oops/compressedOops.inline.hpp"
#include "runtime/atomic.hpp"
#include "runtime/orderAccess.hpp"
#include "utilities/align.hpp"

// Avoid name collision on verify_oop (defined in macroAssembler_arm.hpp)
#ifdef verify_oop
#undef verify_oop
#endif

static bool is_instance_ref_klass(Klass* k) {
  return k->is_instance_klass() && InstanceKlass::cast(k)->reference_type() != REF_NONE;
}

class ShenandoahIgnoreReferenceDiscoverer : public ReferenceDiscoverer {
public:
  virtual bool discover_reference(oop obj, ReferenceType type) {
    return true;
  }
};

class ShenandoahVerifyOopClosure : public BasicOopIterateClosure {
private:
  const char* _phase;
  ShenandoahVerifier::VerifyOptions _options;
  ShenandoahVerifierStack* _stack;
  ShenandoahHeap* _heap;
  MarkBitMap* _map;
  ShenandoahLivenessData* _ld;
  void* _interior_loc;
  oop _loc;
  ShenandoahGeneration* _generation;

public:
  ShenandoahVerifyOopClosure(ShenandoahVerifierStack* stack, MarkBitMap* map, ShenandoahLivenessData* ld,
                             const char* phase, ShenandoahVerifier::VerifyOptions options) :
    _phase(phase),
    _options(options),
    _stack(stack),
    _heap(ShenandoahHeap::heap()),
    _map(map),
    _ld(ld),
    _interior_loc(NULL),
    _loc(NULL),
    _generation(NULL) {
    if (options._verify_marked == ShenandoahVerifier::_verify_marked_complete_except_references ||
        options._verify_marked == ShenandoahVerifier::_verify_marked_disable) {
      set_ref_discoverer_internal(new ShenandoahIgnoreReferenceDiscoverer());
    }

    if (_heap->mode()->is_generational()) {
      _generation = _heap->active_generation();
      assert(_generation != NULL, "Expected active generation in this mode");
    }
  }

private:
  void check(ShenandoahAsserts::SafeLevel level, oop obj, bool test, const char* label) {
    if (!test) {
      ShenandoahAsserts::print_failure(level, obj, _interior_loc, _loc, _phase, label, __FILE__, __LINE__);
    }
  }

  template <class T>
  void do_oop_work(T* p) {
    T o = RawAccess<>::oop_load(p);
    if (!CompressedOops::is_null(o)) {
      oop obj = CompressedOops::decode_not_null(o);
      if (is_instance_ref_klass(obj->klass())) {
        obj = ShenandoahForwarding::get_forwardee(obj);
      }
      // Single threaded verification can use faster non-atomic stack and bitmap
      // methods.
      //
      // For performance reasons, only fully verify non-marked field values.
      // We are here when the host object for *p is already marked.

      if ( in_generation(obj) && _map->par_mark(obj)) {
        verify_oop_at(p, obj);
        _stack->push(ShenandoahVerifierTask(obj));
      }
    }
  }

  bool in_generation(oop obj) {
    if (_generation == NULL) {
      return true;
    }

    ShenandoahHeapRegion* region = _heap->heap_region_containing(obj);
    return _generation->contains(region);
  }

  void verify_oop(oop obj) {
    // Perform consistency checks with gradually decreasing safety level. This guarantees
    // that failure report would not try to touch something that was not yet verified to be
    // safe to process.

    check(ShenandoahAsserts::_safe_unknown, obj, _heap->is_in(obj),
              "oop must be in heap");
    check(ShenandoahAsserts::_safe_unknown, obj, is_object_aligned(obj),
              "oop must be aligned");

    ShenandoahHeapRegion* obj_reg = _heap->heap_region_containing(obj);
    Klass* obj_klass = obj->klass_or_null();

    // Verify that obj is not in dead space:
    {
      // Do this before touching obj->size()
      check(ShenandoahAsserts::_safe_unknown, obj, obj_klass != NULL,
             "Object klass pointer should not be NULL");
      check(ShenandoahAsserts::_safe_unknown, obj, Metaspace::contains(obj_klass),
             "Object klass pointer must go to metaspace");

      HeapWord* obj_addr = cast_from_oop<HeapWord*>(obj);
      check(ShenandoahAsserts::_safe_unknown, obj, obj_addr < obj_reg->top(),
             "Object start should be within the region");

      if (!obj_reg->is_humongous()) {
        check(ShenandoahAsserts::_safe_unknown, obj, (obj_addr + obj->size()) <= obj_reg->top(),
               "Object end should be within the region");
      } else {
        size_t humongous_start = obj_reg->index();
        size_t humongous_end = humongous_start + (obj->size() >> ShenandoahHeapRegion::region_size_words_shift());
        for (size_t idx = humongous_start + 1; idx < humongous_end; idx++) {
          check(ShenandoahAsserts::_safe_unknown, obj, _heap->get_region(idx)->is_humongous_continuation(),
                 "Humongous object is in continuation that fits it");
        }
      }

      // ------------ obj is safe at this point --------------

      check(ShenandoahAsserts::_safe_oop, obj, obj_reg->is_active(),
            "Object should be in active region");

      switch (_options._verify_liveness) {
        case ShenandoahVerifier::_verify_liveness_disable:
          // skip
          break;
        case ShenandoahVerifier::_verify_liveness_complete:
          Atomic::add(&_ld[obj_reg->index()], (uint) obj->size(), memory_order_relaxed);
          // fallthrough for fast failure for un-live regions:
        case ShenandoahVerifier::_verify_liveness_conservative:
          check(ShenandoahAsserts::_safe_oop, obj, obj_reg->has_live() ||
                (obj_reg->is_old() && ShenandoahHeap::heap()->is_gc_generation_young()),
                   "Object must belong to region with live data");
          break;
        default:
          assert(false, "Unhandled liveness verification");
      }
    }

    oop fwd = (oop) ShenandoahForwarding::get_forwardee_raw_unchecked(obj);

    ShenandoahHeapRegion* fwd_reg = NULL;

    if (obj != fwd) {
      check(ShenandoahAsserts::_safe_oop, obj, _heap->is_in(fwd),
             "Forwardee must be in heap");
      check(ShenandoahAsserts::_safe_oop, obj, !CompressedOops::is_null(fwd),
             "Forwardee is set");
      check(ShenandoahAsserts::_safe_oop, obj, is_object_aligned(fwd),
             "Forwardee must be aligned");

      // Do this before touching fwd->size()
      Klass* fwd_klass = fwd->klass_or_null();
      check(ShenandoahAsserts::_safe_oop, obj, fwd_klass != NULL,
             "Forwardee klass pointer should not be NULL");
      check(ShenandoahAsserts::_safe_oop, obj, Metaspace::contains(fwd_klass),
             "Forwardee klass pointer must go to metaspace");
      check(ShenandoahAsserts::_safe_oop, obj, obj_klass == fwd_klass,
             "Forwardee klass pointer must go to metaspace");

      fwd_reg = _heap->heap_region_containing(fwd);

      // Verify that forwardee is not in the dead space:
      check(ShenandoahAsserts::_safe_oop, obj, !fwd_reg->is_humongous(),
             "Should have no humongous forwardees");

      HeapWord* fwd_addr = cast_from_oop<HeapWord* >(fwd);
      check(ShenandoahAsserts::_safe_oop, obj, fwd_addr < fwd_reg->top(),
             "Forwardee start should be within the region");
      check(ShenandoahAsserts::_safe_oop, obj, (fwd_addr + fwd->size()) <= fwd_reg->top(),
             "Forwardee end should be within the region");

      oop fwd2 = (oop) ShenandoahForwarding::get_forwardee_raw_unchecked(fwd);
      check(ShenandoahAsserts::_safe_oop, obj, (fwd == fwd2),
             "Double forwarding");
    } else {
      fwd_reg = obj_reg;
    }

    // ------------ obj and fwd are safe at this point --------------
    // We allow for marked or old here for two reasons:
    //  1. If this is a young collect, old objects wouldn't be marked. We've
    //     recently change the verifier traversal to only follow young objects
    //     during a young collect so this _shouldn't_ be necessary.
    //  2. At present, we do not clear dead objects from the remembered set.
    //     Everything in the remembered set is old (ipso facto), so allowing for
    //     'marked_or_old' covers the case of stale objects in rset.
    // TODO: Just use 'is_marked' here.
    switch (_options._verify_marked) {
      case ShenandoahVerifier::_verify_marked_disable:
        // skip
        break;
      case ShenandoahVerifier::_verify_marked_incomplete:
        check(ShenandoahAsserts::_safe_all, obj, _heap->marking_context()->is_marked_or_old(obj),
               "Must be marked in incomplete bitmap");
        break;
      case ShenandoahVerifier::_verify_marked_complete:
        check(ShenandoahAsserts::_safe_all, obj, _heap->complete_marking_context()->is_marked_or_old(obj),
               "Must be marked in complete bitmap");
        break;
      case ShenandoahVerifier::_verify_marked_complete_except_references:
        check(ShenandoahAsserts::_safe_all, obj, _heap->complete_marking_context()->is_marked_or_old(obj),
              "Must be marked in complete bitmap, except j.l.r.Reference referents");
        break;
      default:
        assert(false, "Unhandled mark verification");
    }

    switch (_options._verify_forwarded) {
      case ShenandoahVerifier::_verify_forwarded_disable:
        // skip
        break;
      case ShenandoahVerifier::_verify_forwarded_none: {
        check(ShenandoahAsserts::_safe_all, obj, (obj == fwd),
               "Should not be forwarded");
        break;
      }
      case ShenandoahVerifier::_verify_forwarded_allow: {
        if (obj != fwd) {
          check(ShenandoahAsserts::_safe_all, obj, obj_reg != fwd_reg,
                 "Forwardee should be in another region");
        }
        break;
      }
      default:
        assert(false, "Unhandled forwarding verification");
    }

    switch (_options._verify_cset) {
      case ShenandoahVerifier::_verify_cset_disable:
        // skip
        break;
      case ShenandoahVerifier::_verify_cset_none:
        check(ShenandoahAsserts::_safe_all, obj, !_heap->in_collection_set(obj),
               "Should not have references to collection set");
        break;
      case ShenandoahVerifier::_verify_cset_forwarded:
        if (_heap->in_collection_set(obj)) {
          check(ShenandoahAsserts::_safe_all, obj, (obj != fwd),
                 "Object in collection set, should have forwardee");
        }
        break;
      default:
        assert(false, "Unhandled cset verification");
    }

  }

public:
  /**
   * Verify object with known interior reference.
   * @param p interior reference where the object is referenced from; can be off-heap
   * @param obj verified object
   */
  template <class T>
  void verify_oop_at(T* p, oop obj) {
    _interior_loc = p;
    verify_oop(obj);
    _interior_loc = NULL;
  }

  /**
   * Verify object without known interior reference.
   * Useful when picking up the object at known offset in heap,
   * but without knowing what objects reference it.
   * @param obj verified object
   */
  void verify_oop_standalone(oop obj) {
    _interior_loc = NULL;
    verify_oop(obj);
    _interior_loc = NULL;
  }

  /**
   * Verify oop fields from this object.
   * @param obj host object for verified fields
   */
  void verify_oops_from(oop obj) {
    _loc = obj;
    obj->oop_iterate(this);
    _loc = NULL;
  }

  virtual void do_oop(oop* p) { do_oop_work(p); }
  virtual void do_oop(narrowOop* p) { do_oop_work(p); }
};

class ShenandoahCalculateRegionStatsClosure : public ShenandoahHeapRegionClosure {
private:
  size_t _used, _committed, _garbage;
public:
  ShenandoahCalculateRegionStatsClosure() : _used(0), _committed(0), _garbage(0) {};

  void heap_region_do(ShenandoahHeapRegion* r) {
    _used += r->used();
    _garbage += r->garbage();
    _committed += r->is_committed() ? ShenandoahHeapRegion::region_size_bytes() : 0;
  }

  size_t used() { return _used; }
  size_t committed() { return _committed; }
  size_t garbage() { return _garbage; }
};

class ShenandoahVerifyHeapRegionClosure : public ShenandoahHeapRegionClosure {
private:
  ShenandoahHeap* _heap;
  const char* _phase;
  ShenandoahVerifier::VerifyRegions _regions;
public:
  ShenandoahVerifyHeapRegionClosure(const char* phase, ShenandoahVerifier::VerifyRegions regions) :
    _heap(ShenandoahHeap::heap()),
    _phase(phase),
    _regions(regions) {};

  void print_failure(ShenandoahHeapRegion* r, const char* label) {
    ResourceMark rm;

    ShenandoahMessageBuffer msg("Shenandoah verification failed; %s: %s\n\n", _phase, label);

    stringStream ss;
    r->print_on(&ss);
    msg.append("%s", ss.as_string());

    report_vm_error(__FILE__, __LINE__, msg.buffer());
  }

  void verify(ShenandoahHeapRegion* r, bool test, const char* msg) {
    if (!test) {
      print_failure(r, msg);
    }
  }

  void heap_region_do(ShenandoahHeapRegion* r) {
    switch (_regions) {
      case ShenandoahVerifier::_verify_regions_disable:
        break;
      case ShenandoahVerifier::_verify_regions_notrash:
        verify(r, !r->is_trash(),
               "Should not have trash regions");
        break;
      case ShenandoahVerifier::_verify_regions_nocset:
        verify(r, !r->is_cset(),
               "Should not have cset regions");
        break;
      case ShenandoahVerifier::_verify_regions_notrash_nocset:
        verify(r, !r->is_trash(),
               "Should not have trash regions");
        verify(r, !r->is_cset(),
               "Should not have cset regions");
        break;
      default:
        ShouldNotReachHere();
    }

    verify(r, r->capacity() == ShenandoahHeapRegion::region_size_bytes(),
           "Capacity should match region size");

    verify(r, r->bottom() <= r->top(),
           "Region top should not be less than bottom");

    verify(r, r->bottom() <= _heap->marking_context()->top_at_mark_start(r),
           "Region TAMS should not be less than bottom");

    verify(r, _heap->marking_context()->top_at_mark_start(r) <= r->top(),
           "Complete TAMS should not be larger than top");

    verify(r, r->get_live_data_bytes() <= r->capacity(),
           "Live data cannot be larger than capacity");

    verify(r, r->garbage() <= r->capacity(),
           "Garbage cannot be larger than capacity");

    verify(r, r->used() <= r->capacity(),
           "Used cannot be larger than capacity");

    verify(r, r->get_shared_allocs() <= r->capacity(),
           "Shared alloc count should not be larger than capacity");

    verify(r, r->get_tlab_allocs() <= r->capacity(),
           "TLAB alloc count should not be larger than capacity");

    verify(r, r->get_gclab_allocs() <= r->capacity(),
           "GCLAB alloc count should not be larger than capacity");

    verify(r, r->get_plab_allocs() <= r->capacity(),
           "PLAB alloc count should not be larger than capacity");

    verify(r, r->get_shared_allocs() + r->get_tlab_allocs() + r->get_gclab_allocs() + r->get_plab_allocs() == r->used(),
           "Accurate accounting: shared + TLAB + GCLAB + PLAB = used");

    verify(r, !r->is_empty() || !r->has_live(),
           "Empty regions should not have live data");

    verify(r, r->is_cset() == _heap->collection_set()->is_in(r),
           "Transitional: region flags and collection set agree");
  }
};

class ShenandoahVerifierReachableTask : public AbstractGangTask {
private:
  const char* _label;
  ShenandoahVerifier::VerifyOptions _options;
  ShenandoahHeap* _heap;
  ShenandoahLivenessData* _ld;
  MarkBitMap* _bitmap;
  volatile size_t _processed;

public:
  ShenandoahVerifierReachableTask(MarkBitMap* bitmap,
                                  ShenandoahLivenessData* ld,
                                  const char* label,
                                  ShenandoahVerifier::VerifyOptions options) :
    AbstractGangTask("Shenandoah Verifier Reachable Objects"),
    _label(label),
    _options(options),
    _heap(ShenandoahHeap::heap()),
    _ld(ld),
    _bitmap(bitmap),
    _processed(0) {};

  size_t processed() {
    return _processed;
  }

  virtual void work(uint worker_id) {
    ResourceMark rm;
    ShenandoahVerifierStack stack;

    // On level 2, we need to only check the roots once.
    // On level 3, we want to check the roots, and seed the local stack.
    // It is a lesser evil to accept multiple root scans at level 3, because
    // extended parallelism would buy us out.
    if (((ShenandoahVerifyLevel == 2) && (worker_id == 0))
        || (ShenandoahVerifyLevel >= 3)) {
        ShenandoahVerifyOopClosure cl(&stack, _bitmap, _ld,
                                      ShenandoahMessageBuffer("%s, Roots", _label),
                                      _options);
        if (_heap->unload_classes()) {
          ShenandoahRootVerifier::strong_roots_do(&cl);
        } else {
          ShenandoahRootVerifier::roots_do(&cl);
        }
    }

    size_t processed = 0;

    if (ShenandoahVerifyLevel >= 3) {
      ShenandoahVerifyOopClosure cl(&stack, _bitmap, _ld,
                                    ShenandoahMessageBuffer("%s, Reachable", _label),
                                    _options);
      while (!stack.is_empty()) {
        processed++;
        ShenandoahVerifierTask task = stack.pop();
        cl.verify_oops_from(task.obj());
      }
    }

    Atomic::add(&_processed, processed, memory_order_relaxed);
  }
};

class ShenandoahVerifierMarkedRegionTask : public AbstractGangTask {
private:
  const char* _label;
  ShenandoahVerifier::VerifyOptions _options;
  ShenandoahHeap* _heap;
  MarkBitMap* _bitmap;
  ShenandoahLivenessData* _ld;
  volatile size_t _claimed;
  volatile size_t _processed;
  ShenandoahGeneration* _generation;

public:
  ShenandoahVerifierMarkedRegionTask(MarkBitMap* bitmap,
                                     ShenandoahLivenessData* ld,
                                     const char* label,
                                     ShenandoahVerifier::VerifyOptions options) :
          AbstractGangTask("Shenandoah Verifier Marked Objects"),
          _label(label),
          _options(options),
          _heap(ShenandoahHeap::heap()),
          _bitmap(bitmap),
          _ld(ld),
          _claimed(0),
          _processed(0),
          _generation(NULL) {
    if (_heap->mode()->is_generational()) {
      _generation = _heap->active_generation();
      assert(_generation != NULL, "Expected active generation in this mode.");
    }
  };

  size_t processed() {
    return Atomic::load(&_processed);
  }

  virtual void work(uint worker_id) {
    ShenandoahVerifierStack stack;
    ShenandoahVerifyOopClosure cl(&stack, _bitmap, _ld,
                                  ShenandoahMessageBuffer("%s, Marked", _label),
                                  _options);

    while (true) {
      size_t v = Atomic::fetch_and_add(&_claimed, 1u, memory_order_relaxed);
      if (v < _heap->num_regions()) {
        ShenandoahHeapRegion* r = _heap->get_region(v);
        if (!in_generation(r)) {
          continue;
        }

        if (!r->is_humongous() && !r->is_trash()) {
          work_regular(r, stack, cl);
        } else if (r->is_humongous_start()) {
          work_humongous(r, stack, cl);
        }
      } else {
        break;
      }
    }
  }

  bool in_generation(ShenandoahHeapRegion* r) {
    return _generation == NULL || _generation->contains(r);
  }

  virtual void work_humongous(ShenandoahHeapRegion* r, ShenandoahVerifierStack& stack, ShenandoahVerifyOopClosure& cl) {
    size_t processed = 0;
    HeapWord* obj = r->bottom();
    if (_heap->complete_marking_context()->is_marked((oop)obj)) {
      verify_and_follow(obj, stack, cl, &processed);
    }
    Atomic::add(&_processed, processed, memory_order_relaxed);
  }

  virtual void work_regular(ShenandoahHeapRegion* r, ShenandoahVerifierStack &stack, ShenandoahVerifyOopClosure &cl) {
    size_t processed = 0;
    ShenandoahMarkingContext* ctx = _heap->complete_marking_context();
    HeapWord* tams = ctx->top_at_mark_start(r);

    // Bitmaps, before TAMS
    if (tams > r->bottom()) {
      HeapWord* start = r->bottom();
      HeapWord* addr = ctx->get_next_marked_addr(start, tams);

      while (addr < tams) {
        verify_and_follow(addr, stack, cl, &processed);
        addr += 1;
        if (addr < tams) {
          addr = ctx->get_next_marked_addr(addr, tams);
        }
      }
    }

    // Size-based, after TAMS
    {
      HeapWord* limit = r->top();
      HeapWord* addr = tams;

      while (addr < limit) {
        verify_and_follow(addr, stack, cl, &processed);
        addr += oop(addr)->size();
      }
    }

    Atomic::add(&_processed, processed, memory_order_relaxed);
  }

  void verify_and_follow(HeapWord* addr, ShenandoahVerifierStack &stack, ShenandoahVerifyOopClosure &cl, size_t* processed) {
    if (!_bitmap->par_mark(addr)) return;

    // Verify the object itself:
    oop obj = oop(addr);
    cl.verify_oop_standalone(obj);

    // Verify everything reachable from that object too, hopefully realizing
    // everything was already marked, and never touching further:
    if (!is_instance_ref_klass(obj->klass())) {
      cl.verify_oops_from(obj);
      (*processed)++;
    }
    while (!stack.is_empty()) {
      ShenandoahVerifierTask task = stack.pop();
      cl.verify_oops_from(task.obj());
      (*processed)++;
    }
  }
};

class VerifyThreadGCState : public ThreadClosure {
private:
  const char* const _label;
         char const _expected;

public:
  VerifyThreadGCState(const char* label, char expected) : _label(label), _expected(expected) {}
  void do_thread(Thread* t) {
    char actual = ShenandoahThreadLocalData::gc_state(t);
    if (actual != _expected && !(actual & ShenandoahHeap::OLD_MARKING)) {
      fatal("%s: Thread %s: expected gc-state %d, actual %d", _label, t->name(), _expected, actual);
    }
  }
};

void ShenandoahVerifier::verify_at_safepoint(const char* label,
                                             VerifyRememberedSet remembered,
                                             VerifyForwarded forwarded, VerifyMarked marked,
                                             VerifyCollectionSet cset,
                                             VerifyLiveness liveness, VerifyRegions regions,
                                             VerifyGCState gcstate) {
  guarantee(ShenandoahSafepoint::is_at_shenandoah_safepoint(), "only when nothing else happens");
  guarantee(ShenandoahVerify, "only when enabled, and bitmap is initialized in ShenandoahHeap::initialize");

  // Avoid side-effect of changing workers' active thread count, but bypass concurrent/parallel protocol check
  ShenandoahPushWorkerScope verify_worker_scope(_heap->workers(), _heap->max_workers(), false /*bypass check*/);

  log_info(gc,start)("Verify %s, Level " INTX_FORMAT, label, ShenandoahVerifyLevel);

  // GC state checks
  {
    char expected = -1;
    bool enabled;
    switch (gcstate) {
      case _verify_gcstate_disable:
        enabled = false;
        break;
      case _verify_gcstate_forwarded:
        enabled = true;
        expected = ShenandoahHeap::HAS_FORWARDED;
        break;
      case _verify_gcstate_evacuation:
        enabled = true;
        expected = ShenandoahHeap::HAS_FORWARDED | ShenandoahHeap::EVACUATION;
        break;
      case _verify_gcstate_updating:
        enabled = true;
        expected = ShenandoahHeap::HAS_FORWARDED | ShenandoahHeap::UPDATEREFS;
        break;
      case _verify_gcstate_stable:
        enabled = true;
        expected = ShenandoahHeap::STABLE;
        break;
      default:
        enabled = false;
        assert(false, "Unhandled gc-state verification");
    }

    if (enabled) {
      char actual = _heap->gc_state();
      // Old generation marking is allowed in all states.
      if (actual != expected && !(actual & ShenandoahHeap::OLD_MARKING)) {
        fatal("%s: Global gc-state: expected %d, actual %d", label, expected, actual);
      }

      VerifyThreadGCState vtgcs(label, expected);
      Threads::java_threads_do(&vtgcs);
    }
  }

  // Deactivate barriers temporarily: Verifier wants plain heap accesses
  ShenandoahGCStateResetter resetter;

  // Heap size checks
  {
    ShenandoahHeapLocker lock(_heap->lock());

    ShenandoahCalculateRegionStatsClosure cl;
    _heap->heap_region_iterate(&cl);
    size_t heap_used = _heap->used();
    guarantee(cl.used() == heap_used,
              "%s: heap used size must be consistent: heap-used = " SIZE_FORMAT "%s, regions-used = " SIZE_FORMAT "%s",
              label,
              byte_size_in_proper_unit(heap_used), proper_unit_for_byte_size(heap_used),
              byte_size_in_proper_unit(cl.used()), proper_unit_for_byte_size(cl.used()));

    size_t heap_committed = _heap->committed();
    guarantee(cl.committed() == heap_committed,
              "%s: heap committed size must be consistent: heap-committed = " SIZE_FORMAT "%s, regions-committed = " SIZE_FORMAT "%s",
              label,
              byte_size_in_proper_unit(heap_committed), proper_unit_for_byte_size(heap_committed),
              byte_size_in_proper_unit(cl.committed()), proper_unit_for_byte_size(cl.committed()));
  }

  ShenandoahGeneration* generation;
  if (_heap->mode()->is_generational()) {
    generation = _heap->active_generation();
    guarantee(generation != NULL, "Need to know which generation to verify.");
  } else {
    generation = NULL;
  }

  if (generation != NULL) {
    ShenandoahHeapLocker lock(_heap->lock());

    if (remembered == _verify_remembered_for_marking) {
      _heap->verify_rem_set_at_mark();
    } else if (remembered == _verify_remembered_for_updating_references) {
      _heap->verify_rem_set_at_update_ref();
    }

    ShenandoahCalculateRegionStatsClosure cl;
    generation->heap_region_iterate(&cl);
    size_t generation_used = generation->used();
    guarantee(cl.used() == generation_used,
              "%s: generation (%s) used size must be consistent: generation-used = " SIZE_FORMAT "%s, regions-used = " SIZE_FORMAT "%s",
              label, generation->name(),
              byte_size_in_proper_unit(generation_used), proper_unit_for_byte_size(generation_used),
              byte_size_in_proper_unit(cl.used()), proper_unit_for_byte_size(cl.used()));
  }

  // Internal heap region checks
  if (ShenandoahVerifyLevel >= 1) {
    ShenandoahVerifyHeapRegionClosure cl(label, regions);
    if (generation != NULL) {
      generation->heap_region_iterate(&cl);
    } else {
      _heap->heap_region_iterate(&cl);
    }
  }

  OrderAccess::fence();

  if (UseTLAB) {
    _heap->labs_make_parsable();
  }

  // Allocate temporary bitmap for storing marking wavefront:
  _verification_bit_map->clear();

  // Allocate temporary array for storing liveness data
  ShenandoahLivenessData* ld = NEW_C_HEAP_ARRAY(ShenandoahLivenessData, _heap->num_regions(), mtGC);
  Copy::fill_to_bytes((void*)ld, _heap->num_regions()*sizeof(ShenandoahLivenessData), 0);

  const VerifyOptions& options = ShenandoahVerifier::VerifyOptions(forwarded, marked, cset, liveness, regions, gcstate);

  // Steps 1-2. Scan root set to get initial reachable set. Finish walking the reachable heap.
  // This verifies what application can see, since it only cares about reachable objects.
  size_t count_reachable = 0;
  if (ShenandoahVerifyLevel >= 2) {
    ShenandoahVerifierReachableTask task(_verification_bit_map, ld, label, options);
    _heap->workers()->run_task(&task);
    count_reachable = task.processed();
  }

  // Step 3. Walk marked objects. Marked objects might be unreachable. This verifies what collector,
  // not the application, can see during the region scans. There is no reason to process the objects
  // that were already verified, e.g. those marked in verification bitmap. There is interaction with TAMS:
  // before TAMS, we verify the bitmaps, if available; after TAMS, we walk until the top(). It mimics
  // what marked_object_iterate is doing, without calling into that optimized (and possibly incorrect)
  // version

  size_t count_marked = 0;
  if (ShenandoahVerifyLevel >= 4 && (marked == _verify_marked_complete || marked == _verify_marked_complete_except_references)) {
    guarantee(_heap->marking_context()->is_complete(), "Marking context should be complete");
    ShenandoahVerifierMarkedRegionTask task(_verification_bit_map, ld, label, options);
    _heap->workers()->run_task(&task);
    count_marked = task.processed();
  } else {
    guarantee(ShenandoahVerifyLevel < 4 || marked == _verify_marked_incomplete || marked == _verify_marked_disable, "Should be");
  }

  // Step 4. Verify accumulated liveness data, if needed. Only reliable if verification level includes
  // marked objects.

  if (ShenandoahVerifyLevel >= 4 && marked == _verify_marked_complete && liveness == _verify_liveness_complete) {
    for (size_t i = 0; i < _heap->num_regions(); i++) {
      ShenandoahHeapRegion* r = _heap->get_region(i);
      if (generation != NULL && !generation->contains(r)) {
        continue;
      }

      juint verf_live = 0;
      if (r->is_humongous()) {
        // For humongous objects, test if start region is marked live, and if so,
        // all humongous regions in that chain have live data equal to their "used".
        juint start_live = Atomic::load(&ld[r->humongous_start_region()->index()]);
        if (start_live > 0) {
          verf_live = (juint)(r->used() / HeapWordSize);
        }
      } else {
        verf_live = Atomic::load(&ld[r->index()]);
      }

      size_t reg_live = r->get_live_data_words();
      if (reg_live != verf_live) {
        ResourceMark rm;
        stringStream ss;
        r->print_on(&ss);
        fatal("%s: Live data should match: region-live = " SIZE_FORMAT ", verifier-live = " UINT32_FORMAT "\n%s",
              label, reg_live, verf_live, ss.as_string());
      }
    }
  }

  log_info(gc)("Verify %s, Level " INTX_FORMAT " (" SIZE_FORMAT " reachable, " SIZE_FORMAT " marked)",
               label, ShenandoahVerifyLevel, count_reachable, count_marked);

  FREE_C_HEAP_ARRAY(ShenandoahLivenessData, ld);
}

void ShenandoahVerifier::verify_generic(VerifyOption vo) {
  verify_at_safepoint(
          "Generic Verification",
          _verify_remembered_disable,  // do not verify remembered set
          _verify_forwarded_allow,     // conservatively allow forwarded
          _verify_marked_disable,      // do not verify marked: lots ot time wasted checking dead allocations
          _verify_cset_disable,        // cset may be inconsistent
          _verify_liveness_disable,    // no reliable liveness data
          _verify_regions_disable,     // no reliable region data
          _verify_gcstate_disable      // no data about gcstate
  );
}

void ShenandoahVerifier::verify_before_concmark() {
    verify_at_safepoint(
          "Before Mark",
          _verify_remembered_for_marking,  // verify read-only remembered set from bottom() to top()
          _verify_forwarded_none,      // UR should have fixed up
          _verify_marked_disable,      // do not verify marked: lots ot time wasted checking dead allocations
          _verify_cset_none,           // UR should have fixed this
          _verify_liveness_disable,    // no reliable liveness data
          _verify_regions_notrash,     // no trash regions
          _verify_gcstate_stable       // there are no forwarded objects
  );
}

void ShenandoahVerifier::verify_after_concmark() {
  verify_at_safepoint(
          "After Mark",
          _verify_remembered_disable,  // do not verify remembered set
          _verify_forwarded_none,      // no forwarded references
          _verify_marked_complete_except_references, // bitmaps as precise as we can get, except dangling j.l.r.Refs
          _verify_cset_none,           // no references to cset anymore
          _verify_liveness_complete,   // liveness data must be complete here
          _verify_regions_disable,     // trash regions not yet recycled
          _verify_gcstate_stable       // mark should have stabilized the heap
  );
}

void ShenandoahVerifier::verify_before_evacuation() {
  verify_at_safepoint(
          "Before Evacuation",
          _verify_remembered_disable,                // do not verify remembered set
          _verify_forwarded_none,                    // no forwarded references
          _verify_marked_complete_except_references, // walk over marked objects too
          _verify_cset_disable,                      // non-forwarded references to cset expected
          _verify_liveness_complete,                 // liveness data must be complete here
          _verify_regions_disable,                   // trash regions not yet recycled
          _verify_gcstate_stable                     // mark should have stabilized the heap
  );
}

void ShenandoahVerifier::verify_during_evacuation() {
  verify_at_safepoint(
          "During Evacuation",
          _verify_remembered_disable, // do not verify remembered set
          _verify_forwarded_allow,    // some forwarded references are allowed
          _verify_marked_disable,     // walk only roots
          _verify_cset_disable,       // some cset references are not forwarded yet
          _verify_liveness_disable,   // liveness data might be already stale after pre-evacs
          _verify_regions_disable,    // trash regions not yet recycled
          _verify_gcstate_evacuation  // evacuation is in progress
  );
}

void ShenandoahVerifier::verify_after_evacuation() {
  verify_at_safepoint(
          "After Evacuation",
          _verify_remembered_disable,  // do not verify remembered set
          _verify_forwarded_allow,     // objects are still forwarded
          _verify_marked_complete,     // bitmaps might be stale, but alloc-after-mark should be well
          _verify_cset_forwarded,      // all cset refs are fully forwarded
          _verify_liveness_disable,    // no reliable liveness data anymore
          _verify_regions_notrash,     // trash regions have been recycled already
          _verify_gcstate_forwarded    // evacuation produced some forwarded objects
  );
}

void ShenandoahVerifier::verify_before_updaterefs() {
  verify_at_safepoint(
          "Before Updating References",
<<<<<<< HEAD
          _verify_remembered_for_updating_references,  // do not verify remembered set
          _verify_forwarded_allow,                     // forwarded references allowed
          _verify_marked_complete,                     // bitmaps might be stale, but alloc-after-mark should be well
          _verify_cset_forwarded,                      // all cset refs are fully forwarded
          _verify_liveness_disable,                    // no reliable liveness data anymore
          _verify_regions_notrash,                     // trash regions have been recycled already
          _verify_gcstate_updating,                    // evacuation is done, objects are forwarded, updating in process
          _verify_all_weak_roots
=======
          _verify_forwarded_allow,     // forwarded references allowed
          _verify_marked_complete,     // bitmaps might be stale, but alloc-after-mark should be well
          _verify_cset_forwarded,      // all cset refs are fully forwarded
          _verify_liveness_disable,    // no reliable liveness data anymore
          _verify_regions_notrash,     // trash regions have been recycled already
          _verify_gcstate_forwarded    // evacuation should have produced some forwarded objects
>>>>>>> 7b924d8a
  );
}

void ShenandoahVerifier::verify_after_updaterefs() {
  verify_at_safepoint(
          "After Updating References",
          _verify_remembered_disable,  // do not verify remembered set
          _verify_forwarded_none,      // no forwarded references
          _verify_marked_complete,     // bitmaps might be stale, but alloc-after-mark should be well
          _verify_cset_none,           // no cset references, all updated
          _verify_liveness_disable,    // no reliable liveness data anymore
          _verify_regions_nocset,      // no cset regions, trash regions have appeared
          _verify_gcstate_stable       // update refs had cleaned up forwarded objects
  );
}

void ShenandoahVerifier::verify_after_degenerated() {
  verify_at_safepoint(
          "After Degenerated GC",
          _verify_remembered_disable,  // do not verify remembered set
          _verify_forwarded_none,      // all objects are non-forwarded
          _verify_marked_complete,     // all objects are marked in complete bitmap
          _verify_cset_none,           // no cset references
          _verify_liveness_disable,    // no reliable liveness data anymore
          _verify_regions_notrash_nocset, // no trash, no cset
          _verify_gcstate_stable       // degenerated refs had cleaned up forwarded objects
  );
}

void ShenandoahVerifier::verify_before_fullgc() {
  verify_at_safepoint(
          "Before Full GC",
          _verify_remembered_disable,  // do not verify remembered set
          _verify_forwarded_allow,     // can have forwarded objects
          _verify_marked_disable,      // do not verify marked: lots ot time wasted checking dead allocations
          _verify_cset_disable,        // cset might be foobared
          _verify_liveness_disable,    // no reliable liveness data anymore
          _verify_regions_disable,     // no reliable region data here
          _verify_gcstate_disable      // no reliable gcstate data
  );
}

void ShenandoahVerifier::verify_after_fullgc() {
  verify_at_safepoint(
          "After Full GC",
          _verify_remembered_disable,  // do not verify remembered set
          _verify_forwarded_none,      // all objects are non-forwarded
          _verify_marked_complete,     // all objects are marked in complete bitmap
          _verify_cset_none,           // no cset references
          _verify_liveness_disable,    // no reliable liveness data anymore
          _verify_regions_notrash_nocset, // no trash, no cset
          _verify_gcstate_stable        // full gc cleaned up everything
  );
}

class ShenandoahVerifyNoForwared : public OopClosure {
private:
  template <class T>
  void do_oop_work(T* p) {
    T o = RawAccess<>::oop_load(p);
    if (!CompressedOops::is_null(o)) {
      oop obj = CompressedOops::decode_not_null(o);
      oop fwd = (oop) ShenandoahForwarding::get_forwardee_raw_unchecked(obj);
      if (obj != fwd) {
        ShenandoahAsserts::print_failure(ShenandoahAsserts::_safe_all, obj, p, NULL,
                                         "Verify Roots", "Should not be forwarded", __FILE__, __LINE__);
      }
    }
  }

public:
  void do_oop(narrowOop* p) { do_oop_work(p); }
  void do_oop(oop* p)       { do_oop_work(p); }
};

class ShenandoahVerifyInToSpaceClosure : public OopClosure {
private:
  template <class T>
  void do_oop_work(T* p) {
    T o = RawAccess<>::oop_load(p);
    if (!CompressedOops::is_null(o)) {
      oop obj = CompressedOops::decode_not_null(o);
      ShenandoahHeap* heap = ShenandoahHeap::heap();

      if (!heap->marking_context()->is_marked_or_old(obj)) {
        ShenandoahAsserts::print_failure(ShenandoahAsserts::_safe_all, obj, p, NULL,
                "Verify Roots In To-Space", "Should be marked", __FILE__, __LINE__);
      }

      if (heap->in_collection_set(obj)) {
        ShenandoahAsserts::print_failure(ShenandoahAsserts::_safe_all, obj, p, NULL,
                "Verify Roots In To-Space", "Should not be in collection set", __FILE__, __LINE__);
      }

      oop fwd = (oop) ShenandoahForwarding::get_forwardee_raw_unchecked(obj);
      if (obj != fwd) {
        ShenandoahAsserts::print_failure(ShenandoahAsserts::_safe_all, obj, p, NULL,
                "Verify Roots In To-Space", "Should not be forwarded", __FILE__, __LINE__);
      }
    }
  }

public:
  void do_oop(narrowOop* p) { do_oop_work(p); }
  void do_oop(oop* p)       { do_oop_work(p); }
};

void ShenandoahVerifier::verify_roots_in_to_space() {
  ShenandoahVerifyInToSpaceClosure cl;
  ShenandoahRootVerifier::roots_do(&cl);
}

void ShenandoahVerifier::verify_roots_no_forwarded() {
  ShenandoahVerifyNoForwared cl;
  ShenandoahRootVerifier::roots_do(&cl);
}<|MERGE_RESOLUTION|>--- conflicted
+++ resolved
@@ -931,23 +931,13 @@
 void ShenandoahVerifier::verify_before_updaterefs() {
   verify_at_safepoint(
           "Before Updating References",
-<<<<<<< HEAD
           _verify_remembered_for_updating_references,  // do not verify remembered set
-          _verify_forwarded_allow,                     // forwarded references allowed
-          _verify_marked_complete,                     // bitmaps might be stale, but alloc-after-mark should be well
-          _verify_cset_forwarded,                      // all cset refs are fully forwarded
-          _verify_liveness_disable,                    // no reliable liveness data anymore
-          _verify_regions_notrash,                     // trash regions have been recycled already
-          _verify_gcstate_updating,                    // evacuation is done, objects are forwarded, updating in process
-          _verify_all_weak_roots
-=======
           _verify_forwarded_allow,     // forwarded references allowed
           _verify_marked_complete,     // bitmaps might be stale, but alloc-after-mark should be well
           _verify_cset_forwarded,      // all cset refs are fully forwarded
           _verify_liveness_disable,    // no reliable liveness data anymore
           _verify_regions_notrash,     // trash regions have been recycled already
           _verify_gcstate_forwarded    // evacuation should have produced some forwarded objects
->>>>>>> 7b924d8a
   );
 }
 

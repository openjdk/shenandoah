--- conflicted
+++ resolved
@@ -34,10 +34,7 @@
   friend class VM_ShenandoahDegeneratedGC;
 private:
   const ShenandoahDegenPoint  _degen_point;
-<<<<<<< HEAD
-=======
   ShenandoahGeneration* _generation;
->>>>>>> 15096a26
   bool _abbreviated;
 
 public:
@@ -65,10 +62,7 @@
   void op_degenerated_futile();
   void op_degenerated_fail();
 
-<<<<<<< HEAD
   // Turns this degenerated cycle into a full gc without leaving the safepoint
-=======
->>>>>>> 15096a26
   void upgrade_to_full();
 
   const char* degen_event_message(ShenandoahDegenPoint point) const;

--- conflicted
+++ resolved
@@ -110,10 +110,6 @@
   return sqrt(var);
 }
 
-<<<<<<< HEAD
-
-=======
->>>>>>> 616547d6
 void AbsSeq::merge(AbsSeq& abs2, bool clear_this) {
 
   if (num() == 0) return;  // nothing to do
@@ -124,16 +120,11 @@
 
   // Decaying stats need a bit more thought
   assert(abs2._alpha == _alpha, "Caution: merge incompatible?");
-<<<<<<< HEAD
-
   // Until JDK-... is fixed, we taint the decaying statistics
   if (abs2._davg != NAN) {
     abs2._davg = NAN;
     abs2._dvariance = NAN;
   }
-=======
-  // guarantee(false, "NYI");
->>>>>>> 616547d6
 
   if (clear_this) {
     _num = 0;

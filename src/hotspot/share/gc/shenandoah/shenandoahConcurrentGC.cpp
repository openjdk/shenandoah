/*
 * Copyright (c) 2021, Red Hat, Inc. All rights reserved.
 * DO NOT ALTER OR REMOVE COPYRIGHT NOTICES OR THIS FILE HEADER.
 *
 * This code is free software; you can redistribute it and/or modify it
 * under the terms of the GNU General Public License version 2 only, as
 * published by the Free Software Foundation.
 *
 * This code is distributed in the hope that it will be useful, but WITHOUT
 * ANY WARRANTY; without even the implied warranty of MERCHANTABILITY or
 * FITNESS FOR A PARTICULAR PURPOSE.  See the GNU General Public License
 * version 2 for more details (a copy is included in the LICENSE file that
 * accompanied this code).
 *
 * You should have received a copy of the GNU General Public License version
 * 2 along with this work; if not, write to the Free Software Foundation,
 * Inc., 51 Franklin St, Fifth Floor, Boston, MA 02110-1301 USA.
 *
 * Please contact Oracle, 500 Oracle Parkway, Redwood Shores, CA 94065 USA
 * or visit www.oracle.com if you need additional information or have any
 * questions.
 *
 */

#include "precompiled.hpp"

#include "gc/shared/barrierSetNMethod.hpp"
#include "gc/shared/collectorCounters.hpp"
#include "gc/shenandoah/shenandoahBreakpoint.hpp"
#include "gc/shenandoah/shenandoahCollectorPolicy.hpp"
#include "gc/shenandoah/shenandoahConcurrentGC.hpp"
#include "gc/shenandoah/shenandoahFreeSet.hpp"
#include "gc/shenandoah/shenandoahGeneration.hpp"
#include "gc/shenandoah/shenandoahLock.hpp"
#include "gc/shenandoah/shenandoahMark.inline.hpp"
#include "gc/shenandoah/shenandoahMonitoringSupport.hpp"
#include "gc/shenandoah/shenandoahOopClosures.inline.hpp"
#include "gc/shenandoah/shenandoahPhaseTimings.hpp"
#include "gc/shenandoah/shenandoahReferenceProcessor.hpp"
#include "gc/shenandoah/shenandoahRootProcessor.inline.hpp"
#include "gc/shenandoah/shenandoahStackWatermark.hpp"
#include "gc/shenandoah/shenandoahUtils.hpp"
#include "gc/shenandoah/shenandoahVerifier.hpp"
#include "gc/shenandoah/shenandoahVMOperations.hpp"
#include "gc/shenandoah/shenandoahWorkGroup.hpp"
#include "gc/shenandoah/shenandoahWorkerPolicy.hpp"
#include "memory/allocation.hpp"
#include "prims/jvmtiTagMap.hpp"
#include "runtime/vmThread.hpp"
#include "utilities/events.hpp"

<<<<<<< HEAD
ShenandoahConcurrentGC::ShenandoahConcurrentGC(ShenandoahGeneration* generation, bool do_old_gc_bootstrap) :
  _mark(generation),
  _degen_point(ShenandoahDegenPoint::_degenerated_unset),
  _mixed_evac (false),
  _do_old_gc_bootstrap(do_old_gc_bootstrap),
  _generation(generation) {
=======
// Breakpoint support
class ShenandoahBreakpointGCScope : public StackObj {
public:
  ShenandoahBreakpointGCScope() {
    ShenandoahBreakpoint::at_before_gc();
  }

  ~ShenandoahBreakpointGCScope() {
    ShenandoahBreakpoint::at_after_gc();
  }
};

class ShenandoahBreakpointMarkScope : public StackObj {
public:
  ShenandoahBreakpointMarkScope() {
    ShenandoahBreakpoint::at_after_marking_started();
  }

  ~ShenandoahBreakpointMarkScope() {
    ShenandoahBreakpoint::at_before_marking_completed();
  }
};

ShenandoahConcurrentGC::ShenandoahConcurrentGC() :
  _mark(),
  _degen_point(ShenandoahDegenPoint::_degenerated_unset) {
>>>>>>> 55463b04
}

ShenandoahGC::ShenandoahDegenPoint ShenandoahConcurrentGC::degen_point() const {
  return _degen_point;
}

bool ShenandoahConcurrentGC::collect(GCCause::Cause cause) {
  ShenandoahHeap* const heap = ShenandoahHeap::heap();
  if (cause == GCCause::_wb_breakpoint) {
    ShenandoahBreakpoint::start_gc();
  }
  ShenandoahBreakpointGCScope breakpoint_gc_scope;

  // Reset for upcoming marking
  entry_reset();

  // Start initial mark under STW
  vmop_entry_init_mark();

<<<<<<< HEAD
  // Concurrent remembered set scanning
  if (_generation->generation_mode() == YOUNG) {
    _generation->scan_remembered_set();
  }

  // Concurrent mark roots
  entry_mark_roots();
  if (check_cancellation_and_abort(ShenandoahDegenPoint::_degenerated_outside_cycle)) return false;
=======
  {
    ShenandoahBreakpointMarkScope breakpoint_mark_scope;
    // Concurrent mark roots
    entry_mark_roots();
    if (check_cancellation_and_abort(ShenandoahDegenPoint::_degenerated_outside_cycle)) return false;
>>>>>>> 55463b04

    // Continue concurrent mark
    entry_mark();
    if (check_cancellation_and_abort(ShenandoahDegenPoint::_degenerated_mark)) return false;
  }

  // Complete marking under STW, and start evacuation
  vmop_entry_final_mark();

  // Concurrent stack processing
  if (heap->is_evacuation_in_progress()) {
    entry_thread_roots();
  }

  // Process weak roots that might still point to regions that would be broken by cleanup
  if (heap->is_concurrent_weak_root_in_progress()) {
    entry_weak_refs();
    entry_weak_roots();
  }

  // Final mark might have reclaimed some immediate garbage, kick cleanup to reclaim
  // the space. This would be the last action if there is nothing to evacuate.
  entry_cleanup_early();

  {
    ShenandoahHeapLocker locker(heap->lock());
    heap->free_set()->log_status();
  }

  // Perform concurrent class unloading
  if (heap->unload_classes() &&
      heap->is_concurrent_weak_root_in_progress()) {
    entry_class_unloading();
  }

  // Processing strong roots
  // This may be skipped if there is nothing to update/evacuate.
  // If so, strong_root_in_progress would be unset.
  if (heap->is_concurrent_strong_root_in_progress()) {
    entry_strong_roots();
  }

  // Continue the cycle with evacuation and optional update-refs.
  // This may be skipped if there is nothing to evacuate.
  // If so, evac_in_progress would be unset by collection set preparation code.
  if (heap->is_evacuation_in_progress()) {
    // Concurrently evacuate
    entry_evacuate();
    if (check_cancellation_and_abort(ShenandoahDegenPoint::_degenerated_evac)) return false;

    // Perform update-refs phase.
    vmop_entry_init_updaterefs();
    entry_updaterefs();
    if (check_cancellation_and_abort(ShenandoahDegenPoint::_degenerated_updaterefs)) return false;

    // Concurrent update thread roots
    entry_update_thread_roots();
    if (check_cancellation_and_abort(ShenandoahDegenPoint::_degenerated_updaterefs)) return false;

    vmop_entry_final_updaterefs();

    // Update references freed up collection set, kick the cleanup to reclaim the space.
    entry_cleanup_complete();
  } else {
    // Concurrent weak/strong root flags are unset concurrently. We depend on updateref GC safepoints
    // to ensure the changes are visible to all mutators before gc cycle is completed.
    // In case of no evacuation, updateref GC safepoints are skipped. Therefore, we will need
    // to perform thread handshake to ensure their consistences.
    entry_rendezvous_roots();
  }

  return true;
}

void ShenandoahConcurrentGC::vmop_entry_init_mark() {
  ShenandoahHeap* const heap = ShenandoahHeap::heap();
  TraceCollectorStats tcs(heap->monitoring_support()->stw_collection_counters());
  ShenandoahTimingsTracker timing(ShenandoahPhaseTimings::init_mark_gross);

  heap->try_inject_alloc_failure();
  VM_ShenandoahInitMark op(this, _do_old_gc_bootstrap);
  VMThread::execute(&op); // jump to entry_init_mark() under safepoint
}

void ShenandoahConcurrentGC::vmop_entry_final_mark() {
  ShenandoahHeap* const heap = ShenandoahHeap::heap();
  TraceCollectorStats tcs(heap->monitoring_support()->stw_collection_counters());
  ShenandoahTimingsTracker timing(ShenandoahPhaseTimings::final_mark_gross);

  heap->try_inject_alloc_failure();
  VM_ShenandoahFinalMarkStartEvac op(this);
  VMThread::execute(&op); // jump to entry_final_mark under safepoint
}

void ShenandoahConcurrentGC::vmop_entry_init_updaterefs() {
  ShenandoahHeap* const heap = ShenandoahHeap::heap();
  TraceCollectorStats tcs(heap->monitoring_support()->stw_collection_counters());
  ShenandoahTimingsTracker timing(ShenandoahPhaseTimings::init_update_refs_gross);

  heap->try_inject_alloc_failure();
  VM_ShenandoahInitUpdateRefs op(this);
  VMThread::execute(&op);
}

void ShenandoahConcurrentGC::vmop_entry_final_updaterefs() {
  ShenandoahHeap* const heap = ShenandoahHeap::heap();
  TraceCollectorStats tcs(heap->monitoring_support()->stw_collection_counters());
  ShenandoahTimingsTracker timing(ShenandoahPhaseTimings::final_update_refs_gross);

  heap->try_inject_alloc_failure();
  VM_ShenandoahFinalUpdateRefs op(this);
  VMThread::execute(&op);
}

void ShenandoahConcurrentGC::entry_init_mark() {
  char msg[1024];
  init_mark_event_message(msg, sizeof(msg));
  ShenandoahPausePhase gc_phase(msg, ShenandoahPhaseTimings::init_mark);
  EventMark em("%s", msg);

  ShenandoahWorkerScope scope(ShenandoahHeap::heap()->workers(),
                              ShenandoahWorkerPolicy::calc_workers_for_init_marking(),
                              "init marking");

  if (ShenandoahHeap::heap()->mode()->is_generational() && (_generation->generation_mode() == YOUNG)) {
    // The current implementation of swap_remembered_set() copies the write-card-table
    // to the read-card-table.
    _generation->swap_remembered_set();
  }

  op_init_mark();
}

void ShenandoahConcurrentGC::entry_final_mark() {
  char msg[1024];
  final_mark_event_message(msg, sizeof(msg));
  ShenandoahPausePhase gc_phase(msg, ShenandoahPhaseTimings::final_mark);
  EventMark em("%s", msg);

  ShenandoahWorkerScope scope(ShenandoahHeap::heap()->workers(),
                              ShenandoahWorkerPolicy::calc_workers_for_final_marking(),
                              "final marking");

  op_final_mark();
}

void ShenandoahConcurrentGC::entry_init_updaterefs() {
  static const char* msg = "Pause Init Update Refs";
  ShenandoahPausePhase gc_phase(msg, ShenandoahPhaseTimings::init_update_refs);
  EventMark em("%s", msg);

  // No workers used in this phase, no setup required
  op_init_updaterefs();
}

void ShenandoahConcurrentGC::entry_final_updaterefs() {
  static const char* msg = "Pause Final Update Refs";
  ShenandoahPausePhase gc_phase(msg, ShenandoahPhaseTimings::final_update_refs);
  EventMark em("%s", msg);

  ShenandoahWorkerScope scope(ShenandoahHeap::heap()->workers(),
                              ShenandoahWorkerPolicy::calc_workers_for_final_update_ref(),
                              "final reference update");

  op_final_updaterefs();
}

void ShenandoahConcurrentGC::entry_reset() {
  ShenandoahHeap* const heap = ShenandoahHeap::heap();
  TraceCollectorStats tcs(heap->monitoring_support()->concurrent_collection_counters());
  static const char* msg = "Concurrent reset";
  ShenandoahConcurrentPhase gc_phase(msg, ShenandoahPhaseTimings::conc_reset);
  EventMark em("%s", msg);

  ShenandoahWorkerScope scope(heap->workers(),
                              ShenandoahWorkerPolicy::calc_workers_for_conc_reset(),
                              "concurrent reset");

  heap->try_inject_alloc_failure();
  op_reset();
}

void ShenandoahConcurrentGC::entry_mark_roots() {
  ShenandoahHeap* const heap = ShenandoahHeap::heap();
  TraceCollectorStats tcs(heap->monitoring_support()->concurrent_collection_counters());
  const char* msg = "Concurrent marking roots";
  ShenandoahConcurrentPhase gc_phase(msg, ShenandoahPhaseTimings::conc_mark_roots);
  EventMark em("%s", msg);

  ShenandoahWorkerScope scope(heap->workers(),
                              ShenandoahWorkerPolicy::calc_workers_for_conc_marking(),
                              "concurrent marking roots");

  heap->try_inject_alloc_failure();
  op_mark_roots();
}

void ShenandoahConcurrentGC::entry_mark() {
  char msg[1024];
  ShenandoahHeap* const heap = ShenandoahHeap::heap();
  TraceCollectorStats tcs(heap->monitoring_support()->concurrent_collection_counters());
  conc_mark_event_message(msg, sizeof(msg));
  ShenandoahConcurrentPhase gc_phase(msg, ShenandoahPhaseTimings::conc_mark);
  EventMark em("%s", msg);

  ShenandoahWorkerScope scope(heap->workers(),
                              ShenandoahWorkerPolicy::calc_workers_for_conc_marking(),
                              "concurrent marking");

  heap->try_inject_alloc_failure();
  op_mark();
}

void ShenandoahConcurrentGC::entry_thread_roots() {
  ShenandoahHeap* const heap = ShenandoahHeap::heap();
  static const char* msg = "Concurrent thread roots";
  ShenandoahConcurrentPhase gc_phase(msg, ShenandoahPhaseTimings::conc_thread_roots);
  EventMark em("%s", msg);

  ShenandoahWorkerScope scope(heap->workers(),
                              ShenandoahWorkerPolicy::calc_workers_for_conc_root_processing(),
                              msg);

  heap->try_inject_alloc_failure();
  op_thread_roots();
}

void ShenandoahConcurrentGC::entry_weak_refs() {
  ShenandoahHeap* const heap = ShenandoahHeap::heap();
  static const char* msg = "Concurrent weak references";
  ShenandoahConcurrentPhase gc_phase(msg, ShenandoahPhaseTimings::conc_weak_refs);
  EventMark em("%s", msg);

  ShenandoahWorkerScope scope(heap->workers(),
                              ShenandoahWorkerPolicy::calc_workers_for_conc_refs_processing(),
                              "concurrent weak references");

  heap->try_inject_alloc_failure();
  op_weak_refs();
}

void ShenandoahConcurrentGC::entry_weak_roots() {
  ShenandoahHeap* const heap = ShenandoahHeap::heap();
  TraceCollectorStats tcs(heap->monitoring_support()->concurrent_collection_counters());
  static const char* msg = "Concurrent weak roots";
  ShenandoahConcurrentPhase gc_phase(msg, ShenandoahPhaseTimings::conc_weak_roots);
  EventMark em("%s", msg);

  ShenandoahWorkerScope scope(heap->workers(),
                              ShenandoahWorkerPolicy::calc_workers_for_conc_root_processing(),
                              "concurrent weak root");

  heap->try_inject_alloc_failure();
  op_weak_roots();
}

void ShenandoahConcurrentGC::entry_class_unloading() {
  ShenandoahHeap* const heap = ShenandoahHeap::heap();
  TraceCollectorStats tcs(heap->monitoring_support()->concurrent_collection_counters());
  static const char* msg = "Concurrent class unloading";
  ShenandoahConcurrentPhase gc_phase(msg, ShenandoahPhaseTimings::conc_class_unload);
  EventMark em("%s", msg);

  ShenandoahWorkerScope scope(heap->workers(),
                              ShenandoahWorkerPolicy::calc_workers_for_conc_root_processing(),
                              "concurrent class unloading");

  heap->try_inject_alloc_failure();
  op_class_unloading();
}

void ShenandoahConcurrentGC::entry_strong_roots() {
  ShenandoahHeap* const heap = ShenandoahHeap::heap();
  TraceCollectorStats tcs(heap->monitoring_support()->concurrent_collection_counters());
  static const char* msg = "Concurrent strong roots";
  ShenandoahConcurrentPhase gc_phase(msg, ShenandoahPhaseTimings::conc_strong_roots);
  EventMark em("%s", msg);

  ShenandoahGCWorkerPhase worker_phase(ShenandoahPhaseTimings::conc_strong_roots);

  ShenandoahWorkerScope scope(heap->workers(),
                              ShenandoahWorkerPolicy::calc_workers_for_conc_root_processing(),
                              "concurrent strong root");

  heap->try_inject_alloc_failure();
  op_strong_roots();
}

void ShenandoahConcurrentGC::entry_cleanup_early() {
  ShenandoahHeap* const heap = ShenandoahHeap::heap();
  TraceCollectorStats tcs(heap->monitoring_support()->concurrent_collection_counters());
  static const char* msg = "Concurrent cleanup";
  ShenandoahConcurrentPhase gc_phase(msg, ShenandoahPhaseTimings::conc_cleanup_early, true /* log_heap_usage */);
  EventMark em("%s", msg);

  // This phase does not use workers, no need for setup
  heap->try_inject_alloc_failure();
  op_cleanup_early();
}

void ShenandoahConcurrentGC::entry_rendezvous_roots() {
  ShenandoahHeap* const heap = ShenandoahHeap::heap();
  TraceCollectorStats tcs(heap->monitoring_support()->concurrent_collection_counters());
  static const char* msg = "Rendezvous roots";
  ShenandoahConcurrentPhase gc_phase(msg, ShenandoahPhaseTimings::conc_rendezvous_roots);
  EventMark em("%s", msg);

  // This phase does not use workers, no need for setup
  heap->try_inject_alloc_failure();
  op_rendezvous_roots();
}

void ShenandoahConcurrentGC::entry_evacuate() {
  ShenandoahHeap* const heap = ShenandoahHeap::heap();
  TraceCollectorStats tcs(heap->monitoring_support()->concurrent_collection_counters());

  static const char* msg = "Concurrent evacuation";
  ShenandoahConcurrentPhase gc_phase(msg, ShenandoahPhaseTimings::conc_evac);
  EventMark em("%s", msg);

  ShenandoahWorkerScope scope(heap->workers(),
                              ShenandoahWorkerPolicy::calc_workers_for_conc_evac(),
                              "concurrent evacuation");

  heap->try_inject_alloc_failure();
  op_evacuate();
}

void ShenandoahConcurrentGC::entry_update_thread_roots() {
  ShenandoahHeap* const heap = ShenandoahHeap::heap();
  TraceCollectorStats tcs(heap->monitoring_support()->concurrent_collection_counters());

  static const char* msg = "Concurrent update thread roots";
  ShenandoahConcurrentPhase gc_phase(msg, ShenandoahPhaseTimings::conc_update_thread_roots);
  EventMark em("%s", msg);

  // No workers used in this phase, no setup required
  heap->try_inject_alloc_failure();
  op_update_thread_roots();
}

void ShenandoahConcurrentGC::entry_updaterefs() {
  ShenandoahHeap* const heap = ShenandoahHeap::heap();
  TraceCollectorStats tcs(heap->monitoring_support()->concurrent_collection_counters());
  static const char* msg = "Concurrent update references";
  ShenandoahConcurrentPhase gc_phase(msg, ShenandoahPhaseTimings::conc_update_refs);
  EventMark em("%s", msg);

  ShenandoahWorkerScope scope(heap->workers(),
                              ShenandoahWorkerPolicy::calc_workers_for_conc_update_ref(),
                              "concurrent reference update");

  heap->try_inject_alloc_failure();
  op_updaterefs();
}

void ShenandoahConcurrentGC::entry_cleanup_complete() {
  ShenandoahHeap* const heap = ShenandoahHeap::heap();
  TraceCollectorStats tcs(heap->monitoring_support()->concurrent_collection_counters());
  static const char* msg = "Concurrent cleanup";
  ShenandoahConcurrentPhase gc_phase(msg, ShenandoahPhaseTimings::conc_cleanup_complete, true /* log_heap_usage */);
  EventMark em("%s", msg);

  // This phase does not use workers, no need for setup
  heap->try_inject_alloc_failure();
  op_cleanup_complete();
}

void ShenandoahConcurrentGC::op_reset() {
  ShenandoahHeap* const heap = ShenandoahHeap::heap();
  if (ShenandoahPacing) {
    heap->pacer()->setup_for_reset();
  }
  _generation->prepare_gc(_do_old_gc_bootstrap);
}

class ShenandoahInitMarkUpdateRegionStateClosure : public ShenandoahHeapRegionClosure {
private:
  ShenandoahMarkingContext* const _ctx;
public:
  ShenandoahInitMarkUpdateRegionStateClosure() : _ctx(ShenandoahHeap::heap()->marking_context()) {}

  void heap_region_do(ShenandoahHeapRegion* r) {
    assert(!r->has_live(), "Region " SIZE_FORMAT " should have no live data", r->index());
    if (r->is_active()) {
      // Check if region needs updating its TAMS. We have updated it already during concurrent
      // reset, so it is very likely we don't need to do another write here.  Since most regions
      // are not "active", this path is relatively rare.
      if (_ctx->top_at_mark_start(r) != r->top()) {
        _ctx->capture_top_at_mark_start(r);
      }
    } else {
      assert(_ctx->top_at_mark_start(r) == r->top(),
             "Region " SIZE_FORMAT " should already have correct TAMS", r->index());
    }
  }

  bool is_thread_safe() { return true; }
};

void ShenandoahConcurrentGC::op_init_mark() {
  ShenandoahHeap* const heap = ShenandoahHeap::heap();
  assert(ShenandoahSafepoint::is_at_shenandoah_safepoint(), "Should be at safepoint");
  assert(Thread::current()->is_VM_thread(), "can only do this in VMThread");

  assert(_generation->is_bitmap_clear(), "need clear marking bitmap");
  assert(!_generation->is_mark_complete(), "should not be complete");
  assert(!heap->has_forwarded_objects(), "No forwarded objects on this path");

  if (ShenandoahVerify) {
    heap->verifier()->verify_before_concmark();
  }

  if (VerifyBeforeGC) {
    Universe::verify();
  }

  _generation->set_concurrent_mark_in_progress(true);

  if (_do_old_gc_bootstrap) {
    // Update region state for both young and old regions
    ShenandoahGCPhase phase(ShenandoahPhaseTimings::init_update_region_states);
    ShenandoahInitMarkUpdateRegionStateClosure cl;
    heap->parallel_heap_region_iterate(&cl);
    heap->old_generation()->parallel_heap_region_iterate(&cl);
  } else {
    // Update region state for only young regions
    ShenandoahGCPhase phase(ShenandoahPhaseTimings::init_update_region_states);
    ShenandoahInitMarkUpdateRegionStateClosure cl;
    _generation->parallel_heap_region_iterate(&cl);
  }

  // Weak reference processing
  ShenandoahReferenceProcessor* rp = _generation->ref_processor();
  rp->reset_thread_locals();
  rp->set_soft_reference_policy(heap->soft_ref_policy()->should_clear_all_soft_refs());

  // Make above changes visible to worker threads
  OrderAccess::fence();

  // Arm nmethods for concurrent marking. When a nmethod is about to be executed,
  // we need to make sure that all its metadata are marked. alternative is to remark
  // thread roots at final mark pause, but it can be potential latency killer.
  if (heap->unload_classes()) {
    ShenandoahCodeRoots::arm_nmethods();
  }

  ShenandoahStackWatermark::change_epoch_id();
  if (ShenandoahPacing) {
    heap->pacer()->setup_for_mark();
  }
}

void ShenandoahConcurrentGC::op_mark_roots() {
  _mark.mark_concurrent_roots();
}

void ShenandoahConcurrentGC::op_mark() {
  _mark.concurrent_mark();
}

void ShenandoahConcurrentGC::op_final_mark() {
  ShenandoahHeap* const heap = ShenandoahHeap::heap();
  assert(ShenandoahSafepoint::is_at_shenandoah_safepoint(), "Should be at safepoint");
  assert(!heap->has_forwarded_objects(), "No forwarded objects on this path");

  if (ShenandoahVerify) {
    heap->verifier()->verify_roots_no_forwarded();
  }

  if (!heap->cancelled_gc()) {
    _mark.finish_mark();
    assert(!heap->cancelled_gc(), "STW mark cannot OOM");

    // Notify JVMTI that the tagmap table will need cleaning.
    JvmtiTagMap::set_needs_cleaning();

    bool mixed_evac = _generation->prepare_regions_and_collection_set(true /*concurrent*/);
    heap->set_mixed_evac(mixed_evac);

    // Has to be done after cset selection
    heap->prepare_concurrent_roots();

    if (!heap->collection_set()->is_empty()) {
      if (ShenandoahVerify) {
        heap->verifier()->verify_before_evacuation();
      }

      heap->set_evacuation_in_progress(true);
      // From here on, we need to update references.
      heap->set_has_forwarded_objects(true);

      // Verify before arming for concurrent processing.
      // Otherwise, verification can trigger stack processing.
      if (ShenandoahVerify) {
        heap->verifier()->verify_during_evacuation();
      }

      // Arm nmethods/stack for concurrent processing
      ShenandoahCodeRoots::arm_nmethods();
      ShenandoahStackWatermark::change_epoch_id();

      // Notify JVMTI that oops are changed.
      JvmtiTagMap::set_needs_rehashing();

      if (ShenandoahPacing) {
        heap->pacer()->setup_for_evac();
      }
    } else {
      if (ShenandoahVerify) {
        heap->verifier()->verify_after_concmark();
      }

      if (VerifyAfterGC) {
        Universe::verify();
      }
    }
  }
}

class ShenandoahConcurrentEvacThreadClosure : public ThreadClosure {
private:
  OopClosure* const _oops;

public:
  ShenandoahConcurrentEvacThreadClosure(OopClosure* oops);
  void do_thread(Thread* thread);
};

ShenandoahConcurrentEvacThreadClosure::ShenandoahConcurrentEvacThreadClosure(OopClosure* oops) :
  _oops(oops) {
}

void ShenandoahConcurrentEvacThreadClosure::do_thread(Thread* thread) {
  JavaThread* const jt = thread->as_Java_thread();
  StackWatermarkSet::finish_processing(jt, _oops, StackWatermarkKind::gc);
}

class ShenandoahConcurrentEvacUpdateThreadTask : public AbstractGangTask {
private:
  ShenandoahJavaThreadsIterator _java_threads;

public:
  ShenandoahConcurrentEvacUpdateThreadTask(uint n_workers) :
    AbstractGangTask("Shenandoah Evacuate/Update Concurrent Thread Roots"),
    _java_threads(ShenandoahPhaseTimings::conc_thread_roots, n_workers) {
  }

  void work(uint worker_id) {
    // ShenandoahEvacOOMScope has to be setup by ShenandoahContextEvacuateUpdateRootsClosure.
    // Otherwise, may deadlock with watermark lock
    ShenandoahContextEvacuateUpdateRootsClosure oops_cl;
    ShenandoahConcurrentEvacThreadClosure thr_cl(&oops_cl);
    _java_threads.threads_do(&thr_cl, worker_id);
  }
};

void ShenandoahConcurrentGC::op_thread_roots() {
  ShenandoahHeap* const heap = ShenandoahHeap::heap();
  assert(heap->is_evacuation_in_progress(), "Checked by caller");
  ShenandoahGCWorkerPhase worker_phase(ShenandoahPhaseTimings::conc_thread_roots);
  ShenandoahConcurrentEvacUpdateThreadTask task(heap->workers()->active_workers());
  heap->workers()->run_task(&task);
}

void ShenandoahConcurrentGC::op_weak_refs() {
  ShenandoahHeap* const heap = ShenandoahHeap::heap();
  assert(heap->is_concurrent_weak_root_in_progress(), "Only during this phase");
  // Concurrent weak refs processing
  ShenandoahGCWorkerPhase worker_phase(ShenandoahPhaseTimings::conc_weak_refs);
<<<<<<< HEAD
  _generation->ref_processor()->process_references(ShenandoahPhaseTimings::conc_weak_refs, heap->workers(), true /* concurrent */);
=======
  ShenandoahBreakpoint::at_after_reference_processing_started();
  heap->ref_processor()->process_references(ShenandoahPhaseTimings::conc_weak_refs, heap->workers(), true /* concurrent */);
>>>>>>> 55463b04
}

class ShenandoahEvacUpdateCleanupOopStorageRootsClosure : public BasicOopIterateClosure {
private:
  ShenandoahHeap* const _heap;
  ShenandoahMarkingContext* const _mark_context;
  bool  _evac_in_progress;
  Thread* const _thread;

public:
  ShenandoahEvacUpdateCleanupOopStorageRootsClosure();
  void do_oop(oop* p);
  void do_oop(narrowOop* p);
};

ShenandoahEvacUpdateCleanupOopStorageRootsClosure::ShenandoahEvacUpdateCleanupOopStorageRootsClosure() :
  _heap(ShenandoahHeap::heap()),
  _mark_context(ShenandoahHeap::heap()->marking_context()),
  _evac_in_progress(ShenandoahHeap::heap()->is_evacuation_in_progress()),
  _thread(Thread::current()) {
}

void ShenandoahEvacUpdateCleanupOopStorageRootsClosure::do_oop(oop* p) {
  const oop obj = RawAccess<>::oop_load(p);
  if (!CompressedOops::is_null(obj)) {
    if (!_mark_context->is_marked(obj)) {
      if (_heap->is_in_active_generation(obj)) {
        // TODO: This worries me. Here we are asserting that an unmarked from-space object is 'correct'.
        // Normally, I would call this a bogus assert, but there seems to be a legitimate use-case for
        // accessing from-space objects during class unloading. However, the from-space object may have
        // been "filled". We've made no effort to prevent old generation classes being unloaded by young
        // gen (and vice-versa).
        shenandoah_assert_correct(p, obj);
        Atomic::cmpxchg(p, obj, oop(NULL));
      }
    } else if (_evac_in_progress && _heap->in_collection_set(obj)) {
      oop resolved = ShenandoahBarrierSet::resolve_forwarded_not_null(obj);
      if (resolved == obj) {
        resolved = _heap->evacuate_object(obj, _thread);
      }
      Atomic::cmpxchg(p, obj, resolved);
      assert(_heap->cancelled_gc() ||
             _mark_context->is_marked(resolved) && !_heap->in_collection_set(resolved),
             "Sanity");
    }
  }
}

void ShenandoahEvacUpdateCleanupOopStorageRootsClosure::do_oop(narrowOop* p) {
  ShouldNotReachHere();
}

class ShenandoahIsCLDAliveClosure : public CLDClosure {
public:
  void do_cld(ClassLoaderData* cld) {
    cld->is_alive();
  }
};

class ShenandoahIsNMethodAliveClosure: public NMethodClosure {
public:
  void do_nmethod(nmethod* n) {
    n->is_unloading();
  }
};

// This task not only evacuates/updates marked weak roots, but also "NULL"
// dead weak roots.
class ShenandoahConcurrentWeakRootsEvacUpdateTask : public AbstractGangTask {
private:
  ShenandoahVMWeakRoots<true /*concurrent*/> _vm_roots;

  // Roots related to concurrent class unloading
  ShenandoahClassLoaderDataRoots<true /* concurrent */, true /* single thread*/>
                                             _cld_roots;
  ShenandoahConcurrentNMethodIterator        _nmethod_itr;
  ShenandoahConcurrentStringDedupRoots       _dedup_roots;
  ShenandoahPhaseTimings::Phase              _phase;

public:
  ShenandoahConcurrentWeakRootsEvacUpdateTask(ShenandoahPhaseTimings::Phase phase) :
    AbstractGangTask("Shenandoah Evacuate/Update Concurrent Weak Roots"),
    _vm_roots(phase),
    _cld_roots(phase, ShenandoahHeap::heap()->workers()->active_workers()),
    _nmethod_itr(ShenandoahCodeRoots::table()),
    _dedup_roots(phase),
    _phase(phase) {
    if (ShenandoahHeap::heap()->unload_classes()) {
      MutexLocker mu(CodeCache_lock, Mutex::_no_safepoint_check_flag);
      _nmethod_itr.nmethods_do_begin();
    }

    _dedup_roots.prologue();
  }

  ~ShenandoahConcurrentWeakRootsEvacUpdateTask() {
    _dedup_roots.epilogue();

    if (ShenandoahHeap::heap()->unload_classes()) {
      MutexLocker mu(CodeCache_lock, Mutex::_no_safepoint_check_flag);
      _nmethod_itr.nmethods_do_end();
    }
    // Notify runtime data structures of potentially dead oops
    _vm_roots.report_num_dead();
  }

  void work(uint worker_id) {
    ShenandoahConcurrentWorkerSession worker_session(worker_id);
    {
      ShenandoahEvacOOMScope oom;
      // jni_roots and weak_roots are OopStorage backed roots, concurrent iteration
      // may race against OopStorage::release() calls.
      ShenandoahEvacUpdateCleanupOopStorageRootsClosure cl;
      _vm_roots.oops_do(&cl, worker_id);

      // String dedup weak roots
      ShenandoahForwardedIsAliveClosure is_alive;
      ShenandoahEvacuateUpdateMetadataClosure<MO_RELEASE> keep_alive;
      _dedup_roots.oops_do(&is_alive, &keep_alive, worker_id);
    }

    // If we are going to perform concurrent class unloading later on, we need to
    // cleanup the weak oops in CLD and determinate nmethod's unloading state, so that we
    // can cleanup immediate garbage sooner.
    if (ShenandoahHeap::heap()->unload_classes()) {
      // Applies ShenandoahIsCLDAlive closure to CLDs, native barrier will either NULL the
      // CLD's holder or evacuate it.
      {
        ShenandoahIsCLDAliveClosure is_cld_alive;
        _cld_roots.cld_do(&is_cld_alive, worker_id);
      }

      // Applies ShenandoahIsNMethodAliveClosure to registered nmethods.
      // The closure calls nmethod->is_unloading(). The is_unloading
      // state is cached, therefore, during concurrent class unloading phase,
      // we will not touch the metadata of unloading nmethods
      {
        ShenandoahWorkerTimingsTracker timer(_phase, ShenandoahPhaseTimings::CodeCacheRoots, worker_id);
        ShenandoahIsNMethodAliveClosure is_nmethod_alive;
        _nmethod_itr.nmethods_do(&is_nmethod_alive);
      }
    }
  }
};

void ShenandoahConcurrentGC::op_weak_roots() {
  ShenandoahHeap* const heap = ShenandoahHeap::heap();
  assert(heap->is_concurrent_weak_root_in_progress(), "Only during this phase");
  // Concurrent weak root processing
  {
    ShenandoahTimingsTracker t(ShenandoahPhaseTimings::conc_weak_roots_work);
    ShenandoahGCWorkerPhase worker_phase(ShenandoahPhaseTimings::conc_weak_roots_work);
    ShenandoahConcurrentWeakRootsEvacUpdateTask task(ShenandoahPhaseTimings::conc_weak_roots_work);
    heap->workers()->run_task(&task);
  }

  // Perform handshake to flush out dead oops
  {
    ShenandoahTimingsTracker t(ShenandoahPhaseTimings::conc_weak_roots_rendezvous);
    heap->rendezvous_threads();
  }

  if (!ShenandoahHeap::heap()->unload_classes()) {
    heap->set_concurrent_weak_root_in_progress(false);
  }
}

void ShenandoahConcurrentGC::op_class_unloading() {
  ShenandoahHeap* const heap = ShenandoahHeap::heap();
  assert (heap->is_concurrent_weak_root_in_progress() &&
          heap->unload_classes(),
          "Checked by caller");
  heap->do_class_unloading();
  heap->set_concurrent_weak_root_in_progress(false);
}

class ShenandoahEvacUpdateCodeCacheClosure : public NMethodClosure {
private:
  BarrierSetNMethod* const                  _bs;
  ShenandoahEvacuateUpdateMetadataClosure<> _cl;

public:
  ShenandoahEvacUpdateCodeCacheClosure() :
    _bs(BarrierSet::barrier_set()->barrier_set_nmethod()),
    _cl() {
  }

  void do_nmethod(nmethod* n) {
    ShenandoahNMethod* data = ShenandoahNMethod::gc_data(n);
    ShenandoahReentrantLocker locker(data->lock());
    // Setup EvacOOM scope below reentrant lock to avoid deadlock with
    // nmethod_entry_barrier
    ShenandoahEvacOOMScope oom;
    data->oops_do(&_cl, true/*fix relocation*/);
    _bs->disarm(n);
  }
};

class ShenandoahConcurrentRootsEvacUpdateTask : public AbstractGangTask {
private:
  ShenandoahPhaseTimings::Phase                 _phase;
  ShenandoahVMRoots<true /*concurrent*/>        _vm_roots;
  ShenandoahClassLoaderDataRoots<true /*concurrent*/, false /*single threaded*/> _cld_roots;
  ShenandoahConcurrentNMethodIterator           _nmethod_itr;

public:
  ShenandoahConcurrentRootsEvacUpdateTask(ShenandoahPhaseTimings::Phase phase) :
    AbstractGangTask("Shenandoah Evacuate/Update Concurrent Strong Roots"),
    _phase(phase),
    _vm_roots(phase),
    _cld_roots(phase, ShenandoahHeap::heap()->workers()->active_workers()),
    _nmethod_itr(ShenandoahCodeRoots::table()) {
    if (!ShenandoahHeap::heap()->unload_classes()) {
      MutexLocker mu(CodeCache_lock, Mutex::_no_safepoint_check_flag);
      _nmethod_itr.nmethods_do_begin();
    }
  }

  ~ShenandoahConcurrentRootsEvacUpdateTask() {
    if (!ShenandoahHeap::heap()->unload_classes()) {
      MutexLocker mu(CodeCache_lock, Mutex::_no_safepoint_check_flag);
      _nmethod_itr.nmethods_do_end();
    }
  }

  void work(uint worker_id) {
    ShenandoahConcurrentWorkerSession worker_session(worker_id);
    {
      ShenandoahEvacOOMScope oom;
      {
        // vm_roots and weak_roots are OopStorage backed roots, concurrent iteration
        // may race against OopStorage::release() calls.
        ShenandoahContextEvacuateUpdateRootsClosure cl;
        _vm_roots.oops_do<ShenandoahContextEvacuateUpdateRootsClosure>(&cl, worker_id);
      }

      {
        ShenandoahEvacuateUpdateMetadataClosure<> cl;
        CLDToOopClosure clds(&cl, ClassLoaderData::_claim_strong);
        _cld_roots.cld_do(&clds, worker_id);
      }
    }

    // Cannot setup ShenandoahEvacOOMScope here, due to potential deadlock with nmethod_entry_barrier.
    if (!ShenandoahHeap::heap()->unload_classes()) {
      ShenandoahWorkerTimingsTracker timer(_phase, ShenandoahPhaseTimings::CodeCacheRoots, worker_id);
      ShenandoahEvacUpdateCodeCacheClosure cl;
      _nmethod_itr.nmethods_do(&cl);
    }
  }
};

void ShenandoahConcurrentGC::op_strong_roots() {
  ShenandoahHeap* const heap = ShenandoahHeap::heap();
  assert(heap->is_concurrent_strong_root_in_progress(), "Checked by caller");
  ShenandoahConcurrentRootsEvacUpdateTask task(ShenandoahPhaseTimings::conc_strong_roots);
  heap->workers()->run_task(&task);
  heap->set_concurrent_strong_root_in_progress(false);
}

void ShenandoahConcurrentGC::op_cleanup_early() {
  ShenandoahHeap::heap()->free_set()->recycle_trash();
}

void ShenandoahConcurrentGC::op_rendezvous_roots() {
  ShenandoahHeap::heap()->rendezvous_threads();
}

void ShenandoahConcurrentGC::op_evacuate() {
  ShenandoahHeap::heap()->evacuate_collection_set(true /*concurrent*/);
}

void ShenandoahConcurrentGC::op_init_updaterefs() {
  ShenandoahHeap* const heap = ShenandoahHeap::heap();
  heap->set_evacuation_in_progress(false);
  heap->prepare_update_heap_references(true /*concurrent*/);
  heap->set_update_refs_in_progress(true);
  if (ShenandoahVerify) {
    heap->verifier()->verify_before_updaterefs();
  }
  if (ShenandoahPacing) {
    heap->pacer()->setup_for_updaterefs();
  }
}

void ShenandoahConcurrentGC::op_updaterefs() {
  ShenandoahHeap::heap()->update_heap_references(true /*concurrent*/);
}

class ShenandoahUpdateThreadClosure : public HandshakeClosure {
private:
  ShenandoahUpdateRefsClosure _cl;
public:
  ShenandoahUpdateThreadClosure();
  void do_thread(Thread* thread);
};

ShenandoahUpdateThreadClosure::ShenandoahUpdateThreadClosure() :
  HandshakeClosure("Shenandoah Update Thread Roots") {
}

void ShenandoahUpdateThreadClosure::do_thread(Thread* thread) {
  if (thread->is_Java_thread()) {
    JavaThread* jt = thread->as_Java_thread();
    ResourceMark rm;
    jt->oops_do(&_cl, NULL);
  }
}

void ShenandoahConcurrentGC::op_update_thread_roots() {
  ShenandoahUpdateThreadClosure cl;
  Handshake::execute(&cl);
}

void ShenandoahConcurrentGC::op_final_updaterefs() {
  ShenandoahHeap* const heap = ShenandoahHeap::heap();
  assert(ShenandoahSafepoint::is_at_shenandoah_safepoint(), "must be at safepoint");
  assert(!heap->_update_refs_iterator.has_next(), "Should have finished update references");

  heap->finish_concurrent_roots();

  // Clear cancelled GC, if set. On cancellation path, the block before would handle
  // everything.
  if (heap->cancelled_gc()) {
    heap->clear_cancelled_gc(true /* clear oom handler */);
  }

  // Has to be done before cset is clear
  if (ShenandoahVerify) {
    heap->verifier()->verify_roots_in_to_space();
  }

  heap->update_heap_region_states(true /*concurrent*/);

  if (heap->is_concurrent_old_mark_in_progress()) {
    // Purge the SATB buffers, transferring any valid, old pointers to the
    // old generation mark queue. From here on, no mutator will have access
    // to anything that will be trashed and recycled.
    heap->purge_old_satb_buffers(false /* abandon */);
  }

  heap->set_update_refs_in_progress(false);
  heap->set_has_forwarded_objects(false);

  if (ShenandoahVerify) {
    heap->verifier()->verify_after_updaterefs();
  }

  if (VerifyAfterGC) {
    Universe::verify();
  }

  heap->rebuild_free_set(true /*concurrent*/);
}

void ShenandoahConcurrentGC::op_cleanup_complete() {
  ShenandoahHeap::heap()->free_set()->recycle_trash();
}

bool ShenandoahConcurrentGC::check_cancellation_and_abort(ShenandoahDegenPoint point) {
  if (ShenandoahHeap::heap()->cancelled_gc()) {
    _degen_point = point;
    return true;
  }
  return false;
}

void ShenandoahConcurrentGC::init_mark_event_message(char* buf, size_t len) const {
  ShenandoahHeap* const heap = ShenandoahHeap::heap();
  assert(!heap->has_forwarded_objects(), "Should not have forwarded objects here");
  if (heap->unload_classes()) {
    jio_snprintf(buf, len, "Pause Init Mark (%s) (unload classes)", _generation->name());
  } else {
    jio_snprintf(buf, len, "Pause Init Mark (%s)", _generation->name());
  }
}

void ShenandoahConcurrentGC::final_mark_event_message(char* buf, size_t len) const {
  ShenandoahHeap* const heap = ShenandoahHeap::heap();
  assert(!heap->has_forwarded_objects() || heap->is_concurrent_old_mark_in_progress(),
         "Should not have forwarded objects during final mark (unless old gen concurrent mark is running)");
  if (heap->unload_classes()) {
    jio_snprintf(buf, len, "Pause Final Mark (%s) (unload classes)", _generation->name());
  } else {
    jio_snprintf(buf, len, "Pause Final Mark (%s)", _generation->name());
  }
}

void ShenandoahConcurrentGC::conc_mark_event_message(char* buf, size_t len) const {
  ShenandoahHeap* const heap = ShenandoahHeap::heap();
  assert(!heap->has_forwarded_objects() || heap->is_concurrent_old_mark_in_progress(),
         "Should not have forwarded objects concurrent mark (unless old gen concurrent mark is running");
  if (heap->unload_classes()) {
    jio_snprintf(buf, len, "Concurrent marking (%s) (unload classes)", _generation->name());
  } else {
    jio_snprintf(buf, len, "Concurrent marking (%s)", _generation->name());
  }
}<|MERGE_RESOLUTION|>--- conflicted
+++ resolved
@@ -49,41 +49,35 @@
 #include "runtime/vmThread.hpp"
 #include "utilities/events.hpp"
 
-<<<<<<< HEAD
+// Breakpoint support
+class ShenandoahBreakpointGCScope : public StackObj {
+public:
+  ShenandoahBreakpointGCScope() {
+    ShenandoahBreakpoint::at_before_gc();
+  }
+
+  ~ShenandoahBreakpointGCScope() {
+    ShenandoahBreakpoint::at_after_gc();
+  }
+};
+
+class ShenandoahBreakpointMarkScope : public StackObj {
+public:
+  ShenandoahBreakpointMarkScope() {
+    ShenandoahBreakpoint::at_after_marking_started();
+  }
+
+  ~ShenandoahBreakpointMarkScope() {
+    ShenandoahBreakpoint::at_before_marking_completed();
+  }
+};
+
 ShenandoahConcurrentGC::ShenandoahConcurrentGC(ShenandoahGeneration* generation, bool do_old_gc_bootstrap) :
   _mark(generation),
   _degen_point(ShenandoahDegenPoint::_degenerated_unset),
   _mixed_evac (false),
   _do_old_gc_bootstrap(do_old_gc_bootstrap),
   _generation(generation) {
-=======
-// Breakpoint support
-class ShenandoahBreakpointGCScope : public StackObj {
-public:
-  ShenandoahBreakpointGCScope() {
-    ShenandoahBreakpoint::at_before_gc();
-  }
-
-  ~ShenandoahBreakpointGCScope() {
-    ShenandoahBreakpoint::at_after_gc();
-  }
-};
-
-class ShenandoahBreakpointMarkScope : public StackObj {
-public:
-  ShenandoahBreakpointMarkScope() {
-    ShenandoahBreakpoint::at_after_marking_started();
-  }
-
-  ~ShenandoahBreakpointMarkScope() {
-    ShenandoahBreakpoint::at_before_marking_completed();
-  }
-};
-
-ShenandoahConcurrentGC::ShenandoahConcurrentGC() :
-  _mark(),
-  _degen_point(ShenandoahDegenPoint::_degenerated_unset) {
->>>>>>> 55463b04
 }
 
 ShenandoahGC::ShenandoahDegenPoint ShenandoahConcurrentGC::degen_point() const {
@@ -103,22 +97,17 @@
   // Start initial mark under STW
   vmop_entry_init_mark();
 
-<<<<<<< HEAD
-  // Concurrent remembered set scanning
-  if (_generation->generation_mode() == YOUNG) {
-    _generation->scan_remembered_set();
-  }
-
-  // Concurrent mark roots
-  entry_mark_roots();
-  if (check_cancellation_and_abort(ShenandoahDegenPoint::_degenerated_outside_cycle)) return false;
-=======
   {
     ShenandoahBreakpointMarkScope breakpoint_mark_scope;
+   
+    // Concurrent remembered set scanning
+    if (_generation->generation_mode() == YOUNG) {
+      _generation->scan_remembered_set();
+    }
+
     // Concurrent mark roots
     entry_mark_roots();
     if (check_cancellation_and_abort(ShenandoahDegenPoint::_degenerated_outside_cycle)) return false;
->>>>>>> 55463b04
 
     // Continue concurrent mark
     entry_mark();
@@ -689,12 +678,8 @@
   assert(heap->is_concurrent_weak_root_in_progress(), "Only during this phase");
   // Concurrent weak refs processing
   ShenandoahGCWorkerPhase worker_phase(ShenandoahPhaseTimings::conc_weak_refs);
-<<<<<<< HEAD
+  ShenandoahBreakpoint::at_after_reference_processing_started();
   _generation->ref_processor()->process_references(ShenandoahPhaseTimings::conc_weak_refs, heap->workers(), true /* concurrent */);
-=======
-  ShenandoahBreakpoint::at_after_reference_processing_started();
-  heap->ref_processor()->process_references(ShenandoahPhaseTimings::conc_weak_refs, heap->workers(), true /* concurrent */);
->>>>>>> 55463b04
 }
 
 class ShenandoahEvacUpdateCleanupOopStorageRootsClosure : public BasicOopIterateClosure {

/*
 * Copyright (c) 2021, Amazon.com, Inc. or its affiliates.  All rights reserved.
 *
 * DO NOT ALTER OR REMOVE COPYRIGHT NOTICES OR THIS FILE HEADER.
 *
 * This code is free software; you can redistribute it and/or modify it
 * under the terms of the GNU General Public License version 2 only, as
 * published by the Free Software Foundation.
 *
 * This code is distributed in the hope that it will be useful, but WITHOUT
 * ANY WARRANTY; without even the implied warranty of MERCHANTABILITY or
 * FITNESS FOR A PARTICULAR PURPOSE.  See the GNU General Public License
 * version 2 for more details (a copy is included in the LICENSE file that
 * accompanied this code).
 *
 * You should have received a copy of the GNU General Public License version
 * 2 along with this work; if not, write to the Free Software Foundation,
 * Inc., 51 Franklin St, Fifth Floor, Boston, MA 02110-1301 USA.
 *
 * Please contact Oracle, 500 Oracle Parkway, Redwood Shores, CA 94065 USA
 * or visit www.oracle.com if you need additional information or have any
 * questions.
 *
 */

#ifndef SHARE_GC_SHENANDOAH_SHENANDOAHSCANREMEMBERED_HPP
#define SHARE_GC_SHENANDOAH_SHENANDOAHSCANREMEMBERED_HPP

// Terminology used within this source file:
//
// Card Entry:   This is the information that identifies whether a
//               particular card-table entry is Clean or Dirty.  A clean
//               card entry denotes that the associated memory does not
//               hold references to young-gen memory.
//
// Card Region, aka
// Card Memory:  This is the region of memory that is assocated with a
//               particular card entry.
//
// Card Cluster: A card cluster represents 64 card entries.  A card
//               cluster is the minimal amount of work performed at a
//               time by a parallel thread.  Note that the work required
//               to scan a card cluster is somewhat variable in that the
//               required effort depends on how many cards are dirty, how
//               many references are held within the objects that span a
//               DIRTY card's memory, and on the size of the object
//               that spans the end of a DIRTY card's memory (because
//               that object, if it's not an array, may need to be scanned in
//               its entirety, when the object is imprecisely dirtied. Imprecise
//               dirtying is when the card corresponding to the object header
//               is dirtied, rather than the card on which the updated field lives).
//               TODO CHECK AND CORRECT THIS, IT SEEMS WISHY-WASHY: ysr
//               To allow better balancing of work among parallel workers, especially
//               in the absence of cluster claiming, it is advisable for the multiple
//               worker threads to be flexible in the number of clusters to be
//               processed by each thread.
//
// A cluster represents a "natural" quantum of work to be performed by
// a parallel GC thread's background remembered set scanning efforts.
// The notion of cluster is similar to the notion of stripe in the
// implementation of parallel GC card scanning.  However, a cluster is
// typically smaller than a stripe, enabling finer grain division of
// labor between multiple threads, and potentially better load balancing
// when dirty cards are not uniformly distributed in the heap, as is often
// the case with generational workloads where more recently promoted objects
// may be dirtied more frequently that older objects.
//
// For illustration, consider the following possible JVM configurations:
//
//   Scenario 1:
//     RegionSize is 128 MB
//     Span of a card entry is 512 B
//     Each card table entry consumes 1 B
//     Assume one long word (8 B)of the card table represents a cluster.
//       This long word holds 8 card table entries, spanning a
//       total of 8*512 B = 4 KB of the heap
//     The number of clusters per region is 128 MB / 4 KB = 32 K
//
//   Scenario 2:
//     RegionSize is 128 MB
//     Span of each card entry is 128 B
//     Each card table entry consumes 1 bit
//     Assume one int word (4 B) of the card table represents a cluster.
//       This int word holds 32 b/1 b = 32 card table entries, spanning a
//       total of 32 * 128 B = 4 KB of the heap
//     The number of clusters per region is 128 MB / 4 KB = 32 K
//
//   Scenario 3:
//     RegionSize is 128 MB
//     Span of each card entry is 512 B
//     Each card table entry consumes 1 bit
//     Assume one long word (8 B) of card table represents a cluster.
//       This long word holds 64 b/ 1 b = 64 card table entries, spanning a
//       total of 64 * 512 B = 32 KB of the heap
//     The number of clusters per region is 128 MB / 32 KB = 4 K
//
// At the start of a new young-gen concurrent mark pass, the gang of
// Shenandoah worker threads collaborate in performing the following
// actions:
//
//  Let old_regions = number of ShenandoahHeapRegion comprising
//    old-gen memory
//  Let region_size = ShenandoahHeapRegion::region_size_bytes()
//    represent the number of bytes in each region
//  Let clusters_per_region = region_size / 512
//  Let rs represent the relevant RememberedSet implementation
//    (an instance of ShenandoahDirectCardMarkRememberedSet or an instance
//     of a to-be-implemented ShenandoahBufferWithSATBRememberedSet)
//
//  for each ShenandoahHeapRegion old_region in the whole heap
//    determine the cluster number of the first cluster belonging
//      to that region
//    for each cluster contained within that region
//      Assure that exactly one worker thread processes each
//      cluster, each thread making a series of invocations of the
//      following:
//
//        rs->process_clusters(worker_id, ReferenceProcessor *,
//                             ShenandoahConcurrentMark *, cluster_no, cluster_count,
//                             HeapWord *end_of_range, OopClosure *oops);
//
//  For efficiency, divide up the clusters so that different threads
//  are responsible for processing different clusters.  Processing costs
//  may vary greatly between clusters for the following reasons:
//
//        a) some clusters contain mostly dirty cards and other
//           clusters contain mostly clean cards
//        b) some clusters contain mostly primitive data and other
//           clusters contain mostly reference data
//        c) some clusters are spanned by very large non-array objects that
//           begin in some other cluster.  When a large non-array object
//           beginning in a preceding cluster spans large portions of
//           this cluster, then because of imprecise dirtying, the
//           portion of the object in this cluster may be clean, but
//           will need to be processed by the worker responsible for
//           this cluster, potentially increasing its work.
//        d) in the case that the end of this cluster is spanned by a
//           very large non-array object, the worker for this cluster will
//           be responsible for processing the portion of the object
//           in this cluster.
//
// Though an initial division of labor between marking threads may
// assign equal numbers of clusters to be scanned by each thread, it
// should be expected that some threads will finish their assigned
// work before others.  Therefore, some amount of the full remembered
// set scanning effort should be held back and assigned incrementally
// to the threads that end up with excess capacity.  Consider the
// following strategy for dividing labor:
//
//        1. Assume there are 8 marking threads and 1024 remembered
//           set clusters to be scanned.
//        2. Assign each thread to scan 64 clusters.  This leaves
//           512 (1024 - (8*64)) clusters to still be scanned.
//        3. As the 8 server threads complete previous cluster
//           scanning assignments, issue each of the next 8 scanning
//           assignments as units of 32 additional cluster each.
//           In the case that there is high variance in effort
//           associated with previous cluster scanning assignments,
//           multiples of these next assignments may be serviced by
//           the server threads that were previously assigned lighter
//           workloads.
//        4. Make subsequent scanning assignments as follows:
//             a) 8 assignments of size 16 clusters
//             b) 8 assignments of size 8 clusters
//             c) 16 assignments of size 4 clusters
//
//    When there is no more remembered set processing work to be
//    assigned to a newly idled worker thread, that thread can move
//    on to work on other tasks associated with root scanning until such
//    time as all clusters have been examined.
//
// Remembered set scanning is designed to run concurrently with
// mutator threads, with multiple concurrent workers. Furthermore, the
// current implementation of remembered set scanning never clears a
// card once it has been marked.
//
// These limitations will be addressed in future enhancements to the
// existing implementation.

#include <stdint.h>
#include "gc/shared/workerThread.hpp"
#include "gc/shenandoah/shenandoahCardTable.hpp"
#include "gc/shenandoah/shenandoahHeap.hpp"
#include "gc/shenandoah/shenandoahHeapRegion.hpp"
#include "gc/shenandoah/shenandoahTaskqueue.hpp"
#include "memory/iterator.hpp"

class ShenandoahReferenceProcessor;
class ShenandoahConcurrentMark;
class ShenandoahHeap;
class ShenandoahRegionIterator;
class ShenandoahMarkingContext;

class CardTable;

class ShenandoahDirectCardMarkRememberedSet: public CHeapObj<mtGC> {

private:

  // Use symbolic constants defined in cardTable.hpp
  //  CardTable::card_shift = 9;
  //  CardTable::card_size = 512;
  //  CardTable::card_size_in_words = 64;

  //  CardTable::clean_card_val()
  //  CardTable::dirty_card_val()

  ShenandoahHeap *_heap;
  ShenandoahCardTable *_card_table;
  size_t _card_shift;
  size_t _total_card_count;
  size_t _cluster_count;
  HeapWord *_whole_heap_base;   // Points to first HeapWord of data contained within heap memory
  uint8_t *_byte_map;           // Points to first entry within the card table
  uint8_t *_byte_map_base;      // Points to byte_map minus the bias computed from address of heap memory
<<<<<<< HEAD

  uint64_t _wide_clean_value;
=======
>>>>>>> a3799c8d

public:
  // count is the number of cards represented by the card table.
  ShenandoahDirectCardMarkRememberedSet(ShenandoahCardTable *card_table, size_t total_card_count);
  ~ShenandoahDirectCardMarkRememberedSet();

  // Card index is zero-based relative to _byte_map.
  size_t last_valid_index();
  size_t total_cards();
  size_t card_index_for_addr(HeapWord *p);
  HeapWord *addr_for_card_index(size_t card_index);
  bool is_card_dirty(size_t card_index);
  bool is_write_card_dirty(size_t card_index);
  void mark_card_as_dirty(size_t card_index);
  void mark_range_as_dirty(size_t card_index, size_t num_cards);
  void mark_card_as_clean(size_t card_index);
  void mark_read_card_as_clean(size_t card_index);
  void mark_range_as_clean(size_t card_index, size_t num_cards);
  bool is_card_dirty(HeapWord *p);
  void mark_card_as_dirty(HeapWord *p);
  void mark_range_as_dirty(HeapWord *p, size_t num_heap_words);
  void mark_card_as_clean(HeapWord *p);
  void mark_range_as_clean(HeapWord *p, size_t num_heap_words);
  size_t cluster_count();

  // Called by GC thread at start of concurrent mark to exchange roles of read and write remembered sets.
  // Not currently used because mutator write barrier does not honor changes to the location of card table.
  void swap_remset() {  _card_table->swap_card_tables(); }

  void merge_write_table(HeapWord* start, size_t word_count) {
    size_t card_index = card_index_for_addr(start);
    size_t num_cards = word_count / CardTable::card_size_in_words();
    size_t iterations = num_cards / (sizeof (intptr_t) / sizeof (CardTable::CardValue));
    intptr_t* read_table_ptr = (intptr_t*) &(_card_table->read_byte_map())[card_index];
    intptr_t* write_table_ptr = (intptr_t*) &(_card_table->write_byte_map())[card_index];
    for (size_t i = 0; i < iterations; i++) {
      intptr_t card_value = *write_table_ptr;
      *read_table_ptr++ &= card_value;
      write_table_ptr++;
    }
  }

  // Instead of swap_remset, the current implementation of concurrent remembered set scanning does reset_remset
  // in parallel threads, each invocation processing one entire HeapRegion at a time.  Processing of a region
  // consists of copying the write table to the read table and cleaning the write table.
  void reset_remset(HeapWord* start, size_t word_count) {
    size_t card_index = card_index_for_addr(start);
    size_t num_cards = word_count / CardTable::card_size_in_words();
    size_t iterations = num_cards / (sizeof (intptr_t) / sizeof (CardTable::CardValue));
    intptr_t* read_table_ptr = (intptr_t*) &(_card_table->read_byte_map())[card_index];
    intptr_t* write_table_ptr = (intptr_t*) &(_card_table->write_byte_map())[card_index];
    for (size_t i = 0; i < iterations; i++) {
      *read_table_ptr++ = *write_table_ptr;
      *write_table_ptr++ = CardTable::clean_card_row_val();
    }
  }

  // Called by GC thread after scanning old remembered set in order to prepare for next GC pass
  void clear_old_remset() {  _card_table->clear_read_table(); }

};

// A ShenandoahCardCluster represents the minimal unit of work
// performed by independent parallel GC threads during scanning of
// remembered sets.
//
// The GC threads that perform card-table remembered set scanning may
// overwrite card-table entries to mark them as clean in the case that
// the associated memory no longer holds references to young-gen
// memory.  Rather than access the card-table entries directly, all GC
// thread access to card-table information is made by way of the
// ShenandoahCardCluster data abstraction.  This abstraction
// effectively manages access to multiple possible underlying
// remembered set implementations, including a traditional card-table
// approach and a SATB-based approach.
//
// The API services represent a compromise between efficiency and
// convenience.
//
// Multiple GC threads that scan the remembered set
// in parallel.  The desire is to divide the complete scanning effort
// into multiple clusters of work that can be independently processed
// by individual threads without need for synchronizing efforts
// between the work performed by each task.  The term "cluster" of
// work is similar to the term "stripe" as used in the implementation
// of Parallel GC.
//
// Complexity arises when an object to be scanned crosses the boundary
// between adjacent cluster regions.  Here is the protocol that we currently
// follow:
//
//  1. The thread responsible for scanning the cards in a cluster modifies
//     the associated card-table entries. Only cards that are dirty are
//     processed, except as described below for the case of objects that
//     straddle more than one card.
//  2. Object Arrays are precisely dirtied, so only the portion of the obj-array
//     that overlaps the range of dirty cards in its cluster are scanned
//     by each worker thread. This holds for portions of obj-arrays that extend
//     over clusters processed by different workers, with each worked responsible
//     for scanning the portion of the obj-array overlapping the dirty cards in
//     its cluster.
//  3. Non-array objects are precisely dirtied by the interpreter and the compilers
//     (why? Are offsets of a field in an object that expensive to determine?).
//     For such objects that extend over multiple cards, or even multiple clusters,
//     the entire object is scanned by the worker that processes the (dirty) card on
//     which the object's header lies. However, GC workers then precisley dirty the
//     cards in the body of this object, thus making the subsequent scans potentially
//     less expensive. This is achieved by means of marking the card "younger-gen-val",
//     indicating the presence of an intergenerational pointer on the card on which the
//     intergenerational pointer is found. GC threads always maintain this value
//     in preference to "dirty-card-val" for cards with intergenerational pointers.
//
//  A possible criticism:
//  C. The representation of pointer location descriptive information
//     within Klass representations is not designed for efficient
//     "random access".  An alternative approach to this design would
//     be to scan very large objects multiple times, once for each
//     cluster that is spanned by the object's range.  This reduces
//     unnecessary overscan, but it introduces different sorts of
//     overhead effort:
//       i) For each spanned cluster, we have to look up the start of
//          the crossing object.
//      ii) Each time we scan the very large object, we have to
//          sequentially walk through its pointer location
//          descriptors, skipping over all of the pointers that
//          precede the start of the range of addresses that we
//          consider relevant.


// Because old-gen heap memory is not necessarily contiguous, and
// because cards are not necessarily maintained for young-gen memory,
// consecutive card numbers do not necessarily correspond to consecutive
// address ranges.  For the traditional direct-card-marking
// implementation of this interface, consecutive card numbers are
// likely to correspond to contiguous regions of memory, but this
// should not be assumed.  Instead, rely only upon the following:
//
//  1. All card numbers for cards pertaining to the same
//     ShenandoahHeapRegion are consecutively numbered.
//  2. In the case that neighboring ShenandoahHeapRegions both
//     represent old-gen memory, the card regions that span the
//     boundary between these neighboring heap regions will be
//     consecutively numbered.
//  3. (A corollary) In the case that an old-gen object straddles the
//     boundary between two heap regions, the card regions that
//     correspond to the span of this object will be consecutively
//     numbered.
//
// ShenandoahCardCluster abstracts access to the remembered set
// and also keeps track of crossing map information to allow efficient
// resolution of object start addresses.
//
// ShenandoahCardCluster supports all of the services of
// RememberedSet, plus it supports register_object() and lookup_object().
// Note that we only need to register the start addresses of the object that
// overlays the first address of a card; we need to do this for every card.
// In other words, register_object() checks if the object crosses a card boundary,
// and updates the offset value for each card that the object crosses into.
// For objects that don't straddle cards, nothing needs to be done.
//
// The RememberedSet template parameter is intended to represent either
//     ShenandoahDirectCardMarkRememberedSet, or a to-be-implemented
//     ShenandoahBufferWithSATBRememberedSet.
template<typename RememberedSet>
class ShenandoahCardCluster: public CHeapObj<mtGC> {

private:
  RememberedSet *_rs;

public:
  static const size_t CardsPerCluster = 64;

private:
  typedef struct cross_map { uint8_t first; uint8_t last; } xmap;
  typedef union crossing_info { uint16_t short_word; xmap offsets; } crossing_info;

  // ObjectStartsInCardRegion bit is set within a crossing_info.offsets.start iff at least one object starts within
  // a particular card region.  We pack this bit into start byte under assumption that start byte is accessed less
  // frequently that last byte.  This is true when number of clean cards is greater than number of dirty cards.
  static const uint16_t ObjectStartsInCardRegion = 0x80;
  static const uint16_t FirstStartBits           = 0x3f;

  crossing_info *object_starts;

public:
  // If we're setting first_start, assume the card has an object.
  inline void set_first_start(size_t card_index, uint8_t value) {
    object_starts[card_index].offsets.first = ObjectStartsInCardRegion | value;
  }

  inline void set_last_start(size_t card_index, uint8_t value) {
    object_starts[card_index].offsets.last = value;
  }

  inline void set_has_object_bit(size_t card_index) {
    object_starts[card_index].offsets.first |= ObjectStartsInCardRegion;
  }

  inline void clear_has_object_bit(size_t card_index) {
    object_starts[card_index].offsets.first &= ~ObjectStartsInCardRegion;
  }

  // Returns true iff an object is known to start within the card memory associated with card card_index.
  inline bool has_object(size_t card_index) {
    return (object_starts[card_index].offsets.first & ObjectStartsInCardRegion) != 0;
  }

  inline void clear_objects_in_range(HeapWord *addr, size_t num_words) {
    size_t card_index = _rs->card_index_for_addr(addr);
    size_t last_card_index = _rs->card_index_for_addr(addr + num_words - 1);
    while (card_index <= last_card_index)
      object_starts[card_index++].short_word = 0;
  }

  ShenandoahCardCluster(RememberedSet *rs) {
    _rs = rs;
    // TODO: We don't really need object_starts entries for every card entry.  We only need these for
    // the card entries that correspond to old-gen memory.  But for now, let's be quick and dirty.
    object_starts = NEW_C_HEAP_ARRAY(crossing_info, rs->total_cards(), mtGC);
    for (size_t i = 0; i < rs->total_cards(); i++) {
      object_starts[i].short_word = 0;
    }
  }

  ~ShenandoahCardCluster() {
    FREE_C_HEAP_ARRAY(crossing_info, object_starts);
    object_starts = nullptr;
  }

  // There is one entry within the object_starts array for each card entry.
  //
  //  Suppose multiple garbage objects are coalesced during GC sweep
  //  into a single larger "free segment".  As each two objects are
  //  coalesced together, the start information pertaining to the second
  //  object must be removed from the objects_starts array.  If the
  //  second object had been been the first object within card memory,
  //  the new first object is the object that follows that object if
  //  that starts within the same card memory, or NoObject if the
  //  following object starts within the following cluster.  If the
  //  second object had been the last object in the card memory,
  //  replace this entry with the newly coalesced object if it starts
  //  within the same card memory, or with NoObject if it starts in a
  //  preceding card's memory.
  //
  //  Suppose a large free segment is divided into a smaller free
  //  segment and a new object.  The second part of the newly divided
  //  memory must be registered as a new object, overwriting at most
  //  one first_start and one last_start entry.  Note that one of the
  //  newly divided two objects might be a new GCLAB.
  //
  //  Suppose postprocessing of a GCLAB finds that the original GCLAB
  //  has been divided into N objects.  Each of the N newly allocated
  //  objects will be registered, overwriting at most one first_start
  //  and one last_start entries.
  //
  //  No object registration operations are linear in the length of
  //  the registered objects.
  //
  // Consider further the following observations regarding object
  // registration costs:
  //
  //   1. The cost is paid once for each old-gen object (Except when
  //      an object is demoted and repromoted, in which case we would
  //      pay the cost again).
  //   2. The cost can be deferred so that there is no urgency during
  //      mutator copy-on-first-access promotion.  Background GC
  //      threads will update the object_starts array by post-
  //      processing the contents of retired PLAB buffers.
  //   3. The bet is that these costs are paid relatively rarely
  //      because:
  //      a) Most objects die young and objects that die in young-gen
  //         memory never need to be registered with the object_starts
  //         array.
  //      b) Most objects that are promoted into old-gen memory live
  //         there without further relocation for a relatively long
  //         time, so we get a lot of benefit from each investment
  //         in registering an object.

public:

  // The starting locations of objects contained within old-gen memory
  // are registered as part of the remembered set implementation.  This
  // information is required when scanning dirty card regions that are
  // spanned by objects beginning within preceding card regions.  It
  // is necessary to find the first and last objects that begin within
  // this card region.  Starting addresses of objects are required to
  // find the object headers, and object headers provide information
  // about which fields within the object hold addresses.
  //
  // The old-gen memory allocator invokes register_object() for any
  // object that is allocated within old-gen memory.  This identifies
  // the starting addresses of objects that span boundaries between
  // card regions.
  //
  // It is not necessary to invoke register_object at the very instant
  // an object is allocated.  It is only necessary to invoke it
  // prior to the next start of a garbage collection concurrent mark
  // or concurrent update-references phase.  An "ideal" time to register
  // objects is during post-processing of a GCLAB after the GCLAB is
  // retired due to depletion of its memory.
  //
  // register_object() does not perform synchronization.  In the case
  // that multiple threads are registering objects whose starting
  // addresses are within the same cluster, races between these
  // threads may result in corruption of the object-start data
  // structures.  Parallel GC threads should avoid registering objects
  // residing within the same cluster by adhering to the following
  // coordination protocols:
  //
  //  1. Align thread-local GCLAB buffers with some TBD multiple of
  //     card clusters.  The card cluster size is 32 KB.  If the
  //     desired GCLAB size is 128 KB, align the buffer on a multiple
  //     of 4 card clusters.
  //  2. Post-process the contents of GCLAB buffers to register the
  //     objects allocated therein.  Allow one GC thread at a
  //     time to do the post-processing of each GCLAB.
  //  3. Since only one GC thread at a time is registering objects
  //     belonging to a particular allocation buffer, no locking
  //     is performed when registering these objects.
  //  4. Any remnant of unallocated memory within an expended GC
  //     allocation buffer is not returned to the old-gen allocation
  //     pool until after the GC allocation buffer has been post
  //     processed.  Before any remnant memory is returned to the
  //     old-gen allocation pool, the GC thread that scanned this GC
  //     allocation buffer performs a write-commit memory barrier.
  //  5. Background GC threads that perform tenuring of young-gen
  //     objects without a GCLAB use a CAS lock before registering
  //     each tenured object.  The CAS lock assures both mutual
  //     exclusion and memory coherency/visibility.  Note that an
  //     object tenured by a background GC thread will not overlap
  //     with any of the clusters that are receiving tenured objects
  //     by way of GCLAB buffers.  Multiple independent GC threads may
  //     attempt to tenure objects into a shared cluster.  This is why
  //     sychronization may be necessary.  Consider the following
  //     scenarios:
  //
  //     a) If two objects are tenured into the same card region, each
  //        registration may attempt to modify the first-start or
  //        last-start information associated with that card region.
  //        Furthermore, because the representations of first-start
  //        and last-start information within the object_starts array
  //        entry uses different bits of a shared uint_16 to represent
  //        each, it is necessary to lock the entire card entry
  //        before modifying either the first-start or last-start
  //        information within the entry.
  //     b) Suppose GC thread X promotes a tenured object into
  //        card region A and this tenured object spans into
  //        neighboring card region B.  Suppose GC thread Y (not equal
  //        to X) promotes a tenured object into cluster B.  GC thread X
  //        will update the object_starts information for card A.  No
  //        synchronization is required.
  //     c) In summary, when background GC threads register objects
  //        newly tenured into old-gen memory, they must acquire a
  //        mutual exclusion lock on the card that holds the starting
  //        address of the newly tenured object.  This can be achieved
  //        by using a CAS instruction to assure that the previous
  //        values of first-offset and last-offset have not been
  //        changed since the same thread inquired as to their most
  //        current values.
  //
  //     One way to minimize the need for synchronization between
  //     background tenuring GC threads is for each tenuring GC thread
  //     to promote young-gen objects into distinct dedicated cluster
  //     ranges.
  //  6. The object_starts information is only required during the
  //     starting of concurrent marking and concurrent evacuation
  //     phases of GC.  Before we start either of these GC phases, the
  //     JVM enters a safe point and all GC threads perform
  //     commit-write barriers to assure that access to the
  //     object_starts information is coherent.


  // Notes on synchronization of register_object():
  //
  //  1. For efficiency, there is no locking in the implementation of register_object()
  //  2. Thus, it is required that users of this service assure that concurrent/parallel invocations of
  //     register_object() do pertain to the same card's memory range.  See discussion below to undestand
  //     the risks.
  //  3. When allocating from a TLAB or GCLAB, the mutual exclusion can be guaranteed by assuring that each
  //     LAB's start and end are aligned on card memory boundaries.
  //  4. Use the same lock that guarantees exclusivity when performing free-list allocation within heap regions.
  //
  // Register the newly allocated object while we're holding the global lock since there's no synchronization
  // built in to the implementation of register_object().  There are potential races when multiple independent
  // threads are allocating objects, some of which might span the same card region.  For example, consider
  // a card table's memory region within which three objects are being allocated by three different threads:
  //
  // objects being "concurrently" allocated:
  //    [-----a------][-----b-----][--------------c------------------]
  //            [---- card table memory range --------------]
  //
  // Before any objects are allocated, this card's memory range holds no objects.  Note that:
  //   allocation of object a wants to set the has-object, first-start, and last-start attributes of the preceding card region.
  //   allocation of object b wants to set the has-object, first-start, and last-start attributes of this card region.
  //   allocation of object c also wants to set the has-object, first-start, and last-start attributes of this card region.
  //
  // The thread allocating b and the thread allocating c can "race" in various ways, resulting in confusion, such as last-start
  // representing object b while first-start represents object c.  This is why we need to require all register_object()
  // invocations associated with objects that are allocated from "free lists" to provide their own mutual exclusion locking
  // mechanism.

  // Reset the has_object() information to false for all cards in the range between from and to.
  void reset_object_range(HeapWord *from, HeapWord *to);

  // register_object() requires that the caller hold the heap lock
  // before calling it.
  void register_object(HeapWord* address);

  // register_object_wo_lock() does not require that the caller hold
  // the heap lock before calling it, under the assumption that the
  // caller has assure no other thread will endeavor to concurrently
  // register objects that start within the same card's memory region
  // as address.
  void register_object_wo_lock(HeapWord* address);

  // During the reference updates phase of GC, we walk through each old-gen memory region that was
  // not part of the collection set and we invalidate all unmarked objects.  As part of this effort,
  // we coalesce neighboring dead objects in order to make future remembered set scanning more
  // efficient (since future remembered set scanning of any card region containing consecutive
  // dead objects can skip over all of them at once by reading only a single dead object header
  // instead of having to read the header of each of the coalesced dead objects.
  //
  // At some future time, we may implement a further optimization: satisfy future allocation requests
  // by carving new objects out of the range of memory that represents the coalesced dead objects.
  //
  // Suppose we want to combine several dead objects into a single coalesced object.  How does this
  // impact our representation of crossing map information?
  //  1. If the newly coalesced range is contained entirely within a card range, that card's last
  //     start entry either remains the same or it is changed to the start of the coalesced region.
  //  2. For the card that holds the start of the coalesced object, it will not impact the first start
  //     but it may impact the last start.
  //  3. For following cards spanned entirely by the newly coalesced object, it will change has_object
  //     to false (and make first-start and last-start "undefined").
  //  4. For a following card that is spanned patially by the newly coalesced object, it may change
  //     first-start value, but it will not change the last-start value.
  //
  // The range of addresses represented by the arguments to coalesce_objects() must represent a range
  // of memory that was previously occupied exactly by one or more previously registered objects.  For
  // convenience, it is legal to invoke coalesce_objects() with arguments that span a single previously
  // registered object.
  //
  // The role of coalesce_objects is to change the crossing map information associated with all of the coalesced
  // objects.
  void coalesce_objects(HeapWord* address, size_t length_in_words);

  // The typical use case is going to look something like this:
  //   for each heapregion that comprises old-gen memory
  //     for each card number that corresponds to this heap region
  //       scan the objects contained therein if the card is dirty
  // To avoid excessive lookups in a sparse array, the API queries
  // the card number pertaining to a particular address and then uses the
  // card noumber for subsequent information lookups and stores.

  // If has_object(card_index), this returns the word offset within this card
  // memory at which the first object begins.  If !has_object(card_index), the
  // result is a don't care value.
  size_t get_first_start(size_t card_index);

  // If has_object(card_index), this returns the word offset within this card
  // memory at which the last object begins.  If !has_object(card_index), the
  // result is a don't care value.
  size_t get_last_start(size_t card_index);

};

class ShenandoahCardStats: public CHeapObj<mtGC> {
private:
  size_t _total_card_cnt;
  size_t _dirty_card_cnt;
  size_t _max_dirty_run;
  size_t _clean_card_cnt;
  size_t _max_clean_run;
  size_t _dirty_obj_cnt;
  size_t _clean_obj_cnt;

public:
  ShenandoahCardStats() :
    _total_card_cnt(0),
    _dirty_card_cnt(0),
    _max_dirty_run(0),
    _clean_card_cnt(0),
    _max_clean_run(0),
    _dirty_obj_cnt(0),
    _clean_obj_cnt(0)
  { }

  void increment_total_card_cnt() { _total_card_cnt++; }
  void increment_dirty_card_cnt() { _dirty_card_cnt++; }
  void increment_clean_card_cnt() { _clean_card_cnt++; }
  void increment_obj_dirty_cnt()  { _dirty_obj_cnt++;  }
  void increment_obj_clean_cnt()  { _clean_obj_cnt++;  }
  void update_max_dirty_run(size_t run) {
    if (run > _max_dirty_run) {
      _max_dirty_run = run;
    }
  }
  void update_max_clean_run(size_t run) {
    if (run > _max_clean_run) {
      _max_clean_run = run;
    }
  }

  size_t total_card_cnt() { return _total_card_cnt; }
  size_t dirty_card_cnt() { return _dirty_card_cnt; }
  size_t clean_card_cnt() { return _clean_card_cnt; }
  size_t dirty_obj_cnt()  { return _dirty_obj_cnt;  }
  size_t clean_obj_cnt()  { return _clean_obj_cnt;  }

  inline void log(uint worker_id = 0) const;
};

// ShenandoahScanRemembered is a concrete class representing the
// ability to scan the old-gen remembered set for references to
// objects residing in young-gen memory.
//
// Scanning normally begins with an invocation of numRegions and ends
// after all clusters of all regions have been scanned.
//
// Throughout the scanning effort, the number of regions does not
// change.
//
// Even though the regions that comprise old-gen memory are not
// necessarily contiguous, the abstraction represented by this class
// identifies each of the old-gen regions with an integer value
// in the range from 0 to (numRegions() - 1) inclusive.
//

template<typename RememberedSet>
class ShenandoahScanRemembered: public CHeapObj<mtGC> {

private:
  RememberedSet* _rs;
  ShenandoahCardCluster<RememberedSet>* _scc;

public:
  // How to instantiate this object?
  //   ShenandoahDirectCardMarkRememberedSet *rs =
  //       new ShenandoahDirectCardMarkRememberedSet();
  //   scr = new
  //     ShenandoahScanRememberd<ShenandoahDirectCardMarkRememberedSet>(rs);
  //
  // or, after the planned implementation of
  // ShenandoahBufferWithSATBRememberedSet has been completed:
  //
  //   ShenandoahBufferWithSATBRememberedSet *rs =
  //       new ShenandoahBufferWithSATBRememberedSet();
  //   scr = new
  //     ShenandoahScanRememberd<ShenandoahBufferWithSATBRememberedSet>(rs);


  ShenandoahScanRemembered(RememberedSet *rs) {
    _rs = rs;
    _scc = new ShenandoahCardCluster<RememberedSet>(rs);
  }

  ~ShenandoahScanRemembered() {
    delete _scc;
  }

  // TODO:  We really don't want to share all of these APIs with arbitrary consumers of the ShenandoahScanRemembered abstraction.
  // But in the spirit of quick and dirty for the time being, I'm going to go ahead and publish everything for right now.  Some
  // of existing code already depends on having access to these services (because existing code has not been written to honor
  // full abstraction of remembered set scanning.  In the not too distant future, we want to try to make most, if not all, of
  // these services private.  Two problems with publicizing:
  //  1. Allowing arbitrary users to reach beneath the hood allows the users to make assumptions about underlying implementation.
  //     This will make it more difficult to change underlying implementation at a future time, such as when we eventually experiment
  //     with SATB-based implementation of remembered set representation.
  //  2. If we carefully control sharing of certain of these services, we can reduce the overhead of synchronization by assuring
  //     that all users follow protocols that avoid contention that might require synchronization.  When we publish these APIs, we
  //     lose control over who and how the data is accessed.  As a result, we are required to insert more defensive measures into
  //     the implementation, including synchronization locks.


  // Card index is zero-based relative to first spanned card region.
  size_t last_valid_index();
  size_t total_cards();
  size_t card_index_for_addr(HeapWord *p);
  HeapWord *addr_for_card_index(size_t card_index);
  bool is_card_dirty(size_t card_index);
  bool is_write_card_dirty(size_t card_index) { return _rs->is_write_card_dirty(card_index); }
  void mark_card_as_dirty(size_t card_index);
  void mark_range_as_dirty(size_t card_index, size_t num_cards);
  void mark_card_as_clean(size_t card_index);
  void mark_read_card_as_clean(size_t card_index) { _rs->mark_read_card_clean(card_index); }
  void mark_range_as_clean(size_t card_index, size_t num_cards);
  bool is_card_dirty(HeapWord *p);
  void mark_card_as_dirty(HeapWord *p);
  void mark_range_as_dirty(HeapWord *p, size_t num_heap_words);
  void mark_card_as_clean(HeapWord *p);
  void mark_range_as_clean(HeapWord *p, size_t num_heap_words);
  size_t cluster_count();

  // Called by GC thread at start of concurrent mark to exchange roles of read and write remembered sets.
  void swap_remset() { _rs->swap_remset(); }

  void reset_remset(HeapWord* start, size_t word_count) { _rs->reset_remset(start, word_count); }

  void merge_write_table(HeapWord* start, size_t word_count) { _rs->merge_write_table(start, word_count); }

  // Called by GC thread after scanning old remembered set in order to prepare for next GC pass
  void clear_old_remset() { _rs->clear_old_remset(); }

  size_t cluster_for_addr(HeapWord *addr);
  HeapWord* addr_for_cluster(size_t cluster_no);

  void reset_object_range(HeapWord *from, HeapWord *to);
  void register_object(HeapWord *addr);
  void register_object_wo_lock(HeapWord *addr);
  void coalesce_objects(HeapWord *addr, size_t length_in_words);

  HeapWord* first_object_in_card(size_t card_index) {
    if (_scc->has_object(card_index)) {
      return addr_for_card_index(card_index) + _scc->get_first_start(card_index);
    } else {
      return nullptr;
    }
  }

  // Return true iff this object is "properly" registered.
  bool verify_registration(HeapWord* address, ShenandoahMarkingContext* ctx);

  // clear the cards to clean, and clear the object_starts info to no objects
  void mark_range_as_empty(HeapWord *addr, size_t length_in_words);

  // process_clusters() scans a portion of the remembered set
  // to scan roots from old gen into young to identify live objects
  // in the young generation. Several worker threads scan different
  // portions of the remembered set by making parallel invocations
  // of process_clusters() with each invocation scanning different
  // "clusters" of the remembered set.
  //
  // An invocation of process_clusters() examines all of the
  // intergenerational references spanned by `count` clusters starting
  // with `first_cluster`.  The `oops` argument is a worker-thread-local
  // OopClosure that is applied to all "valid" references in the remembered set.
  //
  // A side-effect of executing process_clusters() is to update the remembered
  // set entries (e.g. marking dirty cards clean if they no longer
  // hold references to young-gen memory).
  //
  // An implementation of process_clusters() may choose to efficiently
  // address more typical scenarios in the structure of remembered sets. E.g.
  // in the generational setting, one might expect remembered sets to be very sparse
  // (low mutation rates in the old generation leading to sparse dirty cards,
  // each with very few intergenerational pointers). Specific implementations
  // may choose to degrade gracefully as the sparsity assumption fails to hold,
  // such as when there are sudden spikes in (premature) promotion or in the
  // case of an underprovisioned, poorly-tuned, or poorly-shaped heap.
  //
  // At the start of a concurrent young generation marking cycle, we invoke process_clusters
  // with ClosureType ShenandoahInitMarkRootsClosure.
  //
  // At the start of a concurrent evacuation phase, we invoke process_clusters with
  // ClosureType ShenandoahEvacuateUpdateRootsClosure.

  // This is big enough it probably shouldn't be in-lined.  On the other hand, there are only a few places this
  // code is called from, so it might well be in-lined.  The "real" reason I'm inlining at the moment is because
  // the template expansions were making it difficult for the link/loader to resolve references to the template-
  // parameterized implementations of this service.
  template <typename ClosureType>
  inline void process_clusters(size_t first_cluster, size_t count, HeapWord *end_of_range, ClosureType *oops, bool is_concurrent, uint worker_id = 0);

  template <typename ClosureType>
  inline void process_clusters(size_t first_cluster, size_t count, HeapWord *end_of_range, ClosureType *oops,
                               bool use_write_table, bool is_concurrent, uint worker_id = 0);

  template <typename ClosureType>
  inline void process_humongous_clusters(ShenandoahHeapRegion* r, size_t first_cluster, size_t count,
                                         HeapWord *end_of_range, ClosureType *oops, bool use_write_table, bool is_concurrent, uint worker_id = 0);

  template <typename ClosureType>
  inline void process_region_slice(ShenandoahHeapRegion* region, size_t offset, size_t clusters, HeapWord* end_of_range,
                                   ClosureType *cl, bool use_write_table, bool is_concurrent, uint worker_id);

  // To Do:
  //  Create subclasses of ShenandoahInitMarkRootsClosure and
  //  ShenandoahEvacuateUpdateRootsClosure and any other closures
  //  that need to participate in remembered set scanning.  Within the
  //  subclasses, add a (probably templated) instance variable that
  //  refers to the associated ShenandoahCardCluster object.  Use this
  //  ShenandoahCardCluster instance to "enhance" the do_oops
  //  processing so that we can:
  //
  //   1. Avoid processing references that correspond to clean card
  //      regions, and
  //   2. Set card status to CLEAN when the associated card region no
  //      longer holds inter-generatioanal references.
  //
  //  To enable efficient implementation of these behaviors, we
  //  probably also want to add a few fields into the
  //  ShenandoahCardCluster object that allow us to precompute and
  //  remember the addresses at which card status is going to change
  //  from dirty to clean and clean to dirty.  The do_oops
  //  implementations will want to update this value each time they
  //  cross one of these boundaries.
  void roots_do(OopIterateClosure* cl);
};

struct ShenandoahRegionChunk {
  ShenandoahHeapRegion *_r;
  size_t _chunk_offset;          // HeapWordSize offset
  size_t _chunk_size;            // HeapWordSize qty
};

class ShenandoahRegionChunkIterator : public StackObj {
private:
  // smallest_chunk_size is 64 words per card *
  // ShenandoahCardCluster<ShenandoahDirectCardMarkRememberedSet>::CardsPerCluster.
  // This is computed from CardTable::card_size_in_words() *
  //      ShenandoahCardCluster<ShenandoahDirectCardMarkRememberedSet>::CardsPerCluster;
  // We can't perform this computation here, because of encapsulation and initialization constraints.  We paste
  // the magic number here, and assert that this number matches the intended computation in constructor.
  static const size_t _smallest_chunk_size = 64 * ShenandoahCardCluster<ShenandoahDirectCardMarkRememberedSet>::CardsPerCluster;

  // The total remembered set scanning effort is divided into chunks of work that are assigned to individual worker tasks.
  // The chunks of assigned work are divided into groups, where the size of each group (_group_size) is 4 * the number of
  // worker tasks.  All of the assignments within a group represent the same amount of memory to be scanned.  Each of the
  // assignments within the first group are of size _first_group_chunk_size (typically the ShenandoahHeapRegion size, but
  // possibly smaller.  Each of the assignments within each subsequent group are half the size of the assignments in the
  // preceding group.  The last group may be larger than the others.  Because no group is allowed to have smaller assignments
  // than _smallest_chunk_size, which is 32 KB.

  // Under normal circumstances, no configuration needs more than _maximum_groups (default value of 16).

  static const size_t _maximum_groups = 16;

  const ShenandoahHeap* _heap;

  const size_t _group_size;                        // Number of chunks in each group, equals worker_threads * 8
  const size_t _first_group_chunk_size;
  const size_t _num_groups;                        // Number of groups in this configuration
  const size_t _total_chunks;

  shenandoah_padding(0);
  volatile size_t _index;
  shenandoah_padding(1);

  size_t _region_index[_maximum_groups];
  size_t _group_offset[_maximum_groups];


  // No implicit copying: iterators should be passed by reference to capture the state
  NONCOPYABLE(ShenandoahRegionChunkIterator);

  // Makes use of _heap.
  size_t calc_group_size();

  // Makes use of _group_size, which must be initialized before call.
  size_t calc_first_group_chunk_size();

  // Makes use of _group_size and _first_group_chunk_size, both of which must be initialized before call.
  size_t calc_num_groups();

  // Makes use of _group_size, _first_group_chunk_size, which must be initialized before call.
  size_t calc_total_chunks();

public:
  ShenandoahRegionChunkIterator(size_t worker_count);
  ShenandoahRegionChunkIterator(ShenandoahHeap* heap, size_t worker_count);

  // Reset iterator to default state
  void reset();

  // Fills in assignment with next chunk of work and returns true iff there is more work.
  // Otherwise, returns false.  This is multi-thread-safe.
  inline bool next(struct ShenandoahRegionChunk *assignment);

  // This is *not* MT safe. However, in the absence of multithreaded access, it
  // can be used to determine if there is more work to do.
  inline bool has_next() const;
};

typedef ShenandoahScanRemembered<ShenandoahDirectCardMarkRememberedSet> RememberedScanner;

class ShenandoahScanRememberedTask : public WorkerTask {
 private:
  ShenandoahObjToScanQueueSet* _queue_set;
  ShenandoahObjToScanQueueSet* _old_queue_set;
  ShenandoahReferenceProcessor* _rp;
  ShenandoahRegionChunkIterator* _work_list;
  bool _is_concurrent;

 public:
  ShenandoahScanRememberedTask(ShenandoahObjToScanQueueSet* queue_set,
                               ShenandoahObjToScanQueueSet* old_queue_set,
                               ShenandoahReferenceProcessor* rp,
                               ShenandoahRegionChunkIterator* work_list,
                               bool is_concurrent);

  void work(uint worker_id);
  void do_work(uint worker_id);
};
#endif // SHARE_GC_SHENANDOAH_SHENANDOAHSCANREMEMBERED_HPP<|MERGE_RESOLUTION|>--- conflicted
+++ resolved
@@ -213,11 +213,6 @@
   HeapWord *_whole_heap_base;   // Points to first HeapWord of data contained within heap memory
   uint8_t *_byte_map;           // Points to first entry within the card table
   uint8_t *_byte_map_base;      // Points to byte_map minus the bias computed from address of heap memory
-<<<<<<< HEAD
-
-  uint64_t _wide_clean_value;
-=======
->>>>>>> a3799c8d
 
 public:
   // count is the number of cards represented by the card table.

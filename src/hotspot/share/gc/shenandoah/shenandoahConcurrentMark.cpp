--- conflicted
+++ resolved
@@ -94,11 +94,7 @@
   }
 };
 
-<<<<<<< HEAD
-template <ShenandoahGenerationType GENERATION>
-=======
-template<ShenandoahGenerationType GENERATION>
->>>>>>> e9a1c699
+template <ShenandoahGenerationType GENERATION>
 class ShenandoahFinalMarkingTask : public WorkerTask {
 private:
   ShenandoahConcurrentMark* _cm;
@@ -122,20 +118,12 @@
       ShenandoahObjToScanQueue* q = _cm->get_queue(worker_id);
       ShenandoahObjToScanQueue* old_q = _cm->get_old_queue(worker_id);
 
-<<<<<<< HEAD
-      ShenandoahSATBBufferClosure<GENERATION> cl(q);
-=======
       ShenandoahSATBBufferClosure<GENERATION> cl(q, old_q);
->>>>>>> e9a1c699
       SATBMarkQueueSet& satb_mq_set = ShenandoahBarrierSet::satb_mark_queue_set();
       while (satb_mq_set.apply_closure_to_completed_buffer(&cl)) {}
       assert(!heap->has_forwarded_objects(), "Not expected");
 
-<<<<<<< HEAD
-      ShenandoahMarkRefsClosure<GENERATION> mark_cl(q, rp);
-=======
       ShenandoahMarkRefsClosure<GENERATION> mark_cl(q, rp, old_q);
->>>>>>> e9a1c699
       ShenandoahSATBAndRemarkThreadsClosure tc(satb_mq_set,
                                                ShenandoahIUBarrier ? &mark_cl : nullptr);
       Threads::possibly_parallel_threads_do(true /* is_par */, &tc);
@@ -151,11 +139,7 @@
   ShenandoahMark(generation) {}
 
 // Mark concurrent roots during concurrent phases
-<<<<<<< HEAD
-template <ShenandoahGenerationType GENERATION>
-=======
-template<ShenandoahGenerationType GENERATION>
->>>>>>> e9a1c699
+template <ShenandoahGenerationType GENERATION>
 class ShenandoahMarkConcurrentRootsTask : public WorkerTask {
 private:
   SuspendibleThreadSetJoiner          _sts_joiner;
@@ -173,20 +157,12 @@
   void work(uint worker_id);
 };
 
-<<<<<<< HEAD
-template <ShenandoahGenerationType GENERATION>
-ShenandoahMarkConcurrentRootsTask<GENERATION>::ShenandoahMarkConcurrentRootsTask(ShenandoahObjToScanQueueSet* qs,
-                                                                     ShenandoahReferenceProcessor* rp,
-                                                                     ShenandoahPhaseTimings::Phase phase,
-                                                                     uint nworkers) :
-=======
-template<ShenandoahGenerationType GENERATION>
+template <ShenandoahGenerationType GENERATION>
 ShenandoahMarkConcurrentRootsTask<GENERATION>::ShenandoahMarkConcurrentRootsTask(ShenandoahObjToScanQueueSet* qs,
                                                                                  ShenandoahObjToScanQueueSet* old,
                                                                                  ShenandoahReferenceProcessor* rp,
                                                                                  ShenandoahPhaseTimings::Phase phase,
                                                                                  uint nworkers) :
->>>>>>> e9a1c699
   WorkerTask("Shenandoah Concurrent Mark Roots"),
   _root_scanner(nworkers, phase),
   _queue_set(qs),
@@ -195,21 +171,13 @@
   assert(!ShenandoahHeap::heap()->has_forwarded_objects(), "Not expected");
 }
 
-<<<<<<< HEAD
-template <ShenandoahGenerationType GENERATION>
-void ShenandoahMarkConcurrentRootsTask<GENERATION>::work(uint worker_id) {
-  ShenandoahConcurrentWorkerSession worker_session(worker_id);
-  ShenandoahObjToScanQueue* q = _queue_set->queue(worker_id);
-  ShenandoahMarkRefsClosure<GENERATION> cl(q, _rp);
-=======
-template<ShenandoahGenerationType GENERATION>
+template <ShenandoahGenerationType GENERATION>
 void ShenandoahMarkConcurrentRootsTask<GENERATION>::work(uint worker_id) {
   ShenandoahConcurrentWorkerSession worker_session(worker_id);
   ShenandoahObjToScanQueue* q = _queue_set->queue(worker_id);
   ShenandoahObjToScanQueue* old_q = (_old_queue_set == nullptr) ?
           nullptr : _old_queue_set->queue(worker_id);
   ShenandoahMarkRefsClosure<GENERATION> cl(q, _rp, old_q);
->>>>>>> e9a1c699
   _root_scanner.roots_do(&cl, worker_id);
 }
 
@@ -218,13 +186,6 @@
   assert(!heap->has_forwarded_objects(), "Not expected");
 
   WorkerThreads* workers = heap->workers();
-<<<<<<< HEAD
-  ShenandoahReferenceProcessor* rp = heap->ref_processor();
-  task_queues()->reserve(workers->active_workers());
-  ShenandoahMarkConcurrentRootsTask<NON_GEN> task(task_queues(), rp, ShenandoahPhaseTimings::conc_mark_roots, workers->active_workers());
-
-  workers->run_task(&task);
-=======
   ShenandoahReferenceProcessor* rp = _generation->ref_processor();
   _generation->reserve_task_queues(workers->active_workers());
   switch (_generation->type()) {
@@ -256,7 +217,6 @@
     default:
       ShouldNotReachHere();
   }
->>>>>>> e9a1c699
 }
 
 class ShenandoahFlushSATBHandshakeClosure : public HandshakeClosure {
@@ -281,11 +241,6 @@
   ShenandoahSATBMarkQueueSet& qset = ShenandoahBarrierSet::satb_mark_queue_set();
   ShenandoahFlushSATBHandshakeClosure flush_satb(qset);
   for (uint flushes = 0; flushes < ShenandoahMaxSATBBufferFlushes; flushes++) {
-<<<<<<< HEAD
-    TaskTerminator terminator(nworkers, task_queues());
-    ShenandoahConcurrentMarkingTask<NON_GEN> task(this, &terminator);
-    workers->run_task(&task);
-=======
     switch (_generation->type()) {
       case YOUNG: {
         // Clear any old/partial local census data before the start of marking.
@@ -320,7 +275,6 @@
       default:
         ShouldNotReachHere();
     }
->>>>>>> e9a1c699
 
     if (heap->cancelled_gc()) {
       // GC is cancelled, break out.
@@ -368,11 +322,6 @@
 
   StrongRootsScope scope(nworkers);
   TaskTerminator terminator(nworkers, task_queues());
-<<<<<<< HEAD
-  ShenandoahFinalMarkingTask<NON_GEN> task(this, &terminator, ShenandoahStringDedup::is_enabled());
-  heap->workers()->run_task(&task);
-=======
->>>>>>> e9a1c699
 
   switch (_generation->type()) {
     case YOUNG:{

/*
 * Copyright (c) 2020, 2021 Amazon.com, Inc. and/or its affiliates. All rights reserved.
 * DO NOT ALTER OR REMOVE COPYRIGHT NOTICES OR THIS FILE HEADER.
 *
 * This code is free software; you can redistribute it and/or modify it
 * under the terms of the GNU General Public License version 2 only, as
 * published by the Free Software Foundation.
 *
 * This code is distributed in the hope that it will be useful, but WITHOUT
 * ANY WARRANTY; without even the implied warranty of MERCHANTABILITY or
 * FITNESS FOR A PARTICULAR PURPOSE.  See the GNU General Public License
 * version 2 for more details (a copy is included in the LICENSE file that
 * accompanied this code).
 *
 * You should have received a copy of the GNU General Public License version
 * 2 along with this work; if not, write to the Free Software Foundation,
 * Inc., 51 Franklin St, Fifth Floor, Boston, MA 02110-1301 USA.
 *
 * Please contact Oracle, 500 Oracle Parkway, Redwood Shores, CA 94065 USA
 * or visit www.oracle.com if you need additional information or have any
 * questions.
 *
 */

#include "precompiled.hpp"
#include "gc/shenandoah/shenandoahCollectorPolicy.hpp"
#include "gc/shenandoah/shenandoahFreeSet.hpp"
#include "gc/shenandoah/shenandoahGeneration.hpp"
#include "gc/shenandoah/shenandoahHeap.hpp"
#include "gc/shenandoah/shenandoahMarkClosures.hpp"
#include "gc/shenandoah/shenandoahMonitoringSupport.hpp"
#include "gc/shenandoah/shenandoahOldGeneration.hpp"
#include "gc/shenandoah/shenandoahReferenceProcessor.hpp"
#include "gc/shenandoah/shenandoahTaskqueue.inline.hpp"
#include "gc/shenandoah/shenandoahUtils.hpp"
#include "gc/shenandoah/shenandoahVerifier.hpp"
#include "gc/shenandoah/shenandoahYoungGeneration.hpp"
#include "gc/shenandoah/heuristics/shenandoahHeuristics.hpp"

class ShenandoahResetUpdateRegionStateClosure : public ShenandoahHeapRegionClosure {
 private:
  ShenandoahHeap* _heap;
  ShenandoahMarkingContext* const _ctx;
 public:
  ShenandoahResetUpdateRegionStateClosure() :
    _heap(ShenandoahHeap::heap()),
    _ctx(_heap->marking_context()) {}

  void heap_region_do(ShenandoahHeapRegion* r) override {
    if (_heap->is_bitmap_slice_committed(r)) {
      _ctx->clear_bitmap(r);
    }

    if (r->is_active()) {
      // Reset live data and set TAMS optimistically. We would recheck these under the pause
      // anyway to capture any updates that happened since now.
      _ctx->capture_top_at_mark_start(r);
      r->clear_live_data();
    }
  }

  bool is_thread_safe() override { return true; }
};

class ShenandoahResetBitmapTask : public ShenandoahHeapRegionClosure {
 private:
  ShenandoahHeap* _heap;
  ShenandoahMarkingContext* const _ctx;
 public:
  ShenandoahResetBitmapTask() :
    _heap(ShenandoahHeap::heap()),
    _ctx(_heap->marking_context()) {}

  void heap_region_do(ShenandoahHeapRegion* region) {
    if (_heap->is_bitmap_slice_committed(region)) {
      _ctx->clear_bitmap(region);
    }
  }

  bool is_thread_safe() { return true; }
};

class ShenandoahMergeWriteTable: public ShenandoahHeapRegionClosure {
 private:
  ShenandoahHeap* _heap;
  RememberedScanner* _scanner;
 public:
  ShenandoahMergeWriteTable() : _heap(ShenandoahHeap::heap()), _scanner(_heap->card_scan()) {}

  virtual void heap_region_do(ShenandoahHeapRegion* r) override {
    if (r->is_old()) {
      _scanner->merge_write_table(r->bottom(), ShenandoahHeapRegion::region_size_words());
    }
  }

  virtual bool is_thread_safe() override {
    return true;
  }
};

class ShenandoahSquirrelAwayCardTable: public ShenandoahHeapRegionClosure {
 private:
  ShenandoahHeap* _heap;
  RememberedScanner* _scanner;
 public:
  ShenandoahSquirrelAwayCardTable() :
    _heap(ShenandoahHeap::heap()),
    _scanner(_heap->card_scan()) {}

  void heap_region_do(ShenandoahHeapRegion* region) {
    if (region->is_old()) {
      _scanner->reset_remset(region->bottom(), ShenandoahHeapRegion::region_size_words());
    }
  }

  bool is_thread_safe() { return true; }
};

void ShenandoahGeneration::confirm_heuristics_mode() {
  if (_heuristics->is_diagnostic() && !UnlockDiagnosticVMOptions) {
    vm_exit_during_initialization(
            err_msg("Heuristics \"%s\" is diagnostic, and must be enabled via -XX:+UnlockDiagnosticVMOptions.",
                    _heuristics->name()));
  }
  if (_heuristics->is_experimental() && !UnlockExperimentalVMOptions) {
    vm_exit_during_initialization(
            err_msg("Heuristics \"%s\" is experimental, and must be enabled via -XX:+UnlockExperimentalVMOptions.",
                    _heuristics->name()));
  }
}

ShenandoahHeuristics* ShenandoahGeneration::initialize_heuristics(ShenandoahMode* gc_mode) {
  _heuristics = gc_mode->initialize_heuristics(this);
  _heuristics->set_guaranteed_gc_interval(ShenandoahGuaranteedGCInterval);
  confirm_heuristics_mode();
  return _heuristics;
}

size_t ShenandoahGeneration::bytes_allocated_since_gc_start() {
  return Atomic::load(&_bytes_allocated_since_gc_start);;
}

void ShenandoahGeneration::reset_bytes_allocated_since_gc_start() {
  Atomic::store(&_bytes_allocated_since_gc_start, (size_t)0);
}

void ShenandoahGeneration::increase_allocated(size_t bytes) {
  Atomic::add(&_bytes_allocated_since_gc_start, bytes, memory_order_relaxed);
}

void ShenandoahGeneration::log_status(const char *msg) const {
  typedef LogTarget(Info, gc, ergo) LogGcInfo;

  if (!LogGcInfo::is_enabled()) {
    return;
  }

  // Not under a lock here, so read each of these once to make sure
  // byte size in proper unit and proper unit for byte size are consistent.
  size_t v_used = used();
  size_t v_used_regions = used_regions_size();
  size_t v_soft_max_capacity = soft_max_capacity();
  size_t v_max_capacity = max_capacity();
  size_t v_available = available();
  size_t v_adjusted_avail = adjusted_available();
  LogGcInfo::print("%s: %s generation used: " SIZE_FORMAT "%s, used regions: " SIZE_FORMAT "%s, "
                   "soft capacity: " SIZE_FORMAT "%s, max capacity: " SIZE_FORMAT "%s, available: " SIZE_FORMAT "%s, "
                   "adjusted available: " SIZE_FORMAT "%s",
                   msg, name(),
                   byte_size_in_proper_unit(v_used), proper_unit_for_byte_size(v_used),
                   byte_size_in_proper_unit(v_used_regions), proper_unit_for_byte_size(v_used_regions),
                   byte_size_in_proper_unit(v_soft_max_capacity), proper_unit_for_byte_size(v_soft_max_capacity),
                   byte_size_in_proper_unit(v_max_capacity), proper_unit_for_byte_size(v_max_capacity),
                   byte_size_in_proper_unit(v_available), proper_unit_for_byte_size(v_available),
                   byte_size_in_proper_unit(v_adjusted_avail), proper_unit_for_byte_size(v_adjusted_avail));
}

void ShenandoahGeneration::reset_mark_bitmap() {
  ShenandoahHeap* heap = ShenandoahHeap::heap();
  heap->assert_gc_workers(heap->workers()->active_workers());

  set_mark_incomplete();

  ShenandoahResetBitmapTask task;
  parallel_heap_region_iterate(&task);
}

// The ideal is to swap the remembered set so the safepoint effort is no more than a few pointer manipulations.
// However, limitations in the implementation of the mutator write-barrier make it difficult to simply change the
// location of the card table.  So the interim implementation of swap_remembered_set will copy the write-table
// onto the read-table and will then clear the write-table.
void ShenandoahGeneration::swap_remembered_set() {
  // Must be sure that marking is complete before we swap remembered set.
  ShenandoahHeap* heap = ShenandoahHeap::heap();
  heap->assert_gc_workers(heap->workers()->active_workers());
  shenandoah_assert_safepoint();

  // TODO: Eventually, we want replace this with a constant-time exchange of pointers.
  ShenandoahSquirrelAwayCardTable task;
  heap->old_generation()->parallel_heap_region_iterate(&task);
}

// If a concurrent cycle fails _after_ the card table has been swapped we need to update the read card
// table with any writes that have occurred during the transition to the degenerated cycle. Without this,
// newly created objects which are only referenced by old objects could be lost when the remembered set
// is scanned during the degenerated mark.
void ShenandoahGeneration::merge_write_table() {
  // This should only happen for degenerated cycles
  ShenandoahHeap* heap = ShenandoahHeap::heap();
  heap->assert_gc_workers(heap->workers()->active_workers());
  shenandoah_assert_safepoint();

  ShenandoahMergeWriteTable task;
  heap->old_generation()->parallel_heap_region_iterate(&task);
}

void ShenandoahGeneration::prepare_gc() {
  // Invalidate the marking context
  set_mark_incomplete();

  // Capture Top At Mark Start for this generation (typically young) and reset mark bitmap.
  ShenandoahResetUpdateRegionStateClosure cl;
  parallel_heap_region_iterate(&cl);
}

void ShenandoahGeneration::compute_evacuation_budgets(ShenandoahHeap* heap, bool* preselected_regions,
                                                      ShenandoahCollectionSet* collection_set,
                                                      size_t &consumed_by_advance_promotion) {
  assert(heap->mode()->is_generational(), "Only generational mode uses evacuation budgets.");
  size_t region_size_bytes = ShenandoahHeapRegion::region_size_bytes();
  size_t regions_available_to_loan = 0;
  size_t minimum_evacuation_reserve = ShenandoahOldCompactionReserve * region_size_bytes;
  size_t old_regions_loaned_for_young_evac = 0;
  consumed_by_advance_promotion = 0;

  ShenandoahGeneration* old_generation = heap->old_generation();
  ShenandoahYoungGeneration* young_generation = heap->young_generation();
  size_t old_evacuation_reserve = 0;
  size_t num_regions = heap->num_regions();

  // During initialization and phase changes, it is more likely that fewer objects die young and old-gen
  // memory is not yet full (or is in the process of being replaced).  During these times especially, it
  // is beneficial to loan memory from old-gen to young-gen during the evacuation and update-refs phases
  // of execution.

  // Calculate EvacuationReserve before PromotionReserve.  Evacuation is more critical than promotion.
  // If we cannot evacuate old-gen, we will not be able to reclaim old-gen memory.  Promotions are less
  // critical.  If we cannot promote, there may be degradation of young-gen memory because old objects
  // accumulate there until they can be promoted.  This increases the young-gen marking and evacuation work.

  // Do not fill up old-gen memory with promotions.  Reserve some amount of memory for compaction purposes.
  ShenandoahOldHeuristics* old_heuristics = heap->old_heuristics();
  size_t young_evac_reserve_max = 0;
  if (old_heuristics->unprocessed_old_collection_candidates() > 0) {
    // Compute old_evacuation_reserve: how much memory are we reserving to hold the results of
    // evacuating old-gen heap regions?  In order to sustain a consistent pace of young-gen collections,
    // the goal is to maintain a consistent value for this parameter (when the candidate set is not
    // empty).  This value is the minimum of:
    //   1. old_gen->available()
    //   2. old-gen->capacity() * ShenandoahOldEvacReserve) / 100
    //       (e.g. old evacuation should be no larger than 5% of old_gen capacity)
    //   3. ((young_gen->capacity * ShenandoahEvacReserve / 100) * ShenandoahOldEvacRatioPercent) / 100
    //       (e.g. old evacuation should be no larger than 12% of young-gen evacuation)
    old_evacuation_reserve = old_generation->available();
    assert(old_evacuation_reserve > minimum_evacuation_reserve, "Old-gen available has not been preserved!");
    size_t old_evac_reserve_max = old_generation->soft_max_capacity() * ShenandoahOldEvacReserve / 100;
    if (old_evac_reserve_max < old_evacuation_reserve) {
      old_evacuation_reserve = old_evac_reserve_max;
    }
    young_evac_reserve_max =
      (((young_generation->soft_max_capacity() * ShenandoahEvacReserve) / 100) * ShenandoahOldEvacRatioPercent) / 100;
    if (young_evac_reserve_max < old_evacuation_reserve) {
      old_evacuation_reserve = young_evac_reserve_max;
    }
  }

  if (minimum_evacuation_reserve > old_generation->available()) {
    // Due to round-off errors during enforcement of minimum_evacuation_reserve during previous GC passes,
    // there can be slight discrepancies here.
    minimum_evacuation_reserve = old_generation->available();
  }

  heap->set_old_evac_reserve(old_evacuation_reserve);
  heap->reset_old_evac_expended();

  // Compute the young evacuation reserve: This is how much memory is available for evacuating young-gen objects.
  // We ignore the possible effect of promotions, which reduce demand for young-gen evacuation memory.
  //
  // TODO: We could give special treatment to the regions that have reached promotion age, because we know their
  // live data is entirely eligible for promotion.  This knowledge can feed both into calculations of young-gen
  // evacuation reserve and promotion reserve.
  //
  //  young_evacuation_reserve for young generation: how much memory are we reserving to hold the results
  //  of evacuating young collection set regions?  This is typically smaller than the total amount
  //  of available memory, and is also smaller than the total amount of marked live memory within
  //  young-gen.  This value is the smaller of
  //
  //    1. (young_gen->capacity() * ShenandoahEvacReserve) / 100
  //    2. (young_gen->available() + old_gen_memory_available_to_be_loaned
  //
  //  ShenandoahEvacReserve represents the configured target size of the evacuation region.  We can only honor
  //  this target if there is memory available to hold the evacuations.  Memory is available if it is already
  //  free within young gen, or if it can be borrowed from old gen.  Since we have not yet chosen the collection
  //  sets, we do not yet know the exact accounting of how many regions will be freed by this collection pass.
  //  What we do know is that there will be at least one evacuated young-gen region for each old-gen region that
  //  is loaned to the evacuation effort (because regions to be collected consume more memory than the compacted
  //  regions that will replace them).  In summary, if there are old-gen regions that are available to hold the
  //  results of young-gen evacuations, it is safe to loan them for this purpose.  At this point, we have not yet
  //  established a promoted_reserve.  We'll do that after we choose the collection set and analyze its impact
  //  on available memory.
  //
  // We do not know the evacuation_supplement until after we have computed the collection set.  It is not always
  // the case that young-regions inserted into the collection set will result in net decrease of in-use regions
  // because ShenandoahEvacWaste times multiplied by memory within the region may be larger than the region size.
  // The problem is especially relevant to regions that have been inserted into the collection set because they have
  // reached tenure age.  These regions tend to have much higher utilization (e.g. 95%).  These regions also offer
  // a unique opportunity because we know that every live object contained within the region is elgible to be
  // promoted.  Thus, the following implementation treats these regions specially:
  //
  //  1. Before beginning collection set selection, we tally the total amount of live memory held within regions
  //     that are known to have reached tenure age.  If this memory times ShenandoahEvacWaste is available within
  //     old-gen memory, establish an advance promotion reserve to hold all or some percentage of these objects.
  //     This advance promotion reserve is excluded from memory available for holding old-gen evacuations and cannot
  //     be "loaned" to young gen.
  //
  //  2. Tenure-aged regions are included in the collection set iff their evacuation size * ShenandoahEvacWaste fits
  //     within the advance promotion reserve.  It is counter productive to evacuate these regions if they cannot be
  //     evacuated directly into old-gen memory.  So if there is not sufficient memory to hold copies of their
  //     live data right now, we'll just let these regions remain in young for now, to be evacuated by a subsequent
  //     evacuation pass.
  //
  //  3. Next, we calculate a young-gen evacuation budget, which is the smaller of the two quantities mentioned
  //     above.  old_gen_memory_available_to_be_loaned is calculated as:
  //       old_gen->available - (advance-promotion-reserve + old-gen_evacuation_reserve)
  //
  //  4. When choosing the collection set, special care is taken to assure that the amount of loaned memory required to
  //     hold the results of evacuation is smaller than the total memory occupied by the regions added to the collection
  //     set.  We need to take these precautions because we do not know how much memory will be reclaimed by evacuation
  //     until after the collection set has been constructed.  The algorithm is as follows:
  //
  //     a. We feed into the algorithm (i) young available at the start of evacuation and (ii) the amount of memory
  //        loaned from old-gen that is available to hold the results of evacuation.
  //     b. As candidate regions are added into the young-gen collection set, we maintain accumulations of the amount
  //        of memory spanned by the collection set regions and the amount of memory that must be reserved to hold
  //        evacuation results (by multiplying live-data size by ShenandoahEvacWaste).  We process candidate regions
  //        in order of decreasing amounts of garbage.  We skip over (and do not include into the collection set) any
  //        regions that do not satisfy all of the following conditions:
  //
  //          i. The amount of live data within the region as scaled by ShenandoahEvacWaste must fit within the
  //             relevant evacuation reserve (live data of old-gen regions must fit within the old-evac-reserve, live
  //             data of young-gen tenure-aged regions must fit within the advance promotion reserve, live data within
  //             other young-gen regions must fit within the youn-gen evacuation reserve).
  //         ii. The accumulation of memory consumed by evacuation must not exceed the accumulation of memory reclaimed
  //             through evacuation by more than young-gen available.
  //        iii. Other conditions may be enforced as appropriate for specific heuristics.
  //
  //       Note that regions are considered for inclusion in the selection set in order of decreasing amounts of garbage.
  //       It is possible that a region with a larger amount of garbage will be rejected because it also has a larger
  //       amount of live data and some region that follows this region in candidate order is included in the collection
  //       set (because it has less live data and thus can fit within the evacuation limits even though it has less
  //       garbage).

  size_t young_evacuation_reserve = (young_generation->max_capacity() * ShenandoahEvacReserve) / 100;
  // old evacuation can pack into existing partially used regions.  young evacuation and loans for young allocations
  // need to target regions that do not already hold any old-gen objects.  Round down.
  regions_available_to_loan = old_generation->free_unaffiliated_regions();

  size_t required_evacuation_reserve;
  // Memory evacuated from old-gen on this pass will be available to hold old-gen evacuations in next pass.
  if (old_evacuation_reserve > minimum_evacuation_reserve) {
    required_evacuation_reserve = 0;
  } else {
    required_evacuation_reserve = minimum_evacuation_reserve - old_evacuation_reserve;
  }

  consumed_by_advance_promotion = _heuristics->select_aged_regions(
    old_generation->available() - old_evacuation_reserve - required_evacuation_reserve, num_regions, preselected_regions);
  size_t net_available_old_regions =
    (old_generation->available() - old_evacuation_reserve - consumed_by_advance_promotion) / region_size_bytes;

 if (regions_available_to_loan > net_available_old_regions) {
    regions_available_to_loan = net_available_old_regions;
  }

  // Otherwise, regions_available_to_loan is less than net_available_old_regions because available memory is
  // scattered between multiple partially used regions.

  if (young_evacuation_reserve > young_generation->available()) {
    size_t short_fall = young_evacuation_reserve - young_generation->available();
    if (regions_available_to_loan * region_size_bytes >= short_fall) {
      old_regions_loaned_for_young_evac = (short_fall + region_size_bytes - 1) / region_size_bytes;
      regions_available_to_loan -= old_regions_loaned_for_young_evac;
    } else {
      old_regions_loaned_for_young_evac = regions_available_to_loan;
      regions_available_to_loan = 0;
      young_evacuation_reserve = young_generation->available() + old_regions_loaned_for_young_evac * region_size_bytes;
      // In this case, there's no memory available for new allocations while evacuating and updating, unless we
      // find more old-gen memory to borrow below.
    }
  }
  // In generational mode, we may end up choosing a young collection set that contains so many promotable objects
  // that there is not sufficient space in old generation to hold the promoted objects.  That is ok because we have
  // assured there is sufficient space in young generation to hold the rejected promotion candidates.  These rejected
  // promotion candidates will presumably be promoted in a future evacuation cycle.
  heap->set_young_evac_reserve(young_evacuation_reserve);
  collection_set->establish_preselected(preselected_regions);
}

// Having chosen the collection set, adjust the budgets for generatioal mode based on its composition.  Note
// that young_generation->available() now knows about recently discovered immediate garbage.

void ShenandoahGeneration::adjust_evacuation_budgets(ShenandoahHeap* heap, ShenandoahCollectionSet* collection_set,
                                                     size_t consumed_by_advance_promotion) {
  // We may find that old_evacuation_reserve and/or loaned_for_young_evacuation are not fully consumed, in which case we may
  //  be able to increase regions_available_to_loan

  // The role of adjust_evacuation_budgets() is to compute the correct value of regions_available_to_loan and to make
  // effective use of this memory, including the remnant memory within these regions that may result from rounding loan to
  // integral number of regions.  Excess memory that is available to be loaned is applied to an allocation supplement,
  // which allows mutators to allocate memory beyond the current capacity of young-gen on the promise that the loan
  // will be repaid as soon as we finish updating references for the recently evacuated collection set.

  // We cannot recalculate regions_available_to_loan by simply dividing old_generation->available() by region_size_bytes
  // because the available memory may be distributed between many partially occupied regions that are already holding old-gen
  // objects.  Memory in partially occupied regions is not "available" to be loaned.  Note that an increase in old-gen
  // available that results from a decrease in memory consumed by old evacuation is not necessarily available to be loaned
  // to young-gen.

  assert(heap->mode()->is_generational(), "Only generational mode uses evacuation budgets.");
  size_t old_regions_loaned_for_young_evac, regions_available_to_loan;
  size_t region_size_bytes = ShenandoahHeapRegion::region_size_bytes();
  ShenandoahOldGeneration* old_generation = heap->old_generation();
  ShenandoahYoungGeneration* young_generation = heap->young_generation();
  size_t old_evacuated = collection_set->get_old_bytes_reserved_for_evacuation();
  size_t old_evacuated_committed = (size_t) (ShenandoahEvacWaste * old_evacuated);
  size_t old_evacuation_reserve = heap->get_old_evac_reserve();
  // Immediate garbage found during choose_collection_set() is all young
  size_t immediate_garbage = collection_set->get_immediate_trash();
  size_t old_available = old_generation->available();
  size_t young_available = young_generation->available() + immediate_garbage;
  size_t loaned_regions = 0;
  size_t available_loan_remnant = 0; // loaned memory that is not yet dedicated to any particular budget

  assert(((consumed_by_advance_promotion * 33) / 32) >= collection_set->get_young_bytes_to_be_promoted() * ShenandoahEvacWaste,
         "Advance promotion (" SIZE_FORMAT ") should be at least young_bytes_to_be_promoted (" SIZE_FORMAT
         ")* ShenandoahEvacWaste, totalling: " SIZE_FORMAT ", within round-off errors of up to 3.125%%",
         consumed_by_advance_promotion, collection_set->get_young_bytes_to_be_promoted(),
         (size_t) (collection_set->get_young_bytes_to_be_promoted() * ShenandoahEvacWaste));

  assert(consumed_by_advance_promotion <= (collection_set->get_young_bytes_to_be_promoted() * ShenandoahEvacWaste * 33) / 32,
         "Round-off errors should be less than 3.125%%, consumed by advance: " SIZE_FORMAT ", promoted: " SIZE_FORMAT,
         consumed_by_advance_promotion, (size_t) (collection_set->get_young_bytes_to_be_promoted() * ShenandoahEvacWaste));

  collection_set->abandon_preselected();

  if (old_evacuated_committed > old_evacuation_reserve) {
    // This should only happen due to round-off errors when enforcing ShenandoahEvacWaste
    assert(old_evacuated_committed <= (33 * old_evacuation_reserve) / 32,
           "Round-off errors should be less than 3.125%%, committed: " SIZE_FORMAT ", reserved: " SIZE_FORMAT,
           old_evacuated_committed, old_evacuation_reserve);
    old_evacuated_committed = old_evacuation_reserve;
  } else if (old_evacuated_committed < old_evacuation_reserve) {
    // This may happen if the old-gen collection consumes less than full budget.
    old_evacuation_reserve = old_evacuated_committed;
    heap->set_old_evac_reserve(old_evacuation_reserve);
  }

  // Recompute old_regions_loaned_for_young_evac because young-gen collection set may not need all the memory
  // originally reserved.
  size_t young_promoted = collection_set->get_young_bytes_to_be_promoted();
  size_t young_promoted_reserve_used = (size_t) (ShenandoahEvacWaste * young_promoted);

  size_t young_evacuated = collection_set->get_young_bytes_reserved_for_evacuation();
  size_t young_evacuated_reserve_used = (size_t) (ShenandoahEvacWaste * young_evacuated);

  // We'll invoke heap->set_young_evac_reserve() further below, after we make additional adjustments to its value

  // Adjust old_regions_loaned_for_young_evac to feed into calculations of promoted_reserve
  if (young_evacuated_reserve_used > young_available) {
    size_t short_fall = young_evacuated_reserve_used - young_available;

    // region_size_bytes is a power of 2.  loan an integral number of regions.
    size_t revised_loan_for_young_evacuation = (short_fall + region_size_bytes - 1) / region_size_bytes;

    // available_loan_remnant represents memory loaned from old-gen but not required for young evacuation.
    // This is the excess loaned memory that results from rounding the required loan up to an integral number
    // of heap regions.  This will be dedicated to alloc_supplement below.
    available_loan_remnant = (revised_loan_for_young_evacuation * region_size_bytes) - short_fall;

    // We previously loaned more than was required by young-gen evacuation.  So claw some of this memory back.
    old_regions_loaned_for_young_evac = revised_loan_for_young_evacuation;
    loaned_regions = old_regions_loaned_for_young_evac;
  } else {
    // Undo the prevous loan, if any.
    old_regions_loaned_for_young_evac = 0;
    loaned_regions = 0;
  }

  size_t old_bytes_loaned_for_young_evac = old_regions_loaned_for_young_evac * region_size_bytes - available_loan_remnant;

  // Recompute regions_available_to_loan based on possible changes to old_regions_loaned_for_young_evac and
  // old_evacuation_reserve.

  // Any decrease in old_regions_loaned_for_young_evac are immediately available to be loaned
  // However, a change to old_evacuation_reserve() is not necessarily available to loan, because this memory may
  // reside within many fragments scattered throughout old-gen.

  regions_available_to_loan = old_generation->free_unaffiliated_regions();
  size_t working_old_available = old_generation->available();

  assert(regions_available_to_loan * region_size_bytes <= working_old_available,
         "Regions available to loan  must be less than available memory");

  // fragmented_old_total is the amount of memory in old-gen beyond regions_available_to_loan that is otherwise not
  // yet dedicated to a particular budget.  This memory can be used for promotion_reserve.
  size_t fragmented_old_total = working_old_available - regions_available_to_loan * region_size_bytes;

  // fragmented_old_usage is the memory that is dedicated to holding evacuated old-gen objects, which does not need
  // to be an integral number of regions.
  size_t fragmented_old_usage = old_evacuated_committed + consumed_by_advance_promotion;



  if (fragmented_old_total >= fragmented_old_usage) {
    // Seems this will be rare.  In this case, all of the memory required for old-gen evacuations and promotions can be
    // taken from the existing fragments within old-gen.  Reduce this fragmented total by this amount.
    fragmented_old_total -= fragmented_old_usage;
    // And reduce regions_available_to_loan by the regions dedicated to young_evac.
    regions_available_to_loan -= old_regions_loaned_for_young_evac;
  } else {
    // In this case, we need to dedicate some of the regions_available_to_loan to hold the results of old-gen evacuations
    // and promotions.

    size_t unaffiliated_memory_required_for_old = fragmented_old_usage - fragmented_old_total;
    size_t unaffiliated_regions_used_by_old = (unaffiliated_memory_required_for_old + region_size_bytes - 1) / region_size_bytes;
    regions_available_to_loan -= (unaffiliated_regions_used_by_old + old_regions_loaned_for_young_evac);

    size_t memory_for_promotions_and_old_evac = fragmented_old_total + unaffiliated_regions_used_by_old;
    size_t memory_required_for_promotions_and_old_evac = fragmented_old_usage;
    size_t excess_fragmented = memory_for_promotions_and_old_evac - memory_required_for_promotions_and_old_evac;
    fragmented_old_total = excess_fragmented;
  }

  // Subtract from working_old_available old_evacuated_committed and consumed_by_advance_promotion
  working_old_available -= fragmented_old_usage;
  // And also subtract out the regions loaned for young evacuation
  working_old_available -= old_regions_loaned_for_young_evac * region_size_bytes;

  // Assure that old_evacuated_committed + old_bytes_loaned_for_young_evac >= the minimum evacuation reserve
  // in order to prevent promotion reserve from violating minimum evacuation reserve.
  size_t old_regions_reserved_for_alloc_supplement = 0;
  size_t old_bytes_reserved_for_alloc_supplement = 0;
  size_t reserved_bytes_for_future_old_evac = 0;

  old_bytes_reserved_for_alloc_supplement = available_loan_remnant;
  available_loan_remnant = 0;

  // Memory that has been loaned for young evacuations and old-gen regions in the current mixed-evacuation collection
  // set will be available to hold future old-gen evacuations.  If this memory is less than the desired amount of memory
  // set aside for old-gen compaction reserve, try to set aside additional memory so that it will be available during
  // the next mixed evacuation cycle.  Note that memory loaned to young-gen for allocation supplement is excluded from
  // the old-gen promotion reserve.
  size_t future_evac_reserve_regions = old_regions_loaned_for_young_evac + collection_set->get_old_region_count();
  size_t collected_regions = collection_set->get_young_region_count();

  if (future_evac_reserve_regions < ShenandoahOldCompactionReserve) {
    // Require that we loan more memory for holding young evacuations to assure that we have adequate reserves to receive
    // old-gen evacuations during subsequent collections.  Loaning this memory for an allocation supplement does not
    // satisfy our needs because newly allocated objects are not necessarily counter-balanced by reclaimed collection
    // set regions.

    // Put this memory into reserve by identifying it as old_regions_loaned_for_young_evac
    size_t additional_regions_to_loan = ShenandoahOldCompactionReserve - future_evac_reserve_regions;

    // We can loan additional regions to be repaid from the anticipated recycling of young collection set regions
    // provided that these regions are currently available within old-gen memory.
    size_t collected_regions_to_loan;
    if (collected_regions >= additional_regions_to_loan) {
      collected_regions_to_loan = additional_regions_to_loan;
      additional_regions_to_loan = 0;
    } else if (collected_regions > 0) {
      collected_regions_to_loan = collected_regions;
      additional_regions_to_loan -= collected_regions_to_loan;
    } else {
      collected_regions_to_loan = 0;
    }

    if (collected_regions_to_loan > 0) {
      // We're evacuating at least this many regions, it's ok to use these regions for allocation supplement since
      // we'll be able to repay the loan at end of this GC pass, assuming the regions are available.
      if (collected_regions_to_loan > regions_available_to_loan) {
        collected_regions_to_loan = regions_available_to_loan;
      }
      old_bytes_reserved_for_alloc_supplement += collected_regions_to_loan * region_size_bytes;
      regions_available_to_loan -= collected_regions_to_loan;
      loaned_regions += collected_regions_to_loan;
      working_old_available -= collected_regions_to_loan * region_size_bytes;
    }

    // If there's still memory that we want to exclude from the current promotion reserve, but we are unable to loan
    // this memory because fully empty old-gen regions are not available, decrement the working_old_available to make
    // sure that this memory is not used to hold the results of old-gen evacuation.
    if (additional_regions_to_loan > regions_available_to_loan) {
      size_t unloaned_regions = additional_regions_to_loan - regions_available_to_loan;
      size_t unloaned_bytes = unloaned_regions * region_size_bytes;

      if (working_old_available < unloaned_bytes) {
        // We're in dire straits.  We won't be able to reserve all the memory that we want to make available for the
        // next old-gen evacuation.  We'll reserve as much of it as possible.  Setting working_old_available to zero
        // means there will be no promotion except for the advance promotion.  Note that if some advance promotion fails,
        // the object will be evacuated to young-gen so we should still end up reclaiming the entire advance promotion
        // collection set.
        reserved_bytes_for_future_old_evac = working_old_available;
        working_old_available = 0;
      } else {
        reserved_bytes_for_future_old_evac = unloaned_bytes;
        working_old_available -= unloaned_bytes;
      }
      size_t regions_reserved_for_future_old_evac =
        (reserved_bytes_for_future_old_evac + region_size_bytes - 1) / region_size_bytes;

      if (regions_reserved_for_future_old_evac < regions_available_to_loan) {
        regions_available_to_loan -= regions_reserved_for_future_old_evac;
      } else {
        regions_available_to_loan = 0;
      }

      // Since we're in dire straits, zero out fragmented_old_total so this won't be used for promotion;
      if (working_old_available > fragmented_old_total) {
        working_old_available -= fragmented_old_total;
      } else {
        working_old_available = 0;
      }
      fragmented_old_total = 0;
    }
  }

  // Establish young_evac_reserve so that this young-gen memory is not used for new allocations, allowing the memory
  // to be returned to old-gen as soon as the current collection set regions are reclaimed.
  heap->set_young_evac_reserve(young_evacuated_reserve_used);

  // Limit promoted_reserve so that we can set aside memory to be loaned from old-gen to young-gen.  This
  // value is not "critical".  If we underestimate, certain promotions will simply be deferred.  If we put
  // "all the rest" of old-gen memory into the promotion reserve, we'll have nothing left to loan to young-gen
  // during the evac and update phases of GC.  So we "limit" the sizes of the promotion budget to be the smaller of:
  //
  //  1. old_available
  //     (old_available is old_gen->available() -
  //      (old_evacuated_committed + consumed_by_advance_promotion + loaned_for_young_evac + reserved_for_alloc_supplement))
  //  2. young bytes reserved for evacuation (we can't promote more than young is evacuating)
  size_t promotion_reserve = working_old_available;

  // We experimented with constraining promoted_reserve to be no larger than 4 times the size of previously_promoted,
  // but this constraint was too limiting, resulting in failure of legitimate promotions.  This was tried before we
  // had special handling in place for advance promotion.  We should retry now that advance promotion is handled
  // specially.

  // We had also experimented with constraining promoted_reserve to be no more than young_evacuation_committed
  // divided by promotion_divisor, where:
  //  size_t promotion_divisor = (0x02 << InitialTenuringThreshold) - 1;
  // This also was found to be too limiting, resulting in failure of legitimate promotions.
  //
  // Both experiments were conducted in the presence of other bugs which could have been the root cause for
  // the failures identified above as being "too limiting".  TODO: conduct new experiments with the more limiting
  // values of young_evacuation_reserved_used.

  // young_evacuation_reserve_used already excludes bytes known to be promoted, which equals consumed_by_advance_promotion
  if (young_evacuated_reserve_used < promotion_reserve) {
    // Shrink promotion_reserve if it is larger than the memory to be consumed by evacuating all young objects in
    // collection set, including anticipated waste.  There's no benefit in using a larger promotion_reserve.
    // young_evacuation_reserve_used does not include live memory within tenure-aged regions.
    promotion_reserve = young_evacuated_reserve_used;
  }
  assert(working_old_available >= promotion_reserve, "Cannot reserve for promotion more than is available");
  working_old_available -= promotion_reserve;
  // Having reserved this memory for promotion, the regions are no longer available to be loaned.
  size_t regions_consumed_by_promotion_reserve = (promotion_reserve + region_size_bytes - 1) / region_size_bytes;
  if (regions_consumed_by_promotion_reserve > regions_available_to_loan) {
    // This can happen if the promotion reserve makes use of memory that is fragmented between many partially available
    // old-gen regions.
    regions_available_to_loan = 0;
  } else {
    regions_available_to_loan -= regions_consumed_by_promotion_reserve;
  }

  log_debug(gc)("old_gen->available(): " SIZE_FORMAT " divided between promotion reserve: " SIZE_FORMAT
                ", old evacuation reserve: " SIZE_FORMAT ", advance promotion reserve supplement: " SIZE_FORMAT
                ", old loaned for young evacuation: " SIZE_FORMAT ", old reserved for alloc supplement: " SIZE_FORMAT,
                old_generation->available(), promotion_reserve, old_evacuated_committed, consumed_by_advance_promotion,
                old_regions_loaned_for_young_evac * region_size_bytes, old_bytes_reserved_for_alloc_supplement);

  promotion_reserve += consumed_by_advance_promotion;
  heap->set_promoted_reserve(promotion_reserve);

  heap->reset_promoted_expended();
  if (collection_set->get_old_bytes_reserved_for_evacuation() == 0) {
    // Setting old evacuation reserve to zero denotes that there is no old-gen evacuation in this pass.
    heap->set_old_evac_reserve(0);
  }

  size_t old_gen_usage_base = old_generation->used() - collection_set->get_old_garbage();
  heap->capture_old_usage(old_gen_usage_base);

  // Compute additional evacuation supplement, which is extra memory borrowed from old-gen that can be allocated
  // by mutators while GC is working on evacuation and update-refs.  This memory can be temporarily borrowed
  // from old-gen allotment, then repaid at the end of update-refs from the recycled collection set.  After
  // we have computed the collection set based on the parameters established above, we can make additional
  // loans based on our knowledge of the collection set to determine how much allocation we can allow
  // during the evacuation and update-refs phases of execution.  The total available supplement is the result
  // of adding old_bytes_reserved_for_alloc_supplement to the smaller of:
  //
  //   1. regions_available_to_loan * region_size_bytes
  //   2. The replenishment budget (number of regions in collection set - the number of regions already
  //         under lien for the young_evacuation_reserve)
  //

  // Regardless of how many regions may be available to be loaned, we can loan no more regions than
  // the total number of young regions to be evacuated.  Call this the regions_for_runway.

  if (regions_available_to_loan > 0 && (collected_regions > loaned_regions)) {
    assert(regions_available_to_loan * region_size_bytes <= working_old_available,
           "regions_available_to_loan should not exceed working_old_available");

    size_t additional_regions_to_loan = collected_regions - loaned_regions;
    if (additional_regions_to_loan > regions_available_to_loan) {
      additional_regions_to_loan = regions_available_to_loan;
    }
    loaned_regions += additional_regions_to_loan;
    old_bytes_reserved_for_alloc_supplement += additional_regions_to_loan * region_size_bytes;
    working_old_available -= additional_regions_to_loan * region_size_bytes;
  }
  size_t allocation_supplement = old_bytes_reserved_for_alloc_supplement + old_bytes_loaned_for_young_evac;
  assert(allocation_supplement % ShenandoahHeapRegion::region_size_bytes() == 0,
         "allocation_supplement must be multiple of region size");

  heap->set_alloc_supplement_reserve(allocation_supplement);

  // TODO: young_available, which feeds into alloc_budget_evac_and_update is lacking memory available within
  // existing young-gen regions that were not selected for the collection set.  Add this in and adjust the
  // log message (where it says "empty-region allocation budget").


  log_debug(gc)("Memory reserved for young evacuation: " SIZE_FORMAT "%s for evacuating " SIZE_FORMAT
                "%s out of young available: " SIZE_FORMAT "%s",
                byte_size_in_proper_unit(young_evacuated_reserve_used),
                proper_unit_for_byte_size(young_evacuated_reserve_used),
                byte_size_in_proper_unit(young_evacuated), proper_unit_for_byte_size(young_evacuated),
                byte_size_in_proper_unit(young_available), proper_unit_for_byte_size(young_available));

  log_debug(gc)("Memory reserved for old evacuation: " SIZE_FORMAT "%s for evacuating " SIZE_FORMAT
                "%s out of old available: " SIZE_FORMAT "%s",
                byte_size_in_proper_unit(old_evacuated), proper_unit_for_byte_size(old_evacuated),
                byte_size_in_proper_unit(old_evacuated), proper_unit_for_byte_size(old_evacuated),
                byte_size_in_proper_unit(old_available), proper_unit_for_byte_size(old_available));

  size_t regular_promotion = promotion_reserve - consumed_by_advance_promotion;
  size_t excess =
    old_available - (old_evacuation_reserve + promotion_reserve + old_bytes_loaned_for_young_evac + allocation_supplement);
  log_info(gc, ergo)("Old available: " SIZE_FORMAT "%s is partitioned into old evacuation budget: " SIZE_FORMAT
                     "%s, aged region promotion budget: " SIZE_FORMAT
                     "%s, regular region promotion budget: " SIZE_FORMAT
                     "%s, loaned for young evacuation: " SIZE_FORMAT
                     "%s, loaned for young allocations: " SIZE_FORMAT
                     "%s, excess: " SIZE_FORMAT "%s",
                     byte_size_in_proper_unit(old_available), proper_unit_for_byte_size(old_available),
                     byte_size_in_proper_unit(old_evacuation_reserve), proper_unit_for_byte_size(old_evacuation_reserve),
                     byte_size_in_proper_unit(consumed_by_advance_promotion),
                     proper_unit_for_byte_size(consumed_by_advance_promotion),
                     byte_size_in_proper_unit(regular_promotion), proper_unit_for_byte_size(regular_promotion),
                     byte_size_in_proper_unit(old_bytes_loaned_for_young_evac),
                     proper_unit_for_byte_size(old_bytes_loaned_for_young_evac),
                     byte_size_in_proper_unit(allocation_supplement), proper_unit_for_byte_size(allocation_supplement),
                     byte_size_in_proper_unit(excess), proper_unit_for_byte_size(excess));
}

void ShenandoahGeneration::prepare_regions_and_collection_set(bool concurrent) {
  ShenandoahHeap* heap = ShenandoahHeap::heap();
  ShenandoahCollectionSet* collection_set = heap->collection_set();

  assert(!heap->is_full_gc_in_progress(), "Only for concurrent and degenerated GC");
  assert(generation_mode() != OLD, "Only YOUNG and GLOBAL GC perform evacuations");
  {
    ShenandoahGCPhase phase(concurrent ? ShenandoahPhaseTimings::final_update_region_states :
                            ShenandoahPhaseTimings::degen_gc_final_update_region_states);
    ShenandoahFinalMarkUpdateRegionStateClosure cl(complete_marking_context());
    parallel_heap_region_iterate(&cl);

    if (generation_mode() == YOUNG) {
      // We always need to update the watermark for old regions. If there
      // are mixed collections pending, we also need to synchronize the
      // pinned status for old regions. Since we are already visiting every
      // old region here, go ahead and sync the pin status too.
      ShenandoahFinalMarkUpdateRegionStateClosure old_cl(nullptr);
      heap->old_generation()->parallel_heap_region_iterate(&old_cl);
    }
  }

  {
    ShenandoahGCPhase phase(concurrent ? ShenandoahPhaseTimings::choose_cset :
                            ShenandoahPhaseTimings::degen_gc_choose_cset);

    collection_set->clear();
    ShenandoahHeapLocker locker(heap->lock());
    if (heap->mode()->is_generational()) {
      size_t consumed_by_advance_promotion;
      bool* preselected_regions = (bool*) alloca(heap->num_regions() * sizeof(bool));
      for (unsigned int i = 0; i < heap->num_regions(); i++) {
        preselected_regions[i] = false;
      }

      // TODO: young_available can include available (between top() and end()) within each young region that is not
      // part of the collection set.  Making this memory available to the young_evacuation_reserve allows a larger
      // young collection set to be chosen when available memory is under extreme pressure.  Implementing this "improvement"
      // is tricky, because the incremental construction of the collection set actually changes the amount of memory
      // available to hold evacuated young-gen objects.  As currently implemented, the memory that is available within
      // non-empty regions that are not selected as part of the collection set can be allocated by the mutator while
      // GC is evacuating and updating references.

      // Budgeting parameters to compute_evacuation_budgets are passed by reference.
      compute_evacuation_budgets(heap, preselected_regions, collection_set, consumed_by_advance_promotion);

      _heuristics->choose_collection_set(collection_set, heap->old_heuristics());
      if (!collection_set->is_empty()) {
        // only make use of evacuation budgets when we are evacuating
        adjust_evacuation_budgets(heap, collection_set, consumed_by_advance_promotion);
      }
    } else {
      _heuristics->choose_collection_set(collection_set, heap->old_heuristics());
    }
  }

  {
    ShenandoahGCPhase phase(concurrent ? ShenandoahPhaseTimings::final_rebuild_freeset :
                            ShenandoahPhaseTimings::degen_gc_final_rebuild_freeset);
    ShenandoahHeapLocker locker(heap->lock());
    heap->free_set()->rebuild();
  }
}

bool ShenandoahGeneration::is_bitmap_clear() {
  ShenandoahHeap* heap = ShenandoahHeap::heap();
  ShenandoahMarkingContext* context = heap->marking_context();
  size_t num_regions = heap->num_regions();
  for (size_t idx = 0; idx < num_regions; idx++) {
    ShenandoahHeapRegion* r = heap->get_region(idx);
    if (contains(r) && (r->affiliation() != FREE)) {
      if (heap->is_bitmap_slice_committed(r) && (context->top_at_mark_start(r) > r->bottom()) &&
          !context->is_bitmap_clear_range(r->bottom(), r->end())) {
        return false;
      }
    }
  }
  return true;
}

bool ShenandoahGeneration::is_mark_complete() {
  return _is_marking_complete.is_set();
}

void ShenandoahGeneration::set_mark_complete() {
  _is_marking_complete.set();
}

void ShenandoahGeneration::set_mark_incomplete() {
  _is_marking_complete.unset();
}

ShenandoahMarkingContext* ShenandoahGeneration::complete_marking_context() {
  assert(is_mark_complete(), "Marking must be completed.");
  return ShenandoahHeap::heap()->marking_context();
}

void ShenandoahGeneration::cancel_marking() {
  log_info(gc)("Cancel marking: %s", name());
  if (is_concurrent_mark_in_progress()) {
    set_mark_incomplete();
  }
  _task_queues->clear();
  ref_processor()->abandon_partial_discovery();
  set_concurrent_mark_in_progress(false);
}

ShenandoahGeneration::ShenandoahGeneration(GenerationMode generation_mode,
                                           uint max_workers,
                                           size_t max_capacity,
                                           size_t soft_max_capacity) :
  _generation_mode(generation_mode),
  _task_queues(new ShenandoahObjToScanQueueSet(max_workers)),
  _ref_processor(new ShenandoahReferenceProcessor(MAX2(max_workers, 1U))),
  _collection_thread_time_s(0.0),
  _affiliated_region_count(0), _used(0), _bytes_allocated_since_gc_start(0),
  _max_capacity(max_capacity), _soft_max_capacity(soft_max_capacity),
  _adjusted_capacity(soft_max_capacity), _heuristics(nullptr) {
  _is_marking_complete.set();
  assert(max_workers > 0, "At least one queue");
  for (uint i = 0; i < max_workers; ++i) {
    ShenandoahObjToScanQueue* task_queue = new ShenandoahObjToScanQueue();
    _task_queues->register_queue(i, task_queue);
  }
}

ShenandoahGeneration::~ShenandoahGeneration() {
  for (uint i = 0; i < _task_queues->size(); ++i) {
    ShenandoahObjToScanQueue* q = _task_queues->queue(i);
    delete q;
  }
  delete _task_queues;
}

void ShenandoahGeneration::reserve_task_queues(uint workers) {
  _task_queues->reserve(workers);
}

ShenandoahObjToScanQueueSet* ShenandoahGeneration::old_gen_task_queues() const {
  return nullptr;
}

void ShenandoahGeneration::scan_remembered_set(bool is_concurrent) {
  assert(generation_mode() == YOUNG, "Should only scan remembered set for young generation.");

  ShenandoahHeap* const heap = ShenandoahHeap::heap();
  uint nworkers = heap->workers()->active_workers();
  reserve_task_queues(nworkers);

  ShenandoahReferenceProcessor* rp = ref_processor();
  ShenandoahRegionChunkIterator work_list(nworkers);
  ShenandoahScanRememberedTask task(task_queues(), old_gen_task_queues(), rp, &work_list, is_concurrent);
  heap->assert_gc_workers(nworkers);
  heap->workers()->run_task(&task);
  if (ShenandoahEnableCardStats) {
    assert(heap->card_scan() != NULL, "Not generational");
    heap->card_scan()->log_card_stats(nworkers, CARD_STAT_SCAN_RS);
  }
}

size_t ShenandoahGeneration::increment_affiliated_region_count() {
  _affiliated_region_count++;
  return _affiliated_region_count;
}

size_t ShenandoahGeneration::decrement_affiliated_region_count() {
  _affiliated_region_count--;
  return _affiliated_region_count;
}

void ShenandoahGeneration::clear_used() {
  assert(ShenandoahSafepoint::is_at_shenandoah_safepoint(), "must be at a safepoint");
  // Do this atomically to assure visibility to other threads, even though these other threads may be idle "right now"..
  Atomic::store(&_used, (size_t)0);
}

void ShenandoahGeneration::increase_used(size_t bytes) {
  Atomic::add(&_used, bytes);
}

void ShenandoahGeneration::decrease_used(size_t bytes) {
  assert(_used >= bytes, "cannot reduce bytes used by generation below zero");
  Atomic::sub(&_used, bytes);
}

size_t ShenandoahGeneration::used_regions() const {
  return _affiliated_region_count;
}

size_t ShenandoahGeneration::free_unaffiliated_regions() const {
  size_t result = soft_max_capacity() / ShenandoahHeapRegion::region_size_bytes();
  if (_affiliated_region_count > result) {
    result = 0;                 // If old-gen is loaning regions to young-gen, affiliated regions may exceed capacity temporarily.
  } else {
    result -= _affiliated_region_count;
  }
  return result;
}

size_t ShenandoahGeneration::used_regions_size() const {
  return _affiliated_region_count * ShenandoahHeapRegion::region_size_bytes();
}

size_t ShenandoahGeneration::available() const {
  size_t in_use = used();
  size_t soft_capacity = soft_max_capacity();
  return in_use > soft_capacity ? 0 : soft_capacity - in_use;
}

size_t ShenandoahGeneration::adjust_available(intptr_t adjustment) {
<<<<<<< HEAD
  assert(adjustment % ShenandoahHeapRegion::region_size_bytes() == 0, "Region-sized changes only");
  if (adjustment % ShenandoahHeapRegion::region_size_bytes() != 0) {
    log_warning(gc)("Adjustment (" INTPTR_FORMAT ") should be a multiple of region size (" SIZE_FORMAT ")",
                    adjustment, ShenandoahHeapRegion::region_size_bytes());
  }
=======
  assert(adjustment % ShenandoahHeapRegion::region_size_bytes() == 0,
         "Adjustment to generation size must be multiple of region size");
>>>>>>> 4ec2cd90
  _adjusted_capacity = soft_max_capacity() + adjustment;
  return _adjusted_capacity;
}

size_t ShenandoahGeneration::unadjust_available() {
  _adjusted_capacity = soft_max_capacity();
  return _adjusted_capacity;
}

size_t ShenandoahGeneration::adjusted_available() const {
  size_t in_use = used();
  size_t capacity = _adjusted_capacity;
  return in_use > capacity ? 0 : capacity - in_use;
}

size_t ShenandoahGeneration::adjusted_capacity() const {
  return _adjusted_capacity;
}

size_t ShenandoahGeneration::adjusted_unaffiliated_regions() const {
  assert(adjusted_capacity() >= used_regions_size(), "adjusted_unaffiliated_regions() cannot return negative");
  assert((adjusted_capacity() - used_regions_size()) % ShenandoahHeapRegion::region_size_bytes() == 0,
         "adjusted capacity (" SIZE_FORMAT ") and used regions size (" SIZE_FORMAT ") should be multiples of region_size_bytes",
         adjusted_capacity(), used_regions_size());
  return (adjusted_capacity() - used_regions_size()) / ShenandoahHeapRegion::region_size_bytes();
}

void ShenandoahGeneration::increase_capacity(size_t increment) {
  shenandoah_assert_heaplocked_or_safepoint();
  assert(_max_capacity + increment <= ShenandoahHeap::heap()->max_size_for(this), "Cannot increase generation capacity beyond maximum.");
  assert(increment % ShenandoahHeapRegion::region_size_bytes() == 0, "Region-sized changes only");
  if (increment % ShenandoahHeapRegion::region_size_bytes() != 0) {
    log_warning(gc)("Increment (" INTPTR_FORMAT ") should be a multiple of region size (" SIZE_FORMAT ")",
                    increment, ShenandoahHeapRegion::region_size_bytes());
  }
  _max_capacity += increment;
  _soft_max_capacity += increment;
  _adjusted_capacity += increment;
}

void ShenandoahGeneration::decrease_capacity(size_t decrement) {
  shenandoah_assert_heaplocked_or_safepoint();
  assert(_max_capacity - decrement >= ShenandoahHeap::heap()->min_size_for(this), "Cannot decrease generation capacity beyond minimum.");
  assert(decrement % ShenandoahHeapRegion::region_size_bytes() == 0, "Region-sized changes only");
  if (decrement % ShenandoahHeapRegion::region_size_bytes() != 0) {
    log_warning(gc)("Decrement (" INTPTR_FORMAT ") should be a multiple of region size (" SIZE_FORMAT ")",
                    decrement, ShenandoahHeapRegion::region_size_bytes());
  }
  _max_capacity -= decrement;
  _soft_max_capacity -= decrement;
  _adjusted_capacity -= decrement;
}

void ShenandoahGeneration::record_success_concurrent(bool abbreviated) {
  heuristics()->record_success_concurrent(abbreviated);
  ShenandoahHeap::heap()->shenandoah_policy()->record_success_concurrent();
}

void ShenandoahGeneration::record_success_degenerated() {
  heuristics()->record_success_degenerated();
  ShenandoahHeap::heap()->shenandoah_policy()->record_success_degenerated();
}

void ShenandoahGeneration::add_collection_time(double time_seconds) {
  shenandoah_assert_control_or_vm_thread();
  _collection_thread_time_s += time_seconds;
}

double ShenandoahGeneration::reset_collection_time() {
  double t = _collection_thread_time_s;
  _collection_thread_time_s = 0.0;
  return t;
}
<|MERGE_RESOLUTION|>--- conflicted
+++ resolved
@@ -983,16 +983,13 @@
 }
 
 size_t ShenandoahGeneration::adjust_available(intptr_t adjustment) {
-<<<<<<< HEAD
-  assert(adjustment % ShenandoahHeapRegion::region_size_bytes() == 0, "Region-sized changes only");
+  // TODO: ysr: remove this check & warning
   if (adjustment % ShenandoahHeapRegion::region_size_bytes() != 0) {
     log_warning(gc)("Adjustment (" INTPTR_FORMAT ") should be a multiple of region size (" SIZE_FORMAT ")",
                     adjustment, ShenandoahHeapRegion::region_size_bytes());
   }
-=======
   assert(adjustment % ShenandoahHeapRegion::region_size_bytes() == 0,
          "Adjustment to generation size must be multiple of region size");
->>>>>>> 4ec2cd90
   _adjusted_capacity = soft_max_capacity() + adjustment;
   return _adjusted_capacity;
 }
@@ -1024,6 +1021,7 @@
   shenandoah_assert_heaplocked_or_safepoint();
   assert(_max_capacity + increment <= ShenandoahHeap::heap()->max_size_for(this), "Cannot increase generation capacity beyond maximum.");
   assert(increment % ShenandoahHeapRegion::region_size_bytes() == 0, "Region-sized changes only");
+  // TODO: ysr: remove this check and warning
   if (increment % ShenandoahHeapRegion::region_size_bytes() != 0) {
     log_warning(gc)("Increment (" INTPTR_FORMAT ") should be a multiple of region size (" SIZE_FORMAT ")",
                     increment, ShenandoahHeapRegion::region_size_bytes());
@@ -1037,6 +1035,7 @@
   shenandoah_assert_heaplocked_or_safepoint();
   assert(_max_capacity - decrement >= ShenandoahHeap::heap()->min_size_for(this), "Cannot decrease generation capacity beyond minimum.");
   assert(decrement % ShenandoahHeapRegion::region_size_bytes() == 0, "Region-sized changes only");
+  // TODO: ysr: remove this check and warning
   if (decrement % ShenandoahHeapRegion::region_size_bytes() != 0) {
     log_warning(gc)("Decrement (" INTPTR_FORMAT ") should be a multiple of region size (" SIZE_FORMAT ")",
                     decrement, ShenandoahHeapRegion::region_size_bytes());

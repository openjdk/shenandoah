--- conflicted
+++ resolved
@@ -170,13 +170,6 @@
   void start();
   void prepare_for_graceful_shutdown();
   bool in_graceful_shutdown();
-<<<<<<< HEAD
-
-  const char* name() const { return "ShenandoahControlThread";}
-
-  // Printing
-  void print_on(outputStream* st) const;
-  void print() const;
 
   void service_concurrent_normal_cycle(const ShenandoahHeap* heap,
                                        const GenerationMode generation,
@@ -196,8 +189,6 @@
 
   void service_concurrent_cycle(const ShenandoahHeap* heap, ShenandoahGeneration* generation, GCCause::Cause &cause,
                                 bool do_old_gc_bootstrap);
-=======
->>>>>>> 0ec18382
 };
 
 #endif // SHARE_GC_SHENANDOAH_SHENANDOAHCONTROLTHREAD_HPP
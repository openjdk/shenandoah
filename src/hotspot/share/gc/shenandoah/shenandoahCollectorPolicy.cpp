--- conflicted
+++ resolved
@@ -87,9 +87,6 @@
   _alloc_failure_degenerated_upgrade_to_full++;
 }
 
-<<<<<<< HEAD
-void ShenandoahCollectorPolicy::record_success_concurrent(bool abbreviated) {
-=======
 void ShenandoahCollectorPolicy::record_success_concurrent(bool is_young) {
   _consecutive_degenerated_gcs = 0;
   if (is_young) {
@@ -97,24 +94,17 @@
   } else {
     _consecutive_young_gcs = 0;
   }
->>>>>>> 81de88c5
   _success_concurrent_gcs++;
-  if (abbreviated) {
-    _abbreviated_cycles++;
-  }
 }
 
 void ShenandoahCollectorPolicy::record_mixed_cycle() {
   _mixed_gcs++;
 }
 
-<<<<<<< HEAD
-=======
 void ShenandoahCollectorPolicy::record_abbreviated_cycle() {
   _abbreviated_gcs++;
 }
 
->>>>>>> 81de88c5
 void ShenandoahCollectorPolicy::record_success_old() {
   _consecutive_young_gcs = 0;
   _success_old_gcs++;
@@ -171,7 +161,7 @@
   out->print_cr(SIZE_FORMAT_W(5) " Successful Concurrent GCs (%.2f)",  _success_concurrent_gcs, percent_of(_success_concurrent_gcs, _cycle_counter));
   out->print_cr("  " SIZE_FORMAT_W(5) " invoked explicitly (%.2f)",    _explicit_concurrent, percent_of(_explicit_concurrent, _success_concurrent_gcs));
   out->print_cr("  " SIZE_FORMAT_W(5) " invoked implicitly (%.2f)",    _implicit_concurrent, percent_of(_implicit_concurrent, _success_concurrent_gcs));
-  out->print_cr("  " SIZE_FORMAT_W(5) " Abbreviated GCs (%.2f)",       _abbreviated_cycles, percent_of(_abbreviated_cycles, _success_concurrent_gcs));
+  out->print_cr("  " SIZE_FORMAT_W(5) " Abbreviated GCs (%.2f)",       _abbreviated_gcs, percent_of(_abbreviated_gcs, _success_concurrent_gcs));
   out->cr();
 
   out->print_cr(SIZE_FORMAT_W(5) " Completed Old GCs (%.2f)",          _success_old_gcs, percent_of(_success_old_gcs, _cycle_counter));
@@ -187,13 +177,6 @@
       out->print_cr("    " SIZE_FORMAT_W(5) " happened at %s",         _degen_points[c], desc);
     }
   }
-<<<<<<< HEAD
-=======
-  out->print_cr("  " SIZE_FORMAT_W(5) " upgraded to Full GC",          _alloc_failure_degenerated_upgrade_to_full);
-  out->cr();
-
-  out->print_cr(SIZE_FORMAT_W(5) " Abbreviated GCs",                   _abbreviated_gcs);
->>>>>>> 81de88c5
   out->cr();
 
   out->print_cr(SIZE_FORMAT_W(5) " Full GCs (%.2f)",                          _success_full_gcs, percent_of(_success_full_gcs, _cycle_counter));

--- conflicted
+++ resolved
@@ -687,15 +687,8 @@
 }
 
 HeapWord* ShenandoahFreeSet::try_allocate_in(ShenandoahHeapRegion* r, ShenandoahAllocRequest& req, bool& in_new_region) {
-<<<<<<< HEAD
   assert (has_alloc_capacity(r), "Performance: should avoid full regions on this path: " SIZE_FORMAT, r->index());
-  if (_heap->is_concurrent_weak_root_in_progress() &&
-      r->is_trash()) {
-=======
-  assert (!has_no_alloc_capacity(r), "Performance: should avoid full regions on this path: " SIZE_FORMAT, r->index());
-
   if (_heap->is_concurrent_weak_root_in_progress() && r->is_trash()) {
->>>>>>> b442302c
     return nullptr;
   }
 
@@ -744,35 +737,8 @@
         adjusted_size = usable_free;
       }
 
-<<<<<<< HEAD
-      size_t adjusted_min_size = req.min_size();
-      remnant = adjusted_min_size % CardTable::card_size_in_words();
-      if (remnant > 0) {
-        // Round up adjusted_min_size to a multiple of alignment size
-        adjusted_min_size = adjusted_min_size - remnant + CardTable::card_size_in_words();
-      }
-      if (size >= adjusted_min_size) {
-        result = r->allocate_aligned(size, req, CardTable::card_size());
-        assert(result != nullptr, "Allocation cannot fail");
-        size = req.actual_size();
-        assert(r->top() <= r->end(), "Allocation cannot span end of region");
-        // actual_size() will be set to size below.
-        assert((result == nullptr) || (size % CardTable::card_size_in_words() == 0),
-               "PLAB size must be multiple of card size");
-        assert((result == nullptr) || (((uintptr_t) result) % CardTable::card_size_in_words() == 0),
-               "PLAB start must align with card boundary");
-        if (free > usable_free) {
-          // Account for the alignment padding
-          size_t padding = (free - usable_free) * HeapWordSize;
-           assert(r->is_old(), "All PLABs reside in old-gen");
-          _heap->old_generation()->increase_used(padding);
-          // For verification consistency, we need to report this padding to _heap
-          _heap->increase_used(padding);
-        }
-=======
       if (adjusted_size >= adjusted_min_size) {
         result = allocate_aligned_plab(adjusted_size, req, r);
->>>>>>> b442302c
       }
       // Otherwise, leave result == nullptr because the adjusted size is smaller than min size.
     } else {
@@ -797,24 +763,7 @@
     size_t size = req.size();
     size_t usable_free = get_usable_free_words(r->free());
     if (size <= usable_free) {
-<<<<<<< HEAD
-      result = r->allocate_aligned(size, req, CardTable::card_size());
-      size = req.actual_size();
-      assert(result != nullptr, "Allocation cannot fail");
-      assert(r->top() <= r->end(), "Allocation cannot span end of region");
-      assert(req.actual_size() % CardTable::card_size_in_words() == 0, "PLAB start must align with card boundary");
-      assert(((uintptr_t) result) % CardTable::card_size_in_words() == 0, "PLAB start must align with card boundary");
-      if (free > usable_free) {
-        // Account for the alignment padding
-        size_t padding = (free - usable_free) * HeapWordSize;
-        assert(r->is_old(), "All PLABs reside in old-gen");
-        _heap->old_generation()->increase_used(padding);
-        // For verification consistency, we need to report this padding to _heap
-        _heap->increase_used(padding);
-      }
-=======
       result = allocate_aligned_plab(size, req, r);
->>>>>>> b442302c
     }
   } else {
     size_t size = req.size();
@@ -829,13 +778,8 @@
   if (result != nullptr) {
     // Allocation successful, bump stats:
     if (req.is_mutator_alloc()) {
-<<<<<<< HEAD
       assert(req.is_young(), "Mutator allocations always come from young generation.");
-      generation->increase_used(size * HeapWordSize);
-      _free_sets.increase_used(Mutator, size * HeapWordSize);
-=======
-      increase_used(req.actual_size() * HeapWordSize);
->>>>>>> b442302c
+      _free_sets.increase_used(Mutator, req.actual_size() * HeapWordSize);
     } else {
       assert(req.is_gc_alloc(), "Should be gc_alloc since req wasn't mutator alloc");
 
@@ -866,15 +810,9 @@
     if (req.is_mutator_alloc()) {
       size_t waste = r->free();
       if (waste > 0) {
-<<<<<<< HEAD
         _free_sets.increase_used(Mutator, waste);
-        generation->increase_allocated(waste);
-        _heap->notify_mutator_alloc_words(waste >> LogHeapWordSize, true);
-=======
-        increase_used(waste);
         // This one request could cause several regions to be "retired", so we must accumulate the waste
         req.set_waste((waste >> LogHeapWordSize) + req.waste());
->>>>>>> b442302c
       }
       assert(_free_sets.membership(idx) == Mutator, "Must be mutator free: " SIZE_FORMAT, idx);
     } else {
@@ -963,47 +901,15 @@
     }
 
     r->set_affiliation(req.affiliation());
-<<<<<<< HEAD
-=======
     r->set_update_watermark(r->bottom());
->>>>>>> b442302c
     r->set_top(r->bottom() + used_words);
 
     // While individual regions report their true use, all humongous regions are marked used in the free set.
     _free_sets.remove_from_free_sets(r->index());
   }
   size_t total_humongous_size = ShenandoahHeapRegion::region_size_bytes() * num;
-<<<<<<< HEAD
   _free_sets.increase_used(Mutator, total_humongous_size);
-  if (_heap->mode()->is_generational()) {
-    size_t humongous_waste = total_humongous_size - words_size * HeapWordSize;
-    _heap->global_generation()->increase_used(words_size * HeapWordSize);
-    _heap->global_generation()->increase_humongous_waste(humongous_waste);
-    if (req.is_young()) {
-      _heap->young_generation()->increase_used(words_size * HeapWordSize);
-      _heap->young_generation()->increase_humongous_waste(humongous_waste);
-    } else if (req.is_old()) {
-      _heap->old_generation()->increase_used(words_size * HeapWordSize);
-      _heap->old_generation()->increase_humongous_waste(humongous_waste);
-    }
-  }
-  if (remainder != 0) {
-    // Record this remainder as allocation waste
-    size_t waste = ShenandoahHeapRegion::region_size_words() - remainder;
-    _heap->notify_mutator_alloc_words(waste, true);
-    generation->increase_allocated(waste * HeapWordSize);
-  }
   _free_sets.assert_bounds();
-=======
-  increase_used(total_humongous_size);
-
-  // Allocated at left/rightmost? Move the bounds appropriately.
-  if (beg == _mutator_leftmost || end == _mutator_rightmost) {
-    adjust_bounds();
-  }
-  assert_bounds();
-
->>>>>>> b442302c
   req.set_actual_size(words_size);
   if (remainder != 0) {
     req.set_waste(ShenandoahHeapRegion::region_size_words() - remainder);

/*
 * Copyright (c) 2013, 2021, Red Hat, Inc. All rights reserved.
 * Copyright Amazon.com Inc. or its affiliates. All Rights Reserved.
 * DO NOT ALTER OR REMOVE COPYRIGHT NOTICES OR THIS FILE HEADER.
 *
 * This code is free software; you can redistribute it and/or modify it
 * under the terms of the GNU General Public License version 2 only, as
 * published by the Free Software Foundation.
 *
 * This code is distributed in the hope that it will be useful, but WITHOUT
 * ANY WARRANTY; without even the implied warranty of MERCHANTABILITY or
 * FITNESS FOR A PARTICULAR PURPOSE.  See the GNU General Public License
 * version 2 for more details (a copy is included in the LICENSE file that
 * accompanied this code).
 *
 * You should have received a copy of the GNU General Public License version
 * 2 along with this work; if not, write to the Free Software Foundation,
 * Inc., 51 Franklin St, Fifth Floor, Boston, MA 02110-1301 USA.
 *
 * Please contact Oracle, 500 Oracle Parkway, Redwood Shores, CA 94065 USA
 * or visit www.oracle.com if you need additional information or have any
 * questions.
 *
 */

#ifndef SHARE_GC_SHENANDOAH_SHENANDOAHCONTROLTHREAD_HPP
#define SHARE_GC_SHENANDOAH_SHENANDOAHCONTROLTHREAD_HPP

#include "gc/shared/gcCause.hpp"
#include "gc/shared/concurrentGCThread.hpp"
#include "gc/shenandoah/shenandoahGC.hpp"
#include "gc/shenandoah/shenandoahPadding.hpp"
#include "gc/shenandoah/shenandoahSharedVariables.hpp"

class ShenandoahControlThread: public ConcurrentGCThread {
  friend class VMStructs;

private:
  // While we could have a single lock for these, it may risk unblocking
  // GC waiters when alloc failure GC cycle finishes. We want instead
  // to make complete explicit cycle for demanding customers.
  Monitor _alloc_failure_waiters_lock;
  Monitor _gc_waiters_lock;
  Monitor _control_lock;
  Monitor _regulator_lock;

public:
  typedef enum {
    none,
    concurrent_normal,
    stw_degenerated,
    stw_full,
    bootstrapping_old,
    servicing_old
  } GCMode;

  void run_service();
  void stop_service();

  size_t get_gc_id();

private:
  ShenandoahSharedFlag _allow_old_preemption;
  ShenandoahSharedFlag _preemption_requested;
  ShenandoahSharedFlag _alloc_failure_gc;
  ShenandoahSharedFlag _humongous_alloc_failure_gc;
  ShenandoahSharedFlag _graceful_shutdown;
<<<<<<< HEAD

  GCCause::Cause  _requested_gc_cause;
  volatile ShenandoahGenerationType _requested_generation;
=======
  GCCause::Cause       _requested_gc_cause;
>>>>>>> 3ebe6c19
  ShenandoahGC::ShenandoahDegenPoint _degen_point;
  ShenandoahGeneration* _degen_generation;

  shenandoah_padding(0);
  volatile size_t _allocs_seen;
  shenandoah_padding(1);
  volatile size_t _gc_id;
  shenandoah_padding(2);
  volatile GCMode _mode;
  shenandoah_padding(3);

  // Returns true if the cycle has been cancelled or degenerated.
  bool check_cancellation_or_degen(ShenandoahGC::ShenandoahDegenPoint point);

  // Returns true if the old generation marking completed (i.e., final mark executed for old generation).
  bool resume_concurrent_old_cycle(ShenandoahGeneration* generation, GCCause::Cause cause);
  void service_concurrent_cycle(ShenandoahGeneration* generation, GCCause::Cause cause, bool reset_old_bitmap_specially);
  void service_stw_full_cycle(GCCause::Cause cause);
  void service_stw_degenerated_cycle(GCCause::Cause cause, ShenandoahGC::ShenandoahDegenPoint point);

  // Return true if setting the flag which indicates allocation failure succeeds.
  bool try_set_alloc_failure_gc(bool is_humongous);

  // Notify threads waiting for GC to complete.
  void notify_alloc_failure_waiters();

  // True if allocation failure flag has been set.
  bool is_alloc_failure_gc();

  void reset_gc_id();
  void update_gc_id();

  void notify_gc_waiters();

  // Handle GC request.
  // Blocks until GC is over.
  void handle_requested_gc(GCCause::Cause cause);

  bool is_explicit_gc(GCCause::Cause cause) const;
  bool is_implicit_gc(GCCause::Cause cause) const;

  // Returns true if the old generation marking was interrupted to allow a young cycle.
  bool preempt_old_marking(ShenandoahGenerationType generation);

  void process_phase_timings(const ShenandoahHeap* heap);

public:
  // Constructor
  ShenandoahControlThread();

  // Handle allocation failure from a mutator allocation.
  // Optionally blocks while collector is handling the failure. If the GC
  // threshold has been exceeded, the mutator allocation will not block so
  // that the out of memory error can be raised promptly.
  void handle_alloc_failure(ShenandoahAllocRequest& req, bool block = true);

  // Handle allocation failure from evacuation path.
  void handle_alloc_failure_evac(size_t words);

  void request_gc(GCCause::Cause cause);
  // Return true if the request to start a concurrent GC for the given generation succeeded.
  bool request_concurrent_gc(ShenandoahGenerationType generation);

  void pacing_notify_alloc(size_t words);

  void start();
  void prepare_for_graceful_shutdown();
  bool in_graceful_shutdown();

  void service_concurrent_normal_cycle(ShenandoahHeap* heap,
                                       const ShenandoahGenerationType generation,
                                       GCCause::Cause cause);

  void service_concurrent_old_cycle(ShenandoahHeap* heap,
                                    GCCause::Cause &cause);

  void set_gc_mode(GCMode new_mode);
  GCMode gc_mode() {
    return _mode;
  }

  static ShenandoahGenerationType select_global_generation();

 private:
  static const char* gc_mode_name(GCMode mode);
  void notify_control_thread();

  void service_concurrent_cycle(ShenandoahHeap* heap,
                                ShenandoahGeneration* generation,
                                GCCause::Cause &cause,
                                bool do_old_gc_bootstrap);

};

#endif // SHARE_GC_SHENANDOAH_SHENANDOAHCONTROLTHREAD_HPP<|MERGE_RESOLUTION|>--- conflicted
+++ resolved
@@ -65,13 +65,9 @@
   ShenandoahSharedFlag _alloc_failure_gc;
   ShenandoahSharedFlag _humongous_alloc_failure_gc;
   ShenandoahSharedFlag _graceful_shutdown;
-<<<<<<< HEAD
 
   GCCause::Cause  _requested_gc_cause;
   volatile ShenandoahGenerationType _requested_generation;
-=======
-  GCCause::Cause       _requested_gc_cause;
->>>>>>> 3ebe6c19
   ShenandoahGC::ShenandoahDegenPoint _degen_point;
   ShenandoahGeneration* _degen_generation;
 

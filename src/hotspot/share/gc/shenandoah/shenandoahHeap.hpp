--- conflicted
+++ resolved
@@ -312,13 +312,11 @@
     // Heap is under updating: needs no additional barriers.
     UPDATEREFS_BITPOS = 3,
 
-<<<<<<< HEAD
-    // Old regions are under marking, still need SATB barriers.
-    OLD_MARKING_BITPOS = 4
-=======
     // Heap is under weak-reference/roots processing: needs weak-LRB barriers.
     WEAK_ROOTS_BITPOS  = 4,
->>>>>>> ff5bb8cf
+
+    // Old regions are under marking, still need SATB barriers.
+    OLD_MARKING_BITPOS = 5
   };
 
   enum GCState {
@@ -327,11 +325,8 @@
     YOUNG_MARKING = 1 << YOUNG_MARKING_BITPOS,
     EVACUATION    = 1 << EVACUATION_BITPOS,
     UPDATEREFS    = 1 << UPDATEREFS_BITPOS,
-<<<<<<< HEAD
+    WEAK_ROOTS    = 1 << WEAK_ROOTS_BITPOS,
     OLD_MARKING   = 1 << OLD_MARKING_BITPOS
-=======
-    WEAK_ROOTS    = 1 << WEAK_ROOTS_BITPOS,
->>>>>>> ff5bb8cf
   };
 
 private:

--- conflicted
+++ resolved
@@ -521,11 +521,7 @@
     size_t next_card_index = 0;
 
     assert(stats.is_clean(), "Error");
-<<<<<<< HEAD
     while (card_index < end_card_index) {
-=======
-    while (card_index < end_card_index) {    // TODO: understand why end_of_range is needed.
->>>>>>> 4e5ad4ca
       if (_rs->addr_for_card_index(card_index) > end_of_range) {
         cur_count = 0;
         card_index = end_card_index;
@@ -839,11 +835,7 @@
   assert(ShenandoahEnableCardStats, "Do not call");
 
   HdrSeq* worker_card_stats = card_stats(worker_id);
-<<<<<<< HEAD
-  log_info(gc, remset)("Worker %u Card Stats Histo: ", worker_id);
-=======
   log_info(gc, remset)("Worker %u Card Stats: ", worker_id);
->>>>>>> 4e5ad4ca
   log_card_stats(worker_card_stats);
   // Merge worker stats into the cumulative stats & clear worker stats
   merge_worker_card_stats_cumulative(worker_card_stats, cum_stats);

--- conflicted
+++ resolved
@@ -341,13 +341,7 @@
   log_info(gc)("Starting (or resuming) coalesce-and-fill of " UINT32_FORMAT " old heap regions", coalesce_and_fill_regions_count);
   workers->run_task(&task);
   if (task.is_completed()) {
-<<<<<<< HEAD
-    // Since the task is completed, there is no race or contention for access to the old_heuristics state variables,
-    // so we do not need synchronization here.
-    old_heuristics->abandon_collection_candidates();
-=======
     abandon_collection_candidates();
->>>>>>> 141fec12
     return true;
   } else {
     // Coalesce-and-fill has been preempted. We'll finish that effort in the future.  Do not invoke

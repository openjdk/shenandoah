/*
 * Copyright (c) 2015, 2020, Red Hat, Inc. All rights reserved.
 * DO NOT ALTER OR REMOVE COPYRIGHT NOTICES OR THIS FILE HEADER.
 *
 * This code is free software; you can redistribute it and/or modify it
 * under the terms of the GNU General Public License version 2 only, as
 * published by the Free Software Foundation.
 *
 * This code is distributed in the hope that it will be useful, but WITHOUT
 * ANY WARRANTY; without even the implied warranty of MERCHANTABILITY or
 * FITNESS FOR A PARTICULAR PURPOSE.  See the GNU General Public License
 * version 2 for more details (a copy is included in the LICENSE file that
 * accompanied this code).
 *
 * You should have received a copy of the GNU General Public License version
 * 2 along with this work; if not, write to the Free Software Foundation,
 * Inc., 51 Franklin St, Fifth Floor, Boston, MA 02110-1301 USA.
 *
 * Please contact Oracle, 500 Oracle Parkway, Redwood Shores, CA 94065 USA
 * or visit www.oracle.com if you need additional information or have any
 * questions.
 *
 */

#ifndef SHARE_GC_SHENANDOAH_SHENANDOAHHEAP_INLINE_HPP
#define SHARE_GC_SHENANDOAH_SHENANDOAHHEAP_INLINE_HPP

#include "gc/shenandoah/shenandoahHeap.hpp"

#include "classfile/javaClasses.inline.hpp"
#include "gc/shared/markBitMap.inline.hpp"
#include "gc/shared/threadLocalAllocBuffer.inline.hpp"
#include "gc/shared/continuationGCSupport.inline.hpp"
#include "gc/shared/suspendibleThreadSet.hpp"
#include "gc/shared/tlab_globals.hpp"
#include "gc/shenandoah/shenandoahAsserts.hpp"
#include "gc/shenandoah/shenandoahBarrierSet.inline.hpp"
#include "gc/shenandoah/shenandoahCollectionSet.inline.hpp"
#include "gc/shenandoah/shenandoahForwarding.inline.hpp"
#include "gc/shenandoah/shenandoahWorkGroup.hpp"
#include "gc/shenandoah/shenandoahHeapRegionSet.inline.hpp"
#include "gc/shenandoah/shenandoahHeapRegion.inline.hpp"
#include "gc/shenandoah/shenandoahControlThread.hpp"
#include "gc/shenandoah/shenandoahMarkingContext.inline.hpp"
#include "gc/shenandoah/shenandoahScanRemembered.inline.hpp"
#include "gc/shenandoah/shenandoahThreadLocalData.hpp"
#include "gc/shenandoah/shenandoahScanRemembered.inline.hpp"
#include "gc/shenandoah/mode/shenandoahMode.hpp"
#include "oops/compressedOops.inline.hpp"
#include "oops/oop.inline.hpp"
#include "runtime/atomic.hpp"
#include "runtime/javaThread.hpp"
#include "runtime/prefetch.inline.hpp"
#include "utilities/copy.hpp"
#include "utilities/globalDefinitions.hpp"

inline ShenandoahHeap* ShenandoahHeap::heap() {
  return named_heap<ShenandoahHeap>(CollectedHeap::Shenandoah);
}

inline ShenandoahHeapRegion* ShenandoahRegionIterator::next() {
  size_t new_index = Atomic::add(&_index, (size_t) 1, memory_order_relaxed);
  // get_region() provides the bounds-check and returns null on OOB.
  return _heap->get_region(new_index - 1);
}

inline bool ShenandoahHeap::has_forwarded_objects() const {
  return _gc_state.is_set(HAS_FORWARDED);
}

inline WorkerThreads* ShenandoahHeap::workers() const {
  return _workers;
}

inline WorkerThreads* ShenandoahHeap::safepoint_workers() {
  return _safepoint_workers;
}

inline size_t ShenandoahHeap::heap_region_index_containing(const void* addr) const {
  uintptr_t region_start = ((uintptr_t) addr);
  uintptr_t index = (region_start - (uintptr_t) base()) >> ShenandoahHeapRegion::region_size_bytes_shift();
  assert(index < num_regions(), "Region index is in bounds: " PTR_FORMAT, p2i(addr));
  return index;
}

inline ShenandoahHeapRegion* const ShenandoahHeap::heap_region_containing(const void* addr) const {
  size_t index = heap_region_index_containing(addr);
  ShenandoahHeapRegion* const result = get_region(index);
  assert(addr >= result->bottom() && addr < result->end(), "Heap region contains the address: " PTR_FORMAT, p2i(addr));
  return result;
}

inline void ShenandoahHeap::enter_evacuation(Thread* t) {
  _oom_evac_handler.enter_evacuation(t);
}

inline void ShenandoahHeap::leave_evacuation(Thread* t) {
  _oom_evac_handler.leave_evacuation(t);
}

template <class T>
inline void ShenandoahHeap::update_with_forwarded(T* p) {
  T o = RawAccess<>::oop_load(p);
  if (!CompressedOops::is_null(o)) {
    oop obj = CompressedOops::decode_not_null(o);
    if (in_collection_set(obj)) {
      // Corner case: when evacuation fails, there are objects in collection
      // set that are not really forwarded. We can still go and try and update them
      // (uselessly) to simplify the common path.
      shenandoah_assert_forwarded_except(p, obj, cancelled_gc());
      oop fwd = ShenandoahBarrierSet::resolve_forwarded_not_null(obj);
      shenandoah_assert_not_in_cset_except(p, fwd, cancelled_gc());

      // Unconditionally store the update: no concurrent updates expected.
      RawAccess<IS_NOT_NULL>::oop_store(p, fwd);
    }
  }
}

template <class T>
inline void ShenandoahHeap::conc_update_with_forwarded(T* p) {
  T o = RawAccess<>::oop_load(p);
  if (!CompressedOops::is_null(o)) {
    oop obj = CompressedOops::decode_not_null(o);
    if (in_collection_set(obj)) {
      // Corner case: when evacuation fails, there are objects in collection
      // set that are not really forwarded. We can still go and try CAS-update them
      // (uselessly) to simplify the common path.
      shenandoah_assert_forwarded_except(p, obj, cancelled_gc());
      oop fwd = ShenandoahBarrierSet::resolve_forwarded_not_null(obj);
      shenandoah_assert_not_in_cset_except(p, fwd, cancelled_gc());

      // Sanity check: we should not be updating the cset regions themselves,
      // unless we are recovering from the evacuation failure.
      shenandoah_assert_not_in_cset_loc_except(p, !is_in(p) || cancelled_gc());

      // Either we succeed in updating the reference, or something else gets in our way.
      // We don't care if that is another concurrent GC update, or another mutator update.
      atomic_update_oop(fwd, p, obj);
    }
  }
}

// Atomic updates of heap location. This is only expected to work with updating the same
// logical object with its forwardee. The reason why we need stronger-than-relaxed memory
// ordering has to do with coordination with GC barriers and mutator accesses.
//
// In essence, stronger CAS access is required to maintain the transitive chains that mutator
// accesses build by themselves. To illustrate this point, consider the following example.
//
// Suppose "o" is the object that has a field "x" and the reference to "o" is stored
// to field at "addr", which happens to be Java volatile field. Normally, the accesses to volatile
// field at "addr" would be matched with release/acquire barriers. This changes when GC moves
// the object under mutator feet.
//
// Thread 1 (Java)
//         // --- previous access starts here
//         ...
//   T1.1: store(&o.x, 1, mo_relaxed)
//   T1.2: store(&addr, o, mo_release) // volatile store
//
//         // --- new access starts here
//         // LRB: copy and install the new copy to fwdptr
//   T1.3: var copy = copy(o)
//   T1.4: cas(&fwd, t, copy, mo_release) // pointer-mediated publication
//         <access continues>
//
// Thread 2 (GC updater)
//   T2.1: var f = load(&fwd, mo_{consume|acquire}) // pointer-mediated acquisition
//   T2.2: cas(&addr, o, f, mo_release) // this method
//
// Thread 3 (Java)
//   T3.1: var o = load(&addr, mo_acquire) // volatile read
//   T3.2: if (o != null)
//   T3.3:   var r = load(&o.x, mo_relaxed)
//
// r is guaranteed to contain "1".
//
// Without GC involvement, there is synchronizes-with edge from T1.2 to T3.1,
// which guarantees this. With GC involvement, when LRB copies the object and
// another thread updates the reference to it, we need to have the transitive edge
// from T1.4 to T2.1 (that one is guaranteed by forwarding accesses), plus the edge
// from T2.2 to T3.1 (which is brought by this CAS).
//
// Note that we do not need to "acquire" in these methods, because we do not read the
// failure witnesses contents on any path, and "release" is enough.
//

inline void ShenandoahHeap::atomic_update_oop(oop update, oop* addr, oop compare) {
  assert(is_aligned(addr, HeapWordSize), "Address should be aligned: " PTR_FORMAT, p2i(addr));
  Atomic::cmpxchg(addr, compare, update, memory_order_release);
}

inline void ShenandoahHeap::atomic_update_oop(oop update, narrowOop* addr, narrowOop compare) {
  assert(is_aligned(addr, sizeof(narrowOop)), "Address should be aligned: " PTR_FORMAT, p2i(addr));
  narrowOop u = CompressedOops::encode(update);
  Atomic::cmpxchg(addr, compare, u, memory_order_release);
}

inline void ShenandoahHeap::atomic_update_oop(oop update, narrowOop* addr, oop compare) {
  assert(is_aligned(addr, sizeof(narrowOop)), "Address should be aligned: " PTR_FORMAT, p2i(addr));
  narrowOop c = CompressedOops::encode(compare);
  narrowOop u = CompressedOops::encode(update);
  Atomic::cmpxchg(addr, c, u, memory_order_release);
}

inline bool ShenandoahHeap::atomic_update_oop_check(oop update, oop* addr, oop compare) {
  assert(is_aligned(addr, HeapWordSize), "Address should be aligned: " PTR_FORMAT, p2i(addr));
  return (oop) Atomic::cmpxchg(addr, compare, update, memory_order_release) == compare;
}

inline bool ShenandoahHeap::atomic_update_oop_check(oop update, narrowOop* addr, narrowOop compare) {
  assert(is_aligned(addr, sizeof(narrowOop)), "Address should be aligned: " PTR_FORMAT, p2i(addr));
  narrowOop u = CompressedOops::encode(update);
  return (narrowOop) Atomic::cmpxchg(addr, compare, u, memory_order_release) == compare;
}

inline bool ShenandoahHeap::atomic_update_oop_check(oop update, narrowOop* addr, oop compare) {
  assert(is_aligned(addr, sizeof(narrowOop)), "Address should be aligned: " PTR_FORMAT, p2i(addr));
  narrowOop c = CompressedOops::encode(compare);
  narrowOop u = CompressedOops::encode(update);
  return CompressedOops::decode(Atomic::cmpxchg(addr, c, u, memory_order_release)) == compare;
}

// The memory ordering discussion above does not apply for methods that store nulls:
// then, there is no transitive reads in mutator (as we see nulls), and we can do
// relaxed memory ordering there.

inline void ShenandoahHeap::atomic_clear_oop(oop* addr, oop compare) {
  assert(is_aligned(addr, HeapWordSize), "Address should be aligned: " PTR_FORMAT, p2i(addr));
  Atomic::cmpxchg(addr, compare, oop(), memory_order_relaxed);
}

inline void ShenandoahHeap::atomic_clear_oop(narrowOop* addr, oop compare) {
  assert(is_aligned(addr, sizeof(narrowOop)), "Address should be aligned: " PTR_FORMAT, p2i(addr));
  narrowOop cmp = CompressedOops::encode(compare);
  Atomic::cmpxchg(addr, cmp, narrowOop(), memory_order_relaxed);
}

inline void ShenandoahHeap::atomic_clear_oop(narrowOop* addr, narrowOop compare) {
  assert(is_aligned(addr, sizeof(narrowOop)), "Address should be aligned: " PTR_FORMAT, p2i(addr));
  Atomic::cmpxchg(addr, compare, narrowOop(), memory_order_relaxed);
}

inline bool ShenandoahHeap::cancelled_gc() const {
  return _cancelled_gc.get() == CANCELLED;
}

inline bool ShenandoahHeap::check_cancelled_gc_and_yield(bool sts_active) {
  if (! (sts_active && ShenandoahSuspendibleWorkers)) {
    return cancelled_gc();
  }

  jbyte prev = _cancelled_gc.cmpxchg(NOT_CANCELLED, CANCELLABLE);
  if (prev == CANCELLABLE || prev == NOT_CANCELLED) {
    if (SuspendibleThreadSet::should_yield()) {
      SuspendibleThreadSet::yield();
    }

    // Back to CANCELLABLE. The thread that poked NOT_CANCELLED first gets
    // to restore to CANCELLABLE.
    if (prev == CANCELLABLE) {
      _cancelled_gc.set(CANCELLABLE);
    }
    return false;
  } else {
    return true;
  }
}

inline void ShenandoahHeap::clear_cancelled_gc(bool clear_oom_handler) {
  _cancelled_gc.set(CANCELLABLE);
  if (_cancel_requested_time > 0) {
    double cancel_time = os::elapsedTime() - _cancel_requested_time;
    log_info(gc)("GC cancellation took %.3fs", cancel_time);
    _cancel_requested_time = 0;
  }

  if (clear_oom_handler) {
    _oom_evac_handler.clear();
  }
}

inline HeapWord* ShenandoahHeap::allocate_from_gclab(Thread* thread, size_t size) {
  assert(UseTLAB, "TLABs should be enabled");

  PLAB* gclab = ShenandoahThreadLocalData::gclab(thread);
  if (gclab == nullptr) {
    assert(!thread->is_Java_thread() && !thread->is_Worker_thread(),
           "Performance: thread should have GCLAB: %s", thread->name());
    // No GCLABs in this thread, fallback to shared allocation
    return nullptr;
  }
  HeapWord* obj = gclab->allocate(size);
  if (obj != nullptr) {
    return obj;
  }
  return allocate_from_gclab_slow(thread, size);
}

inline HeapWord* ShenandoahHeap::allocate_from_plab(Thread* thread, size_t size, bool is_promotion) {
  assert(UseTLAB, "TLABs should be enabled");

  PLAB* plab = ShenandoahThreadLocalData::plab(thread);
  HeapWord* obj;
<<<<<<< HEAD
#undef KELVIN_WAY_TOO_MUCH
#ifdef KELVIN_WAY_TOO_MUCH
  log_info(gc, ergo)("allocate_from_plab(size: " SIZE_FORMAT ", is_promotion: %d, plab_promotions_enabled: %d",
                     size, is_promotion, ShenandoahThreadLocalData::allow_plab_promotions(thread));
#endif
  if (plab == NULL) {
=======
  if (plab == nullptr) {
>>>>>>> bfa248a8
    assert(!thread->is_Java_thread() && !thread->is_Worker_thread(), "Performance: thread should have PLAB: %s", thread->name());
    // No PLABs in this thread, fallback to shared allocation
    return nullptr;
  } else if (is_promotion && !ShenandoahThreadLocalData::allow_plab_promotions(thread)) {
    return nullptr;
  }
  // if plab->word_size() <= 0, thread's plab not yet initialized for this pass, so allow_plab_promotions() is not trustworthy
  obj = plab->allocate(size);
  if ((obj == nullptr) && (plab->words_remaining() < PLAB::min_size())) {
    // allocate_from_plab_slow will establish allow_plab_promotions(thread) for future invocations
    obj = allocate_from_plab_slow(thread, size, is_promotion);
  }
  // if plab->words_remaining() >= PLAB::min_size(), just return nullptr so we can use a shared allocation
  if (obj == nullptr) {
    return nullptr;
  }

  if (is_promotion) {
    ShenandoahThreadLocalData::add_to_plab_promoted(thread, size * HeapWordSize);
  } else {
    ShenandoahThreadLocalData::add_to_plab_evacuated(thread, size * HeapWordSize);
  }
  return obj;
}

inline oop ShenandoahHeap::evacuate_object(oop p, Thread* thread) {
  assert(thread == Thread::current(), "Expected thread parameter to be current thread.");
  if (ShenandoahThreadLocalData::is_oom_during_evac(thread)) {
    // This thread went through the OOM during evac protocol and it is safe to return
    // the forward pointer. It must not attempt to evacuate any more.
    return ShenandoahBarrierSet::resolve_forwarded(p);
  }

  assert(ShenandoahThreadLocalData::is_evac_allowed(thread), "must be enclosed in oom-evac scope");

  ShenandoahHeapRegion* r = heap_region_containing(p);
  assert(!r->is_humongous(), "never evacuate humongous objects");

  ShenandoahRegionAffiliation target_gen = r->affiliation();
  if (mode()->is_generational() && ShenandoahHeap::heap()->is_gc_generation_young() &&
      target_gen == YOUNG_GENERATION) {
    markWord mark = p->mark();
    if (mark.is_marked()) {
      // Already forwarded.
      return ShenandoahBarrierSet::resolve_forwarded(p);
    }
    if (mark.has_displaced_mark_helper()) {
      // We don't want to deal with MT here just to ensure we read the right mark word.
      // Skip the potential promotion attempt for this one.
    } else if (r->age() + mark.age() >= InitialTenuringThreshold) {
      oop result = try_evacuate_object(p, thread, r, OLD_GENERATION);
      if (result != nullptr) {
        return result;
      }
      // If we failed to promote this aged object, we'll fall through to code below and evacuate to young-gen.
    }
  }
  return try_evacuate_object(p, thread, r, target_gen);
}

// try_evacuate_object registers the object and dirties the associated remembered set information when evacuating
// to OLD_GENERATION.
inline oop ShenandoahHeap::try_evacuate_object(oop p, Thread* thread, ShenandoahHeapRegion* from_region,
                                               ShenandoahRegionAffiliation target_gen) {
  bool alloc_from_lab = true;
  bool has_plab = false;
  HeapWord* copy = nullptr;
  size_t size = p->size();
  bool is_promotion = (target_gen == OLD_GENERATION) && from_region->is_young();

#ifdef ASSERT
  if (ShenandoahOOMDuringEvacALot &&
      (os::random() & 1) == 0) { // Simulate OOM every ~2nd slow-path call
        copy = nullptr;
  } else {
#endif
    if (UseTLAB) {
      switch (target_gen) {
        case YOUNG_GENERATION: {
           copy = allocate_from_gclab(thread, size);
           if ((copy == nullptr) && (size < ShenandoahThreadLocalData::gclab_size(thread))) {
             // GCLAB allocation failed because we are bumping up against the limit on young evacuation reserve.  Try resetting
             // the desired GCLAB size and retry GCLAB allocation to avoid cascading of shared memory allocations.
             ShenandoahThreadLocalData::set_gclab_size(thread, PLAB::min_size());
             copy = allocate_from_gclab(thread, size);
             // If we still get nullptr, we'll try a shared allocation below.
           }
           break;
        }
        case OLD_GENERATION: {
           PLAB* plab = ShenandoahThreadLocalData::plab(thread);
           if (plab != nullptr) {
             has_plab = true;
           }
           copy = allocate_from_plab(thread, size, is_promotion);
           if ((copy == nullptr) && (size < ShenandoahThreadLocalData::plab_size(thread)) &&
               ShenandoahThreadLocalData::plab_retries_enabled(thread)) {
             // PLAB allocation failed because we are bumping up against the limit on old evacuation reserve or because
             // the requested object does not fit within the current plab but the plab still has an "abundance" of memory,
             // where abundance is defined as >= PLAB::min_size().  In the former case, we try resetting the desired
             // PLAB size and retry PLAB allocation to avoid cascading of shared memory allocations.

             // In this situation, PLAB memory is precious.  We'll try to preserve our existing PLAB by forcing
             // this particular allocation to be shared.
             if (plab->words_remaining() < PLAB::min_size()) {
               ShenandoahThreadLocalData::set_plab_size(thread, PLAB::min_size());
               copy = allocate_from_plab(thread, size, is_promotion);
               // If we still get nullptr, we'll try a shared allocation below.
               if (copy == nullptr) {
                 // If retry fails, don't continue to retry until we have success (probably in next GC pass)
                 ShenandoahThreadLocalData::disable_plab_retries(thread);
               }
             }
             // else, copy still equals nullptr.  this causes shared allocation below, preserving this plab for future needs.
           }
           break;
        }
        default: {
          ShouldNotReachHere();
          break;
        }
      }
    }

    if (copy == nullptr) {
      // If we failed to allocate in LAB, we'll try a shared allocation.
      if (!is_promotion || !has_plab || (size > PLAB::min_size())) {
        ShenandoahAllocRequest req = ShenandoahAllocRequest::for_shared_gc(size, target_gen);
        copy = allocate_memory(req, is_promotion);
        alloc_from_lab = false;
      }
<<<<<<< HEAD
      // else, we leave copy equal to NULL, signaling a promotion failure below if appropriate.
      // We choose not to promote objects smaller than PLAB::min_size() by way of shared allocations as this is too
=======
      // else, we leave copy equal to nullptr, signaling a promotion failure below if appropriate.
      // We choose not to promote objects smaller than PLAB::min_size() by way of shared allocations, as this is too
>>>>>>> bfa248a8
      // costly.  Instead, we'll simply "evacuate" to young-gen memory (using a GCLAB) and will promote in a future
      // evacuation pass.  This condition is denoted by: is_promotion && has_plab && (size <= PLAB::min_size())
    }
#ifdef ASSERT
  }
#endif

  if (copy == nullptr) {
    if (target_gen == OLD_GENERATION) {
      assert(mode()->is_generational(), "Should only be here in generational mode.");
      if (from_region->is_young()) {
        // Signal that promotion failed. Will evacuate this old object somewhere in young gen.
        report_promotion_failure(thread, size);
        handle_promotion_failure();
        return nullptr;
      } else {
        // Remember that evacuation to old gen failed. We'll want to trigger a full gc to recover from this
        // after the evacuation threads have finished.
        handle_old_evacuation_failure();
      }
    }

    control_thread()->handle_alloc_failure_evac(size);

    _oom_evac_handler.handle_out_of_memory_during_evacuation();

    return ShenandoahBarrierSet::resolve_forwarded(p);
  }

  // Copy the object:
  _evac_tracker->begin_evacuation(thread, size * HeapWordSize);
  Copy::aligned_disjoint_words(cast_from_oop<HeapWord*>(p), copy, size);

  oop copy_val = cast_to_oop(copy);

  if (mode()->is_generational() && target_gen == YOUNG_GENERATION && is_aging_cycle()) {
    ShenandoahHeap::increase_object_age(copy_val, from_region->age() + 1);
  }

  // Try to install the new forwarding pointer.
  ContinuationGCSupport::relativize_stack_chunk(copy_val);

  oop result = ShenandoahForwarding::try_update_forwardee(p, copy_val);
  if (result == copy_val) {
    // Successfully evacuated. Our copy is now the public one!
    _evac_tracker->end_evacuation(thread, size * HeapWordSize, ShenandoahHeap::get_object_age(copy_val));
    if (mode()->is_generational() && target_gen == OLD_GENERATION) {
      handle_old_evacuation(copy, size, from_region->is_young());
    }
    shenandoah_assert_correct(nullptr, copy_val);
    return copy_val;
  }  else {
    // Failed to evacuate. We need to deal with the object that is left behind. Since this
    // new allocation is certainly after TAMS, it will be considered live in the next cycle.
    // But if it happens to contain references to evacuated regions, those references would
    // not get updated for this stale copy during this cycle, and we will crash while scanning
    // it the next cycle.
    if (alloc_from_lab) {
       // For LAB allocations, it is enough to rollback the allocation ptr. Either the next
       // object will overwrite this stale copy, or the filler object on LAB retirement will
       // do this.
       switch (target_gen) {
         case YOUNG_GENERATION: {
             ShenandoahThreadLocalData::gclab(thread)->undo_allocation(copy, size);
            break;
         }
         case OLD_GENERATION: {
            ShenandoahThreadLocalData::plab(thread)->undo_allocation(copy, size);
            if (is_promotion) {
              ShenandoahThreadLocalData::subtract_from_plab_promoted(thread, size * HeapWordSize);
            } else {
              ShenandoahThreadLocalData::subtract_from_plab_evacuated(thread, size * HeapWordSize);
            }
            break;
         }
         default: {
           ShouldNotReachHere();
           break;
         }
       }
    } else {
      // For non-LAB allocations, we have no way to retract the allocation, and
      // have to explicitly overwrite the copy with the filler object. With that overwrite,
      // we have to keep the fwdptr initialized and pointing to our (stale) copy.
      fill_with_object(copy, size);
      shenandoah_assert_correct(nullptr, copy_val);
      // For non-LAB allocations, the object has already been registered
    }
    shenandoah_assert_correct(nullptr, result);
    return result;
  }
}

void ShenandoahHeap::increase_object_age(oop obj, uint additional_age) {
  markWord w = obj->has_displaced_mark() ? obj->displaced_mark() : obj->mark();
  w = w.set_age(MIN2(markWord::max_age, w.age() + additional_age));
  if (obj->has_displaced_mark()) {
    obj->set_displaced_mark(w);
  } else {
    obj->set_mark(w);
  }
}

uint ShenandoahHeap::get_object_age(oop obj) {
  markWord w = obj->has_displaced_mark() ? obj->displaced_mark() : obj->mark();
  return w.age();
}

inline bool ShenandoahHeap::clear_old_evacuation_failure() {
  return _old_gen_oom_evac.try_unset();
}

bool ShenandoahHeap::is_in(const void* p) const {
  HeapWord* heap_base = (HeapWord*) base();
  HeapWord* last_region_end = heap_base + ShenandoahHeapRegion::region_size_words() * num_regions();
  return p >= heap_base && p < last_region_end;
}

inline bool ShenandoahHeap::is_in_active_generation(oop obj) const {
  if (!mode()->is_generational()) {
    // everything is the same single generation
    return true;
  }

  if (active_generation() == nullptr) {
    // no collection is happening, only expect this to be called
    // when concurrent processing is active, but that could change
    return false;
  }

  assert(is_in(obj), "only check if is in active generation for objects (" PTR_FORMAT ") in heap", p2i(obj));
  assert((active_generation() == (ShenandoahGeneration*) old_generation()) ||
         (active_generation() == (ShenandoahGeneration*) young_generation()) ||
         (active_generation() == global_generation()), "Active generation must be old, young, or global");

  size_t index = heap_region_containing(obj)->index();
  switch (_affiliations[index]) {
  case ShenandoahRegionAffiliation::FREE:
    // Free regions are in Old, Young, Global
    return true;
  case ShenandoahRegionAffiliation::YOUNG_GENERATION:
    // Young regions are in young_generation and global_generation, not in old_generation
    return (active_generation() != (ShenandoahGeneration*) old_generation());
  case ShenandoahRegionAffiliation::OLD_GENERATION:
    // Old regions are in old_generation and global_generation, not in young_generation
    return (active_generation() != (ShenandoahGeneration*) young_generation());
  default:
    assert(false, "Bad affiliation (%d) for region " SIZE_FORMAT, _affiliations[index], index);
    return false;
  }
}

inline bool ShenandoahHeap::is_in_young(const void* p) const {
  return is_in(p) && (_affiliations[heap_region_index_containing(p)] == ShenandoahRegionAffiliation::YOUNG_GENERATION);
}

inline bool ShenandoahHeap::is_in_old(const void* p) const {
  return is_in(p) && (_affiliations[heap_region_index_containing(p)] == ShenandoahRegionAffiliation::OLD_GENERATION);
}

inline bool ShenandoahHeap::is_old(oop obj) const {
  return is_gc_generation_young() && is_in_old(obj);
}

inline ShenandoahRegionAffiliation ShenandoahHeap::region_affiliation(const ShenandoahHeapRegion *r) {
  return (ShenandoahRegionAffiliation) _affiliations[r->index()];
}

inline void ShenandoahHeap::assert_lock_for_affiliation(ShenandoahRegionAffiliation orig_affiliation,
                                                        ShenandoahRegionAffiliation new_affiliation) {
  // A lock is required when changing from FREE to NON-FREE.  Though it may be possible to elide the lock when
  // transitioning from in-use to FREE, the current implementation uses a lock for this transition.  A lock is
  // not required to change from YOUNG to OLD (i.e. when promoting humongous region).
  //
  //         new_affiliation is:     FREE   YOUNG   OLD
  //  orig_affiliation is:  FREE      X       L      L
  //                       YOUNG      L       X
  //                         OLD      L       X      X
  //  X means state transition won't happen (so don't care)
  //  L means lock should be held
  //  Blank means no lock required because affiliation visibility will not be required until subsequent safepoint
  //
  // Note: during full GC, all transitions between states are possible.  During Full GC, we should be in a safepoint.

  if ((orig_affiliation == ShenandoahRegionAffiliation::FREE) || (new_affiliation == ShenandoahRegionAffiliation::FREE)) {
    extern bool _is_at_shenandoah_safepoint();
    shenandoah_assert_heaplocked_or_fullgc_safepoint();
  }
}

inline void ShenandoahHeap::set_affiliation(ShenandoahHeapRegion* r, ShenandoahRegionAffiliation new_affiliation) {
#ifdef ASSERT
  assert_lock_for_affiliation(region_affiliation(r), new_affiliation);
#endif
  _affiliations[r->index()] = (uint8_t) new_affiliation;
}

inline ShenandoahRegionAffiliation ShenandoahHeap::region_affiliation(size_t index) {
  return (ShenandoahRegionAffiliation) _affiliations[index];
}

inline void ShenandoahHeap::set_affiliation(size_t index, ShenandoahRegionAffiliation new_affiliation) {
#ifdef ASSERT
  assert_lock_for_affiliation(region_affiliation(index), new_affiliation);
#endif
  _affiliations[index] = (uint8_t) new_affiliation;
}

inline bool ShenandoahHeap::requires_marking(const void* entry) const {
  oop obj = cast_to_oop(entry);
  return !_marking_context->is_marked_strong(obj);
}

inline bool ShenandoahHeap::in_collection_set(oop p) const {
  assert(collection_set() != nullptr, "Sanity");
  return collection_set()->is_in(p);
}

inline bool ShenandoahHeap::in_collection_set_loc(void* p) const {
  assert(collection_set() != nullptr, "Sanity");
  return collection_set()->is_in_loc(p);
}

inline bool ShenandoahHeap::is_stable() const {
  return _gc_state.is_clear();
}

inline bool ShenandoahHeap::is_idle() const {
  return _gc_state.is_unset(YOUNG_MARKING | OLD_MARKING | EVACUATION | UPDATEREFS);
}

inline bool ShenandoahHeap::is_concurrent_mark_in_progress() const {
  return _gc_state.is_set(YOUNG_MARKING | OLD_MARKING);
}

inline bool ShenandoahHeap::is_concurrent_young_mark_in_progress() const {
  return _gc_state.is_set(YOUNG_MARKING);
}

inline bool ShenandoahHeap::is_concurrent_old_mark_in_progress() const {
  return _gc_state.is_set(OLD_MARKING);
}

inline bool ShenandoahHeap::is_evacuation_in_progress() const {
  return _gc_state.is_set(EVACUATION);
}

inline bool ShenandoahHeap::is_gc_in_progress_mask(uint mask) const {
  return _gc_state.is_set(mask);
}

inline bool ShenandoahHeap::is_degenerated_gc_in_progress() const {
  return _degenerated_gc_in_progress.is_set();
}

inline bool ShenandoahHeap::is_full_gc_in_progress() const {
  return _full_gc_in_progress.is_set();
}

inline bool ShenandoahHeap::is_full_gc_move_in_progress() const {
  return _full_gc_move_in_progress.is_set();
}

inline bool ShenandoahHeap::is_update_refs_in_progress() const {
  return _gc_state.is_set(UPDATEREFS);
}

inline bool ShenandoahHeap::is_stw_gc_in_progress() const {
  return is_full_gc_in_progress() || is_degenerated_gc_in_progress();
}

inline bool ShenandoahHeap::is_concurrent_strong_root_in_progress() const {
  return _concurrent_strong_root_in_progress.is_set();
}

inline bool ShenandoahHeap::is_concurrent_weak_root_in_progress() const {
  return _gc_state.is_set(WEAK_ROOTS);
}

inline bool ShenandoahHeap::is_aging_cycle() const {
  return _is_aging_cycle.is_set();
}

inline bool ShenandoahHeap::is_prepare_for_old_mark_in_progress() const {
  return _prepare_for_old_mark;
}

inline size_t ShenandoahHeap::set_promoted_reserve(size_t new_val) {
  size_t orig = _promoted_reserve;
  _promoted_reserve = new_val;
  return orig;
}

inline size_t ShenandoahHeap::get_promoted_reserve() const {
  return _promoted_reserve;
}

// returns previous value
size_t ShenandoahHeap::capture_old_usage(size_t old_usage) {
  size_t previous_value = _captured_old_usage;
  _captured_old_usage = old_usage;
  return previous_value;
}

void ShenandoahHeap::set_previous_promotion(size_t promoted_bytes) {
  shenandoah_assert_heaplocked();
  _previous_promotion = promoted_bytes;
}

size_t ShenandoahHeap::get_previous_promotion() const {
  return _previous_promotion;
}

inline size_t ShenandoahHeap::set_old_evac_reserve(size_t new_val) {
  size_t orig = _old_evac_reserve;
  _old_evac_reserve = new_val;
  return orig;
}

inline size_t ShenandoahHeap::get_old_evac_reserve() const {
  return _old_evac_reserve;
}

inline void ShenandoahHeap::reset_old_evac_expended() {
  Atomic::store(&_old_evac_expended, (size_t) 0);
}

inline size_t ShenandoahHeap::expend_old_evac(size_t increment) {
  return Atomic::add(&_old_evac_expended, increment);
}

inline size_t ShenandoahHeap::get_old_evac_expended() {
  return Atomic::load(&_old_evac_expended);
}

inline void ShenandoahHeap::reset_promoted_expended() {
  Atomic::store(&_promoted_expended, (size_t) 0);
}

inline size_t ShenandoahHeap::expend_promoted(size_t increment) {
  return Atomic::add(&_promoted_expended, increment);
}

inline size_t ShenandoahHeap::unexpend_promoted(size_t decrement) {
  return Atomic::sub(&_promoted_expended, decrement);
}

inline size_t ShenandoahHeap::get_promoted_expended() {
  return Atomic::load(&_promoted_expended);
}

inline size_t ShenandoahHeap::set_young_evac_reserve(size_t new_val) {
  size_t orig = _young_evac_reserve;
  _young_evac_reserve = new_val;
  return orig;
}

inline size_t ShenandoahHeap::get_young_evac_reserve() const {
  return _young_evac_reserve;
}

inline intptr_t ShenandoahHeap::set_alloc_supplement_reserve(intptr_t new_val) {
  intptr_t orig = _alloc_supplement_reserve;
  _alloc_supplement_reserve = new_val;
  return orig;
}

inline intptr_t ShenandoahHeap::get_alloc_supplement_reserve() const {
  return _alloc_supplement_reserve;
}

template<class T>
inline void ShenandoahHeap::marked_object_iterate(ShenandoahHeapRegion* region, T* cl) {
  marked_object_iterate(region, cl, region->top());
}

template<class T>
inline void ShenandoahHeap::marked_object_iterate(ShenandoahHeapRegion* region, T* cl, HeapWord* limit) {
  assert(! region->is_humongous_continuation(), "no humongous continuation regions here");

  ShenandoahMarkingContext* const ctx = marking_context();

  HeapWord* tams = ctx->top_at_mark_start(region);

  size_t skip_bitmap_delta = 1;
  HeapWord* start = region->bottom();
  HeapWord* end = MIN2(tams, region->end());

  // Step 1. Scan below the TAMS based on bitmap data.
  HeapWord* limit_bitmap = MIN2(limit, tams);

  // Try to scan the initial candidate. If the candidate is above the TAMS, it would
  // fail the subsequent "< limit_bitmap" checks, and fall through to Step 2.
  HeapWord* cb = ctx->get_next_marked_addr(start, end);

  intx dist = ShenandoahMarkScanPrefetch;
  if (dist > 0) {
    // Batched scan that prefetches the oop data, anticipating the access to
    // either header, oop field, or forwarding pointer. Not that we cannot
    // touch anything in oop, while it still being prefetched to get enough
    // time for prefetch to work. This is why we try to scan the bitmap linearly,
    // disregarding the object size. However, since we know forwarding pointer
    // precedes the object, we can skip over it. Once we cannot trust the bitmap,
    // there is no point for prefetching the oop contents, as oop->size() will
    // touch it prematurely.

    // No variable-length arrays in standard C++, have enough slots to fit
    // the prefetch distance.
    static const int SLOT_COUNT = 256;
    guarantee(dist <= SLOT_COUNT, "adjust slot count");
    HeapWord* slots[SLOT_COUNT];

    int avail;
    do {
      avail = 0;
      for (int c = 0; (c < dist) && (cb < limit_bitmap); c++) {
        Prefetch::read(cb, oopDesc::mark_offset_in_bytes());
        slots[avail++] = cb;
        cb += skip_bitmap_delta;
        if (cb < limit_bitmap) {
          cb = ctx->get_next_marked_addr(cb, limit_bitmap);
        }
      }

      for (int c = 0; c < avail; c++) {
        assert (slots[c] < tams,  "only objects below TAMS here: "  PTR_FORMAT " (" PTR_FORMAT ")", p2i(slots[c]), p2i(tams));
        assert (slots[c] < limit, "only objects below limit here: " PTR_FORMAT " (" PTR_FORMAT ")", p2i(slots[c]), p2i(limit));
        oop obj = cast_to_oop(slots[c]);
        assert(oopDesc::is_oop(obj), "sanity");
        assert(ctx->is_marked(obj), "object expected to be marked");
        cl->do_object(obj);
      }
    } while (avail > 0);
  } else {
    while (cb < limit_bitmap) {
      assert (cb < tams,  "only objects below TAMS here: "  PTR_FORMAT " (" PTR_FORMAT ")", p2i(cb), p2i(tams));
      assert (cb < limit, "only objects below limit here: " PTR_FORMAT " (" PTR_FORMAT ")", p2i(cb), p2i(limit));
      oop obj = cast_to_oop(cb);
      assert(oopDesc::is_oop(obj), "sanity");
      assert(ctx->is_marked(obj), "object expected to be marked");
      cl->do_object(obj);
      cb += skip_bitmap_delta;
      if (cb < limit_bitmap) {
        cb = ctx->get_next_marked_addr(cb, limit_bitmap);
      }
    }
  }

  // Step 2. Accurate size-based traversal, happens past the TAMS.
  // This restarts the scan at TAMS, which makes sure we traverse all objects,
  // regardless of what happened at Step 1.
  HeapWord* cs = tams;
  while (cs < limit) {
    assert (cs >= tams, "only objects past TAMS here: "   PTR_FORMAT " (" PTR_FORMAT ")", p2i(cs), p2i(tams));
    assert (cs < limit, "only objects below limit here: " PTR_FORMAT " (" PTR_FORMAT ")", p2i(cs), p2i(limit));
    oop obj = cast_to_oop(cs);
    assert(oopDesc::is_oop(obj), "sanity");
    assert(ctx->is_marked(obj), "object expected to be marked");
    size_t size = obj->size();
    cl->do_object(obj);
    cs += size;
  }
}

template <class T>
class ShenandoahObjectToOopClosure : public ObjectClosure {
  T* _cl;
public:
  ShenandoahObjectToOopClosure(T* cl) : _cl(cl) {}

  void do_object(oop obj) {
    obj->oop_iterate(_cl);
  }
};

template <class T>
class ShenandoahObjectToOopBoundedClosure : public ObjectClosure {
  T* _cl;
  MemRegion _bounds;
public:
  ShenandoahObjectToOopBoundedClosure(T* cl, HeapWord* bottom, HeapWord* top) :
    _cl(cl), _bounds(bottom, top) {}

  void do_object(oop obj) {
    obj->oop_iterate(_cl, _bounds);
  }
};

template<class T>
inline void ShenandoahHeap::marked_object_oop_iterate(ShenandoahHeapRegion* region, T* cl, HeapWord* top) {
  if (region->is_humongous()) {
    HeapWord* bottom = region->bottom();
    if (top > bottom) {
      region = region->humongous_start_region();
      ShenandoahObjectToOopBoundedClosure<T> objs(cl, bottom, top);
      marked_object_iterate(region, &objs);
    }
  } else {
    ShenandoahObjectToOopClosure<T> objs(cl);
    marked_object_iterate(region, &objs, top);
  }
}

inline ShenandoahHeapRegion* const ShenandoahHeap::get_region(size_t region_idx) const {
  if (region_idx < _num_regions) {
    return _regions[region_idx];
  } else {
    return nullptr;
  }
}

inline ShenandoahMarkingContext* ShenandoahHeap::complete_marking_context() const {
  assert (_marking_context->is_complete()," sanity");
  return _marking_context;
}

inline ShenandoahMarkingContext* ShenandoahHeap::marking_context() const {
  return _marking_context;
}

inline void ShenandoahHeap::clear_cards_for(ShenandoahHeapRegion* region) {
  if (mode()->is_generational()) {
    _card_scan->mark_range_as_empty(region->bottom(), pointer_delta(region->end(), region->bottom()));
  }
}

inline void ShenandoahHeap::dirty_cards(HeapWord* start, HeapWord* end) {
  assert(mode()->is_generational(), "Should only be used for generational mode");
  size_t words = pointer_delta(end, start);
  _card_scan->mark_range_as_dirty(start, words);
}

inline void ShenandoahHeap::clear_cards(HeapWord* start, HeapWord* end) {
  assert(mode()->is_generational(), "Should only be used for generational mode");
  size_t words = pointer_delta(end, start);
  _card_scan->mark_range_as_clean(start, words);
}

inline void ShenandoahHeap::mark_card_as_dirty(void* location) {
  if (mode()->is_generational()) {
    _card_scan->mark_card_as_dirty((HeapWord*)location);
  }
}

#endif // SHARE_GC_SHENANDOAH_SHENANDOAHHEAP_INLINE_HPP<|MERGE_RESOLUTION|>--- conflicted
+++ resolved
@@ -303,16 +303,13 @@
 
   PLAB* plab = ShenandoahThreadLocalData::plab(thread);
   HeapWord* obj;
-<<<<<<< HEAD
+
 #undef KELVIN_WAY_TOO_MUCH
 #ifdef KELVIN_WAY_TOO_MUCH
   log_info(gc, ergo)("allocate_from_plab(size: " SIZE_FORMAT ", is_promotion: %d, plab_promotions_enabled: %d",
                      size, is_promotion, ShenandoahThreadLocalData::allow_plab_promotions(thread));
 #endif
-  if (plab == NULL) {
-=======
   if (plab == nullptr) {
->>>>>>> bfa248a8
     assert(!thread->is_Java_thread() && !thread->is_Worker_thread(), "Performance: thread should have PLAB: %s", thread->name());
     // No PLABs in this thread, fallback to shared allocation
     return nullptr;
@@ -444,13 +441,8 @@
         copy = allocate_memory(req, is_promotion);
         alloc_from_lab = false;
       }
-<<<<<<< HEAD
-      // else, we leave copy equal to NULL, signaling a promotion failure below if appropriate.
-      // We choose not to promote objects smaller than PLAB::min_size() by way of shared allocations as this is too
-=======
       // else, we leave copy equal to nullptr, signaling a promotion failure below if appropriate.
       // We choose not to promote objects smaller than PLAB::min_size() by way of shared allocations, as this is too
->>>>>>> bfa248a8
       // costly.  Instead, we'll simply "evacuate" to young-gen memory (using a GCLAB) and will promote in a future
       // evacuation pass.  This condition is denoted by: is_promotion && has_plab && (size <= PLAB::min_size())
     }

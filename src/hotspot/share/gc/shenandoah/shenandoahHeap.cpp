/*
 * Copyright (c) 2023, Oracle and/or its affiliates. All rights reserved.
 * Copyright (c) 2013, 2022, Red Hat, Inc. All rights reserved.
 * DO NOT ALTER OR REMOVE COPYRIGHT NOTICES OR THIS FILE HEADER.
 *
 * This code is free software; you can redistribute it and/or modify it
 * under the terms of the GNU General Public License version 2 only, as
 * published by the Free Software Foundation.
 *
 * This code is distributed in the hope that it will be useful, but WITHOUT
 * ANY WARRANTY; without even the implied warranty of MERCHANTABILITY or
 * FITNESS FOR A PARTICULAR PURPOSE.  See the GNU General Public License
 * version 2 for more details (a copy is included in the LICENSE file that
 * accompanied this code).
 *
 * You should have received a copy of the GNU General Public License version
 * 2 along with this work; if not, write to the Free Software Foundation,
 * Inc., 51 Franklin St, Fifth Floor, Boston, MA 02110-1301 USA.
 *
 * Please contact Oracle, 500 Oracle Parkway, Redwood Shores, CA 94065 USA
 * or visit www.oracle.com if you need additional information or have any
 * questions.
 *
 */

#include "precompiled.hpp"
#include "memory/allocation.hpp"
#include "memory/universe.hpp"

#include "gc/shared/gcArguments.hpp"
#include "gc/shared/gcTimer.hpp"
#include "gc/shared/gcTraceTime.inline.hpp"
#include "gc/shared/locationPrinter.inline.hpp"
#include "gc/shared/memAllocator.hpp"
#include "gc/shared/plab.hpp"
#include "gc/shared/tlab_globals.hpp"

#include "gc/shenandoah/shenandoahBarrierSet.hpp"
#include "gc/shenandoah/shenandoahCardTable.hpp"
#include "gc/shenandoah/shenandoahClosures.inline.hpp"
#include "gc/shenandoah/shenandoahCollectionSet.hpp"
#include "gc/shenandoah/shenandoahCollectorPolicy.hpp"
#include "gc/shenandoah/shenandoahConcurrentMark.hpp"
#include "gc/shenandoah/shenandoahMarkingContext.inline.hpp"
#include "gc/shenandoah/shenandoahControlThread.hpp"
#include "gc/shenandoah/shenandoahRegulatorThread.hpp"
#include "gc/shenandoah/shenandoahFreeSet.hpp"
#include "gc/shenandoah/shenandoahGlobalGeneration.hpp"
#include "gc/shenandoah/shenandoahPhaseTimings.hpp"
#include "gc/shenandoah/shenandoahHeap.inline.hpp"
#include "gc/shenandoah/shenandoahHeapRegion.inline.hpp"
#include "gc/shenandoah/shenandoahHeapRegionSet.hpp"
#include "gc/shenandoah/shenandoahInitLogger.hpp"
#include "gc/shenandoah/shenandoahMarkingContext.inline.hpp"
#include "gc/shenandoah/shenandoahMemoryPool.hpp"
#include "gc/shenandoah/shenandoahMetrics.hpp"
#include "gc/shenandoah/shenandoahMonitoringSupport.hpp"
#include "gc/shenandoah/shenandoahOldGeneration.hpp"
#include "gc/shenandoah/shenandoahOopClosures.inline.hpp"
#include "gc/shenandoah/shenandoahPacer.inline.hpp"
#include "gc/shenandoah/shenandoahPadding.hpp"
#include "gc/shenandoah/shenandoahParallelCleaning.inline.hpp"
#include "gc/shenandoah/shenandoahReferenceProcessor.hpp"
#include "gc/shenandoah/shenandoahRootProcessor.inline.hpp"
#include "gc/shenandoah/shenandoahScanRemembered.inline.hpp"
#include "gc/shenandoah/shenandoahStringDedup.hpp"
#include "gc/shenandoah/shenandoahSTWMark.hpp"
#include "gc/shenandoah/shenandoahUtils.hpp"
#include "gc/shenandoah/shenandoahVerifier.hpp"
#include "gc/shenandoah/shenandoahCodeRoots.hpp"
#include "gc/shenandoah/shenandoahVMOperations.hpp"
#include "gc/shenandoah/shenandoahWorkGroup.hpp"
#include "gc/shenandoah/shenandoahWorkerPolicy.hpp"
#include "gc/shenandoah/shenandoahYoungGeneration.hpp"
#include "gc/shenandoah/mode/shenandoahGenerationalMode.hpp"
#include "gc/shenandoah/mode/shenandoahIUMode.hpp"
#include "gc/shenandoah/mode/shenandoahPassiveMode.hpp"
#include "gc/shenandoah/mode/shenandoahSATBMode.hpp"

#if INCLUDE_JFR
#include "gc/shenandoah/shenandoahJfrSupport.hpp"
#endif

#include "gc/shenandoah/heuristics/shenandoahOldHeuristics.hpp"

#include "classfile/systemDictionary.hpp"
#include "code/codeCache.hpp"
#include "memory/classLoaderMetaspace.hpp"
#include "memory/metaspaceUtils.hpp"
#include "oops/compressedOops.inline.hpp"
#include "prims/jvmtiTagMap.hpp"
#include "runtime/atomic.hpp"
#include "runtime/globals.hpp"
#include "runtime/interfaceSupport.inline.hpp"
#include "runtime/java.hpp"
#include "runtime/orderAccess.hpp"
#include "runtime/safepointMechanism.hpp"
#include "runtime/vmThread.hpp"
#include "services/mallocTracker.hpp"
#include "services/memTracker.hpp"
#include "utilities/events.hpp"
#include "utilities/powerOfTwo.hpp"

class ShenandoahPretouchHeapTask : public WorkerTask {
private:
  ShenandoahRegionIterator _regions;
  const size_t _page_size;
public:
  ShenandoahPretouchHeapTask(size_t page_size) :
    WorkerTask("Shenandoah Pretouch Heap"),
    _page_size(page_size) {}

  virtual void work(uint worker_id) {
    ShenandoahHeapRegion* r = _regions.next();
    while (r != nullptr) {
      if (r->is_committed()) {
        os::pretouch_memory(r->bottom(), r->end(), _page_size);
      }
      r = _regions.next();
    }
  }
};

class ShenandoahPretouchBitmapTask : public WorkerTask {
private:
  ShenandoahRegionIterator _regions;
  char* _bitmap_base;
  const size_t _bitmap_size;
  const size_t _page_size;
public:
  ShenandoahPretouchBitmapTask(char* bitmap_base, size_t bitmap_size, size_t page_size) :
    WorkerTask("Shenandoah Pretouch Bitmap"),
    _bitmap_base(bitmap_base),
    _bitmap_size(bitmap_size),
    _page_size(page_size) {}

  virtual void work(uint worker_id) {
    ShenandoahHeapRegion* r = _regions.next();
    while (r != nullptr) {
      size_t start = r->index()       * ShenandoahHeapRegion::region_size_bytes() / MarkBitMap::heap_map_factor();
      size_t end   = (r->index() + 1) * ShenandoahHeapRegion::region_size_bytes() / MarkBitMap::heap_map_factor();
      assert (end <= _bitmap_size, "end is sane: " SIZE_FORMAT " < " SIZE_FORMAT, end, _bitmap_size);

      if (r->is_committed()) {
        os::pretouch_memory(_bitmap_base + start, _bitmap_base + end, _page_size);
      }

      r = _regions.next();
    }
  }
};

jint ShenandoahHeap::initialize() {
  //
  // Figure out heap sizing
  //

  size_t init_byte_size = InitialHeapSize;
  size_t min_byte_size  = MinHeapSize;
  size_t max_byte_size  = MaxHeapSize;
  size_t heap_alignment = HeapAlignment;

  size_t reg_size_bytes = ShenandoahHeapRegion::region_size_bytes();

  Universe::check_alignment(max_byte_size,  reg_size_bytes, "Shenandoah heap");
  Universe::check_alignment(init_byte_size, reg_size_bytes, "Shenandoah heap");

  _num_regions = ShenandoahHeapRegion::region_count();
  assert(_num_regions == (max_byte_size / reg_size_bytes),
         "Regions should cover entire heap exactly: " SIZE_FORMAT " != " SIZE_FORMAT "/" SIZE_FORMAT,
         _num_regions, max_byte_size, reg_size_bytes);

  size_t num_committed_regions = init_byte_size / reg_size_bytes;
  num_committed_regions = MIN2(num_committed_regions, _num_regions);
  assert(num_committed_regions <= _num_regions, "sanity");
  _initial_size = num_committed_regions * reg_size_bytes;

  size_t num_min_regions = min_byte_size / reg_size_bytes;
  num_min_regions = MIN2(num_min_regions, _num_regions);
  assert(num_min_regions <= _num_regions, "sanity");
  _minimum_size = num_min_regions * reg_size_bytes;

  // Default to max heap size.
  _soft_max_size = _num_regions * reg_size_bytes;

  _committed = _initial_size;

  // Now we know the number of regions and heap sizes, initialize the heuristics.
  initialize_generations();
  initialize_heuristics();

  size_t heap_page_size   = UseLargePages ? os::large_page_size() : os::vm_page_size();
  size_t bitmap_page_size = UseLargePages ? os::large_page_size() : os::vm_page_size();
  size_t region_page_size = UseLargePages ? os::large_page_size() : os::vm_page_size();

  //
  // Reserve and commit memory for heap
  //

  ReservedHeapSpace heap_rs = Universe::reserve_heap(max_byte_size, heap_alignment);
  initialize_reserved_region(heap_rs);
  _heap_region = MemRegion((HeapWord*)heap_rs.base(), heap_rs.size() / HeapWordSize);
  _heap_region_special = heap_rs.special();

  assert((((size_t) base()) & ShenandoahHeapRegion::region_size_bytes_mask()) == 0,
         "Misaligned heap: " PTR_FORMAT, p2i(base()));

#if SHENANDOAH_OPTIMIZED_MARKTASK
  // The optimized ShenandoahMarkTask takes some bits away from the full object bits.
  // Fail if we ever attempt to address more than we can.
  if ((uintptr_t)heap_rs.end() >= ShenandoahMarkTask::max_addressable()) {
    FormatBuffer<512> buf("Shenandoah reserved [" PTR_FORMAT ", " PTR_FORMAT") for the heap, \n"
                          "but max object address is " PTR_FORMAT ". Try to reduce heap size, or try other \n"
                          "VM options that allocate heap at lower addresses (HeapBaseMinAddress, AllocateHeapAt, etc).",
                p2i(heap_rs.base()), p2i(heap_rs.end()), ShenandoahMarkTask::max_addressable());
    vm_exit_during_initialization("Fatal Error", buf);
  }
#endif

  ReservedSpace sh_rs = heap_rs.first_part(max_byte_size);
  if (!_heap_region_special) {
    os::commit_memory_or_exit(sh_rs.base(), _initial_size, heap_alignment, false,
                              "Cannot commit heap memory");
  }

  BarrierSet::set_barrier_set(new ShenandoahBarrierSet(this, _heap_region));

  //
  // After reserving the Java heap, create the card table, barriers, and workers, in dependency order
  //
  if (mode()->is_generational()) {
    ShenandoahDirectCardMarkRememberedSet *rs;
    ShenandoahCardTable* card_table = ShenandoahBarrierSet::barrier_set()->card_table();
    size_t card_count = card_table->cards_required(heap_rs.size() / HeapWordSize);
    rs = new ShenandoahDirectCardMarkRememberedSet(ShenandoahBarrierSet::barrier_set()->card_table(), card_count);
    _card_scan = new ShenandoahScanRemembered<ShenandoahDirectCardMarkRememberedSet>(rs);
  }

  _workers = new ShenandoahWorkerThreads("Shenandoah GC Threads", _max_workers);
  if (_workers == nullptr) {
    vm_exit_during_initialization("Failed necessary allocation.");
  } else {
    _workers->initialize_workers();
  }

  if (ParallelGCThreads > 1) {
    _safepoint_workers = new ShenandoahWorkerThreads("Safepoint Cleanup Thread", ParallelGCThreads);
    _safepoint_workers->initialize_workers();
  }

  //
  // Reserve and commit memory for bitmap(s)
  //

  _bitmap_size = ShenandoahMarkBitMap::compute_size(heap_rs.size());
  _bitmap_size = align_up(_bitmap_size, bitmap_page_size);

  size_t bitmap_bytes_per_region = reg_size_bytes / ShenandoahMarkBitMap::heap_map_factor();

  guarantee(bitmap_bytes_per_region != 0,
            "Bitmap bytes per region should not be zero");
  guarantee(is_power_of_2(bitmap_bytes_per_region),
            "Bitmap bytes per region should be power of two: " SIZE_FORMAT, bitmap_bytes_per_region);

  if (bitmap_page_size > bitmap_bytes_per_region) {
    _bitmap_regions_per_slice = bitmap_page_size / bitmap_bytes_per_region;
    _bitmap_bytes_per_slice = bitmap_page_size;
  } else {
    _bitmap_regions_per_slice = 1;
    _bitmap_bytes_per_slice = bitmap_bytes_per_region;
  }

  guarantee(_bitmap_regions_per_slice >= 1,
            "Should have at least one region per slice: " SIZE_FORMAT,
            _bitmap_regions_per_slice);

  guarantee(((_bitmap_bytes_per_slice) % bitmap_page_size) == 0,
            "Bitmap slices should be page-granular: bps = " SIZE_FORMAT ", page size = " SIZE_FORMAT,
            _bitmap_bytes_per_slice, bitmap_page_size);

  ReservedSpace bitmap(_bitmap_size, bitmap_page_size);
  MemTracker::record_virtual_memory_type(bitmap.base(), mtGC);
  _bitmap_region = MemRegion((HeapWord*) bitmap.base(), bitmap.size() / HeapWordSize);
  _bitmap_region_special = bitmap.special();

  size_t bitmap_init_commit = _bitmap_bytes_per_slice *
                              align_up(num_committed_regions, _bitmap_regions_per_slice) / _bitmap_regions_per_slice;
  bitmap_init_commit = MIN2(_bitmap_size, bitmap_init_commit);
  if (!_bitmap_region_special) {
    os::commit_memory_or_exit((char *) _bitmap_region.start(), bitmap_init_commit, bitmap_page_size, false,
                              "Cannot commit bitmap memory");
  }

  _marking_context = new ShenandoahMarkingContext(_heap_region, _bitmap_region, _num_regions);

  if (ShenandoahVerify) {
    ReservedSpace verify_bitmap(_bitmap_size, bitmap_page_size);
    if (!verify_bitmap.special()) {
      os::commit_memory_or_exit(verify_bitmap.base(), verify_bitmap.size(), bitmap_page_size, false,
                                "Cannot commit verification bitmap memory");
    }
    MemTracker::record_virtual_memory_type(verify_bitmap.base(), mtGC);
    MemRegion verify_bitmap_region = MemRegion((HeapWord *) verify_bitmap.base(), verify_bitmap.size() / HeapWordSize);
    _verification_bit_map.initialize(_heap_region, verify_bitmap_region);
    _verifier = new ShenandoahVerifier(this, &_verification_bit_map);
  }

  // Reserve aux bitmap for use in object_iterate(). We don't commit it here.
  ReservedSpace aux_bitmap(_bitmap_size, bitmap_page_size);
  MemTracker::record_virtual_memory_type(aux_bitmap.base(), mtGC);
  _aux_bitmap_region = MemRegion((HeapWord*) aux_bitmap.base(), aux_bitmap.size() / HeapWordSize);
  _aux_bitmap_region_special = aux_bitmap.special();
  _aux_bit_map.initialize(_heap_region, _aux_bitmap_region);

  //
  // Create regions and region sets
  //
  size_t region_align = align_up(sizeof(ShenandoahHeapRegion), SHENANDOAH_CACHE_LINE_SIZE);
  size_t region_storage_size = align_up(region_align * _num_regions, region_page_size);
  region_storage_size = align_up(region_storage_size, os::vm_allocation_granularity());

  ReservedSpace region_storage(region_storage_size, region_page_size);
  MemTracker::record_virtual_memory_type(region_storage.base(), mtGC);
  if (!region_storage.special()) {
    os::commit_memory_or_exit(region_storage.base(), region_storage_size, region_page_size, false,
                              "Cannot commit region memory");
  }

  // Try to fit the collection set bitmap at lower addresses. This optimizes code generation for cset checks.
  // Go up until a sensible limit (subject to encoding constraints) and try to reserve the space there.
  // If not successful, bite a bullet and allocate at whatever address.
  {
    size_t cset_align = MAX2<size_t>(os::vm_page_size(), os::vm_allocation_granularity());
    size_t cset_size = align_up(((size_t) sh_rs.base() + sh_rs.size()) >> ShenandoahHeapRegion::region_size_bytes_shift(), cset_align);

    uintptr_t min = round_up_power_of_2(cset_align);
    uintptr_t max = (1u << 30u);

    for (uintptr_t addr = min; addr <= max; addr <<= 1u) {
      char* req_addr = (char*)addr;
      assert(is_aligned(req_addr, cset_align), "Should be aligned");
      ReservedSpace cset_rs(cset_size, cset_align, os::vm_page_size(), req_addr);
      if (cset_rs.is_reserved()) {
        assert(cset_rs.base() == req_addr, "Allocated where requested: " PTR_FORMAT ", " PTR_FORMAT, p2i(cset_rs.base()), addr);
        _collection_set = new ShenandoahCollectionSet(this, cset_rs, sh_rs.base());
        break;
      }
    }

    if (_collection_set == nullptr) {
      ReservedSpace cset_rs(cset_size, cset_align, os::vm_page_size());
      _collection_set = new ShenandoahCollectionSet(this, cset_rs, sh_rs.base());
    }
  }

  _regions = NEW_C_HEAP_ARRAY(ShenandoahHeapRegion*, _num_regions, mtGC);
  _affiliations = NEW_C_HEAP_ARRAY(uint8_t, _num_regions, mtGC);
  _free_set = new ShenandoahFreeSet(this, _num_regions);

  {
    ShenandoahHeapLocker locker(lock());


    for (size_t i = 0; i < _num_regions; i++) {
      HeapWord* start = (HeapWord*)sh_rs.base() + ShenandoahHeapRegion::region_size_words() * i;
      bool is_committed = i < num_committed_regions;
      void* loc = region_storage.base() + i * region_align;

      ShenandoahHeapRegion* r = new (loc) ShenandoahHeapRegion(start, i, is_committed);
      assert(is_aligned(r, SHENANDOAH_CACHE_LINE_SIZE), "Sanity");

      _marking_context->initialize_top_at_mark_start(r);
      _regions[i] = r;
      assert(!collection_set()->is_in(i), "New region should not be in collection set");

      _affiliations[i] = ShenandoahRegionAffiliation::FREE;
    }

    // Initialize to complete
    _marking_context->mark_complete();

    _free_set->rebuild();
  }

  if (AlwaysPreTouch) {
    // For NUMA, it is important to pre-touch the storage under bitmaps with worker threads,
    // before initialize() below zeroes it with initializing thread. For any given region,
    // we touch the region and the corresponding bitmaps from the same thread.
    ShenandoahPushWorkerScope scope(workers(), _max_workers, false);

    _pretouch_heap_page_size = heap_page_size;
    _pretouch_bitmap_page_size = bitmap_page_size;

#ifdef LINUX
    // UseTransparentHugePages would madvise that backing memory can be coalesced into huge
    // pages. But, the kernel needs to know that every small page is used, in order to coalesce
    // them into huge one. Therefore, we need to pretouch with smaller pages.
    if (UseTransparentHugePages) {
      _pretouch_heap_page_size = (size_t)os::vm_page_size();
      _pretouch_bitmap_page_size = (size_t)os::vm_page_size();
    }
#endif

    // OS memory managers may want to coalesce back-to-back pages. Make their jobs
    // simpler by pre-touching continuous spaces (heap and bitmap) separately.

    ShenandoahPretouchBitmapTask bcl(bitmap.base(), _bitmap_size, _pretouch_bitmap_page_size);
    _workers->run_task(&bcl);

    ShenandoahPretouchHeapTask hcl(_pretouch_heap_page_size);
    _workers->run_task(&hcl);
  }

  //
  // Initialize the rest of GC subsystems
  //

  _liveness_cache = NEW_C_HEAP_ARRAY(ShenandoahLiveData*, _max_workers, mtGC);
  for (uint worker = 0; worker < _max_workers; worker++) {
    _liveness_cache[worker] = NEW_C_HEAP_ARRAY(ShenandoahLiveData, _num_regions, mtGC);
    Copy::fill_to_bytes(_liveness_cache[worker], _num_regions * sizeof(ShenandoahLiveData));
  }

  // There should probably be Shenandoah-specific options for these,
  // just as there are G1-specific options.
  {
    ShenandoahSATBMarkQueueSet& satbqs = ShenandoahBarrierSet::satb_mark_queue_set();
    satbqs.set_process_completed_buffers_threshold(20); // G1SATBProcessCompletedThreshold
    satbqs.set_buffer_enqueue_threshold_percentage(60); // G1SATBBufferEnqueueingThresholdPercent
  }

  _monitoring_support = new ShenandoahMonitoringSupport(this);
  _phase_timings = new ShenandoahPhaseTimings(max_workers());
  ShenandoahCodeRoots::initialize();

  if (ShenandoahPacing) {
    _pacer = new ShenandoahPacer(this);
    _pacer->setup_for_idle();
  } else {
    _pacer = nullptr;
  }

  _control_thread = new ShenandoahControlThread();
  _regulator_thread = new ShenandoahRegulatorThread(_control_thread);

  ShenandoahInitLogger::print();

  return JNI_OK;
}

size_t ShenandoahHeap::max_size_for(ShenandoahGeneration* generation) const {
  switch (generation->generation_mode()) {
    case YOUNG:  return _generation_sizer.max_young_size();
    case OLD:    return max_capacity() - _generation_sizer.min_young_size();
    case GLOBAL: return max_capacity();
    default:
      ShouldNotReachHere();
      return 0;
  }
}

size_t ShenandoahHeap::min_size_for(ShenandoahGeneration* generation) const {
  switch (generation->generation_mode()) {
    case YOUNG:  return _generation_sizer.min_young_size();
    case OLD:    return max_capacity() - _generation_sizer.max_young_size();
    case GLOBAL: return min_capacity();
    default:
      ShouldNotReachHere();
      return 0;
  }
}

void ShenandoahHeap::initialize_generations() {
  // Max capacity is the maximum _allowed_ capacity. That is, the maximum allowed capacity
  // for old would be total heap - minimum capacity of young. This means the sum of the maximum
  // allowed for old and young could exceed the total heap size. It remains the case that the
  // _actual_ capacity of young + old = total.
  _generation_sizer.heap_size_changed(soft_max_capacity());
  size_t initial_capacity_young = _generation_sizer.max_young_size();
  size_t max_capacity_young = _generation_sizer.max_young_size();
  size_t initial_capacity_old = max_capacity() - max_capacity_young;
  size_t max_capacity_old = max_capacity() - initial_capacity_young;

  _young_generation = new ShenandoahYoungGeneration(_max_workers, max_capacity_young, initial_capacity_young);
  _old_generation = new ShenandoahOldGeneration(_max_workers, max_capacity_old, initial_capacity_old);
  _global_generation = new ShenandoahGlobalGeneration(_max_workers, soft_max_capacity(), soft_max_capacity());
}

void ShenandoahHeap::initialize_heuristics() {
  if (ShenandoahGCMode != nullptr) {
    if (strcmp(ShenandoahGCMode, "satb") == 0) {
      _gc_mode = new ShenandoahSATBMode();
    } else if (strcmp(ShenandoahGCMode, "iu") == 0) {
      _gc_mode = new ShenandoahIUMode();
    } else if (strcmp(ShenandoahGCMode, "passive") == 0) {
      _gc_mode = new ShenandoahPassiveMode();
    } else if (strcmp(ShenandoahGCMode, "generational") == 0) {
      _gc_mode = new ShenandoahGenerationalMode();
    } else {
      vm_exit_during_initialization("Unknown -XX:ShenandoahGCMode option");
    }
  } else {
    vm_exit_during_initialization("Unknown -XX:ShenandoahGCMode option (null)");
  }
  _gc_mode->initialize_flags();
  if (_gc_mode->is_diagnostic() && !UnlockDiagnosticVMOptions) {
    vm_exit_during_initialization(
            err_msg("GC mode \"%s\" is diagnostic, and must be enabled via -XX:+UnlockDiagnosticVMOptions.",
                    _gc_mode->name()));
  }
  if (_gc_mode->is_experimental() && !UnlockExperimentalVMOptions) {
    vm_exit_during_initialization(
            err_msg("GC mode \"%s\" is experimental, and must be enabled via -XX:+UnlockExperimentalVMOptions.",
                    _gc_mode->name()));
  }

  _global_generation->initialize_heuristics(_gc_mode);
  if (mode()->is_generational()) {
    _young_generation->initialize_heuristics(_gc_mode);
    _old_generation->initialize_heuristics(_gc_mode);

    ShenandoahEvacWaste = ShenandoahGenerationalEvacWaste;
  }
}

#ifdef _MSC_VER
#pragma warning( push )
#pragma warning( disable:4355 ) // 'this' : used in base member initializer list
#endif

ShenandoahHeap::ShenandoahHeap(ShenandoahCollectorPolicy* policy) :
  CollectedHeap(),
  _gc_generation(nullptr),
  _prepare_for_old_mark(false),
  _initial_size(0),
  _used(0),
  _committed(0),
  _max_workers(MAX3(ConcGCThreads, ParallelGCThreads, 1U)),
  _workers(nullptr),
  _safepoint_workers(nullptr),
  _heap_region_special(false),
  _num_regions(0),
  _regions(nullptr),
  _affiliations(nullptr),
  _update_refs_iterator(this),
  _alloc_supplement_reserve(0),
  _promoted_reserve(0),
  _old_evac_reserve(0),
  _old_evac_expended(0),
  _young_evac_reserve(0),
  _captured_old_usage(0),
  _previous_promotion(0),
  _cancel_requested_time(0),
  _young_generation(nullptr),
  _global_generation(nullptr),
  _old_generation(nullptr),
  _control_thread(nullptr),
  _regulator_thread(nullptr),
  _shenandoah_policy(policy),
  _free_set(nullptr),
  _pacer(nullptr),
  _verifier(nullptr),
  _phase_timings(nullptr),
  _evac_tracker(new ShenandoahEvacuationTracker()),
  _mmu_tracker(),
  _generation_sizer(&_mmu_tracker),
  _monitoring_support(nullptr),
  _memory_pool(nullptr),
  _young_gen_memory_pool(nullptr),
  _old_gen_memory_pool(nullptr),
  _stw_memory_manager("Shenandoah Pauses", "end of GC pause"),
  _cycle_memory_manager("Shenandoah Cycles", "end of GC cycle"),
  _gc_timer(new ConcurrentGCTimer()),
  _soft_ref_policy(),
  _log_min_obj_alignment_in_bytes(LogMinObjAlignmentInBytes),
  _marking_context(nullptr),
  _bitmap_size(0),
  _bitmap_regions_per_slice(0),
  _bitmap_bytes_per_slice(0),
  _bitmap_region_special(false),
  _aux_bitmap_region_special(false),
  _liveness_cache(nullptr),
  _collection_set(nullptr),
  _card_scan(nullptr)
{
}

#ifdef _MSC_VER
#pragma warning( pop )
#endif

void ShenandoahHeap::print_on(outputStream* st) const {
  st->print_cr("Shenandoah Heap");
  st->print_cr(" " SIZE_FORMAT "%s max, " SIZE_FORMAT "%s soft max, " SIZE_FORMAT "%s committed, " SIZE_FORMAT "%s used",
               byte_size_in_proper_unit(max_capacity()), proper_unit_for_byte_size(max_capacity()),
               byte_size_in_proper_unit(soft_max_capacity()), proper_unit_for_byte_size(soft_max_capacity()),
               byte_size_in_proper_unit(committed()),    proper_unit_for_byte_size(committed()),
               byte_size_in_proper_unit(used()),         proper_unit_for_byte_size(used()));
  st->print_cr(" " SIZE_FORMAT " x " SIZE_FORMAT"%s regions",
               num_regions(),
               byte_size_in_proper_unit(ShenandoahHeapRegion::region_size_bytes()),
               proper_unit_for_byte_size(ShenandoahHeapRegion::region_size_bytes()));

  st->print("Status: ");
  if (has_forwarded_objects())                 st->print("has forwarded objects, ");
  if (is_concurrent_old_mark_in_progress())    st->print("old marking, ");
  if (is_concurrent_young_mark_in_progress())  st->print("young marking, ");
  if (is_evacuation_in_progress())             st->print("evacuating, ");
  if (is_update_refs_in_progress())            st->print("updating refs, ");
  if (is_degenerated_gc_in_progress())         st->print("degenerated gc, ");
  if (is_full_gc_in_progress())                st->print("full gc, ");
  if (is_full_gc_move_in_progress())           st->print("full gc move, ");
  if (is_concurrent_weak_root_in_progress())   st->print("concurrent weak roots, ");
  if (is_concurrent_strong_root_in_progress() &&
      !is_concurrent_weak_root_in_progress())  st->print("concurrent strong roots, ");

  if (cancelled_gc()) {
    st->print("cancelled");
  } else {
    st->print("not cancelled");
  }
  st->cr();

  st->print_cr("Reserved region:");
  st->print_cr(" - [" PTR_FORMAT ", " PTR_FORMAT ") ",
               p2i(reserved_region().start()),
               p2i(reserved_region().end()));

  ShenandoahCollectionSet* cset = collection_set();
  st->print_cr("Collection set:");
  if (cset != nullptr) {
    st->print_cr(" - map (vanilla): " PTR_FORMAT, p2i(cset->map_address()));
    st->print_cr(" - map (biased):  " PTR_FORMAT, p2i(cset->biased_map_address()));
  } else {
    st->print_cr(" (null)");
  }

  st->cr();
  MetaspaceUtils::print_on(st);

  if (Verbose) {
    print_heap_regions_on(st);
  }
}

class ShenandoahInitWorkerGCLABClosure : public ThreadClosure {
public:
  void do_thread(Thread* thread) {
    assert(thread != nullptr, "Sanity");
    assert(thread->is_Worker_thread(), "Only worker thread expected");
    ShenandoahThreadLocalData::initialize_gclab(thread);
  }
};

void ShenandoahHeap::post_initialize() {
  CollectedHeap::post_initialize();
  _mmu_tracker.initialize();

  MutexLocker ml(Threads_lock);

  ShenandoahInitWorkerGCLABClosure init_gclabs;
  _workers->threads_do(&init_gclabs);

  // gclab can not be initialized early during VM startup, as it can not determinate its max_size.
  // Now, we will let WorkerThreads to initialize gclab when new worker is created.
  _workers->set_initialize_gclab();
  if (_safepoint_workers != nullptr) {
    _safepoint_workers->threads_do(&init_gclabs);
    _safepoint_workers->set_initialize_gclab();
  }

  JFR_ONLY(ShenandoahJFRSupport::register_jfr_type_serializers());
}


ShenandoahOldHeuristics* ShenandoahHeap::old_heuristics() {
  return (ShenandoahOldHeuristics*) _old_generation->heuristics();
}

bool ShenandoahHeap::doing_mixed_evacuations() {
  return old_heuristics()->unprocessed_old_collection_candidates() > 0;
}

bool ShenandoahHeap::is_old_bitmap_stable() const {
  ShenandoahOldGeneration::State state = _old_generation->state();
  return state != ShenandoahOldGeneration::MARKING
      && state != ShenandoahOldGeneration::BOOTSTRAPPING;
}

bool ShenandoahHeap::is_gc_generation_young() const {
  return _gc_generation != nullptr && _gc_generation->generation_mode() == YOUNG;
}

size_t ShenandoahHeap::used() const {
  return Atomic::load(&_used);
}

size_t ShenandoahHeap::committed() const {
  return Atomic::load(&_committed);
}

void ShenandoahHeap::increase_committed(size_t bytes) {
  shenandoah_assert_heaplocked_or_safepoint();
  _committed += bytes;
}

void ShenandoahHeap::decrease_committed(size_t bytes) {
  shenandoah_assert_heaplocked_or_safepoint();
  _committed -= bytes;
}

void ShenandoahHeap::increase_used(size_t bytes) {
  Atomic::add(&_used, bytes, memory_order_relaxed);
}

void ShenandoahHeap::set_used(size_t bytes) {
  Atomic::store(&_used, bytes);
}

void ShenandoahHeap::decrease_used(size_t bytes) {
  assert(used() >= bytes, "never decrease heap size by more than we've left");
  Atomic::sub(&_used, bytes, memory_order_relaxed);
}

void ShenandoahHeap::notify_mutator_alloc_words(size_t words, bool waste) {
  size_t bytes = words * HeapWordSize;
  if (!waste) {
    increase_used(bytes);
  }

  if (ShenandoahPacing) {
    control_thread()->pacing_notify_alloc(words);
    if (waste) {
      pacer()->claim_for_alloc(words, true);
    }
  }
}

size_t ShenandoahHeap::capacity() const {
  return committed();
}

size_t ShenandoahHeap::max_capacity() const {
  return _num_regions * ShenandoahHeapRegion::region_size_bytes();
}

size_t ShenandoahHeap::soft_max_capacity() const {
  size_t v = Atomic::load(&_soft_max_size);
  assert(min_capacity() <= v && v <= max_capacity(),
         "Should be in bounds: " SIZE_FORMAT " <= " SIZE_FORMAT " <= " SIZE_FORMAT,
         min_capacity(), v, max_capacity());
  return v;
}

void ShenandoahHeap::set_soft_max_capacity(size_t v) {
  assert(min_capacity() <= v && v <= max_capacity(),
         "Should be in bounds: " SIZE_FORMAT " <= " SIZE_FORMAT " <= " SIZE_FORMAT,
         min_capacity(), v, max_capacity());
  Atomic::store(&_soft_max_size, v);

  if (mode()->is_generational()) {
    _generation_sizer.heap_size_changed(_soft_max_size);
    size_t soft_max_capacity_young = _generation_sizer.max_young_size();
    size_t soft_max_capacity_old = _soft_max_size - soft_max_capacity_young;
    _young_generation->set_soft_max_capacity(soft_max_capacity_young);
    _old_generation->set_soft_max_capacity(soft_max_capacity_old);
  }
}

size_t ShenandoahHeap::min_capacity() const {
  return _minimum_size;
}

size_t ShenandoahHeap::initial_capacity() const {
  return _initial_size;
}

void ShenandoahHeap::op_uncommit(double shrink_before, size_t shrink_until) {
  assert (ShenandoahUncommit, "should be enabled");

  // Application allocates from the beginning of the heap, and GC allocates at
  // the end of it. It is more efficient to uncommit from the end, so that applications
  // could enjoy the near committed regions. GC allocations are much less frequent,
  // and therefore can accept the committing costs.

  size_t count = 0;
  for (size_t i = num_regions(); i > 0; i--) { // care about size_t underflow
    ShenandoahHeapRegion* r = get_region(i - 1);
    if (r->is_empty_committed() && (r->empty_time() < shrink_before)) {
      ShenandoahHeapLocker locker(lock());
      if (r->is_empty_committed()) {
        if (committed() < shrink_until + ShenandoahHeapRegion::region_size_bytes()) {
          break;
        }

        r->make_uncommitted();
        count++;
      }
    }
    SpinPause(); // allow allocators to take the lock
  }

  if (count > 0) {
    control_thread()->notify_heap_changed();
    regulator_thread()->notify_heap_changed();
  }
}

void ShenandoahHeap::handle_old_evacuation(HeapWord* obj, size_t words, bool promotion) {
  // Only register the copy of the object that won the evacuation race.
  card_scan()->register_object_wo_lock(obj);

  // Mark the entire range of the evacuated object as dirty.  At next remembered set scan,
  // we will clear dirty bits that do not hold interesting pointers.  It's more efficient to
  // do this in batch, in a background GC thread than to try to carefully dirty only cards
  // that hold interesting pointers right now.
  card_scan()->mark_range_as_dirty(obj, words);

  if (promotion) {
    // This evacuation was a promotion, track this as allocation against old gen
    old_generation()->increase_allocated(words * HeapWordSize);
  }
}

void ShenandoahHeap::handle_old_evacuation_failure() {
  if (_old_gen_oom_evac.try_set()) {
    log_info(gc)("Old gen evac failure.");
  }
}

void ShenandoahHeap::handle_promotion_failure() {
  old_heuristics()->handle_promotion_failure();
}

void ShenandoahHeap::report_promotion_failure(Thread* thread, size_t size) {
  // We squelch excessive reports to reduce noise in logs.  Squelch enforcement is not "perfect" because
  // this same code can be in-lined in multiple contexts, and each context will have its own copy of the static
  // last_report_epoch and this_epoch_report_count variables.
  const size_t MaxReportsPerEpoch = 4;
  static size_t last_report_epoch = 0;
  static size_t epoch_report_count = 0;

  size_t promotion_reserve;
  size_t promotion_expended;

  size_t gc_id = control_thread()->get_gc_id();

  if ((gc_id != last_report_epoch) || (epoch_report_count++ < MaxReportsPerEpoch)) {
    {
      // Promotion failures should be very rare.  Invest in providing useful diagnostic info.
      ShenandoahHeapLocker locker(lock());
      promotion_reserve = get_promoted_reserve();
      promotion_expended = get_promoted_expended();
    }
    PLAB* plab = ShenandoahThreadLocalData::plab(thread);
    size_t words_remaining = (plab == nullptr)? 0: plab->words_remaining();
    const char* promote_enabled = ShenandoahThreadLocalData::allow_plab_promotions(thread)? "enabled": "disabled";

    log_info(gc, ergo)("Promotion failed, size " SIZE_FORMAT ", has plab? %s, PLAB remaining: " SIZE_FORMAT
                       ", plab promotions %s, promotion reserve: " SIZE_FORMAT ", promotion expended: " SIZE_FORMAT,
                       size, plab == nullptr? "no": "yes",
                       words_remaining, promote_enabled, promotion_reserve, promotion_expended);
    if ((gc_id == last_report_epoch) && (epoch_report_count >= MaxReportsPerEpoch)) {
      log_info(gc, ergo)("Squelching additional promotion failure reports for current epoch");
    } else if (gc_id != last_report_epoch) {
      last_report_epoch = gc_id;;
      epoch_report_count = 1;
    }
  }
}

HeapWord* ShenandoahHeap::allocate_from_gclab_slow(Thread* thread, size_t size) {
  // New object should fit the GCLAB size
  size_t min_size = MAX2(size, PLAB::min_size());

  // Figure out size of new GCLAB, looking back at heuristics. Expand aggressively.
  size_t new_size = ShenandoahThreadLocalData::gclab_size(thread) * 2;

  // Limit growth of GCLABs to ShenandoahMaxEvacLABRatio * the minimum size.  This enables more equitable distribution of
  // available evacuation buidget between the many threads that are coordinating in the evacuation effort.
  if (ShenandoahMaxEvacLABRatio > 0) {
    log_debug(gc, free)("Allocate new gclab: " SIZE_FORMAT ", " SIZE_FORMAT, new_size, PLAB::min_size() * ShenandoahMaxEvacLABRatio);
    new_size = MIN2(new_size, PLAB::min_size() * ShenandoahMaxEvacLABRatio);
  }

  new_size = MIN2(new_size, PLAB::max_size());
  new_size = MAX2(new_size, PLAB::min_size());

  // Record new heuristic value even if we take any shortcut. This captures
  // the case when moderately-sized objects always take a shortcut. At some point,
  // heuristics should catch up with them.
  ShenandoahThreadLocalData::set_gclab_size(thread, new_size);

  if (new_size < size) {
    // New size still does not fit the object. Fall back to shared allocation.
    // This avoids retiring perfectly good GCLABs, when we encounter a large object.
<<<<<<< HEAD
    log_debug(gc, free)("New gclab size (" SIZE_FORMAT ") is too small for " SIZE_FORMAT, new_size, size);
    return NULL;
=======
    return nullptr;
>>>>>>> c778125c
  }

  // Retire current GCLAB, and allocate a new one.
  PLAB* gclab = ShenandoahThreadLocalData::gclab(thread);
  gclab->retire();

  size_t actual_size = 0;
  HeapWord* gclab_buf = allocate_new_gclab(min_size, new_size, &actual_size);
  if (gclab_buf == nullptr) {
    return nullptr;
  }

  assert (size <= actual_size, "allocation should fit");

  if (ZeroTLAB) {
    // ..and clear it.
    Copy::zero_to_words(gclab_buf, actual_size);
  } else {
    // ...and zap just allocated object.
#ifdef ASSERT
    // Skip mangling the space corresponding to the object header to
    // ensure that the returned space is not considered parsable by
    // any concurrent GC thread.
    size_t hdr_size = oopDesc::header_size();
    Copy::fill_to_words(gclab_buf + hdr_size, actual_size - hdr_size, badHeapWordVal);
#endif // ASSERT
  }
  gclab->set_buf(gclab_buf, actual_size);
  return gclab->allocate(size);
}

// Establish a new PLAB and allocate size HeapWords within it.
HeapWord* ShenandoahHeap::allocate_from_plab_slow(Thread* thread, size_t size, bool is_promotion) {
  // New object should fit the PLAB size
  size_t min_size = MAX2(size, PLAB::min_size());

  // Figure out size of new PLAB, looking back at heuristics. Expand aggressively.
  size_t cur_size = ShenandoahThreadLocalData::plab_size(thread);
  if (cur_size == 0) {
    cur_size = PLAB::min_size();
  }
  size_t future_size = cur_size * 2;
  // Limit growth of PLABs to ShenandoahMaxEvacLABRatio * the minimum size.  This enables more equitable distribution of
  // available evacuation buidget between the many threads that are coordinating in the evacuation effort.
  if (ShenandoahMaxEvacLABRatio > 0) {
    future_size = MIN2(future_size, PLAB::min_size() * ShenandoahMaxEvacLABRatio);
  }
  future_size = MIN2(future_size, PLAB::max_size());
  future_size = MAX2(future_size, PLAB::min_size());

  size_t unalignment = future_size % CardTable::card_size_in_words();
  if (unalignment != 0) {
    future_size = future_size - unalignment + CardTable::card_size_in_words();
  }

  // Record new heuristic value even if we take any shortcut. This captures
  // the case when moderately-sized objects always take a shortcut. At some point,
  // heuristics should catch up with them.  Note that the requested cur_size may
  // not be honored, but we remember that this is the preferred size.
  ShenandoahThreadLocalData::set_plab_size(thread, future_size);
  if (cur_size < size) {
    // The PLAB to be allocated is still not large enough to hold the object. Fall back to shared allocation.
    // This avoids retiring perfectly good PLABs in order to represent a single large object allocation.
    return nullptr;
  }

  // Retire current PLAB, and allocate a new one.
  PLAB* plab = ShenandoahThreadLocalData::plab(thread);
  if (plab->words_remaining() < PLAB::min_size()) {
    // Retire current PLAB, and allocate a new one.
    // CAUTION: retire_plab may register the remnant filler object with the remembered set scanner without a lock.  This
    // is safe iff it is assured that each PLAB is a whole-number multiple of card-mark memory size and each PLAB is
    // aligned with the start of a card's memory range.

    retire_plab(plab, thread);

    size_t actual_size = 0;
    // allocate_new_plab resets plab_evacuated and plab_promoted and disables promotions if old-gen available is
    // less than the remaining evacuation need.  It also adjusts plab_preallocated and expend_promoted if appropriate.
    HeapWord* plab_buf = allocate_new_plab(min_size, cur_size, &actual_size);
    if (plab_buf == nullptr) {
      return nullptr;
    } else {
      ShenandoahThreadLocalData::enable_plab_retries(thread);
    }
    assert (size <= actual_size, "allocation should fit");
    if (ZeroTLAB) {
      // ..and clear it.
      Copy::zero_to_words(plab_buf, actual_size);
    } else {
      // ...and zap just allocated object.
#ifdef ASSERT
      // Skip mangling the space corresponding to the object header to
      // ensure that the returned space is not considered parsable by
      // any concurrent GC thread.
      size_t hdr_size = oopDesc::header_size();
      Copy::fill_to_words(plab_buf + hdr_size, actual_size - hdr_size, badHeapWordVal);
#endif // ASSERT
    }
    plab->set_buf(plab_buf, actual_size);

    if (is_promotion && !ShenandoahThreadLocalData::allow_plab_promotions(thread)) {
      return nullptr;
    }
    return plab->allocate(size);
  } else {
    // If there's still at least min_size() words available within the current plab, don't retire it.  Let's gnaw
    // away on this plab as long as we can.  Meanwhile, return nullptr to force this particular allocation request
    // to be satisfied with a shared allocation.  By packing more promotions into the previously allocated PLAB, we
    // reduce the likelihood of evacuation failures, and we we reduce the need for downsizing our PLABs.
    return nullptr;
  }
}

// TODO: It is probably most efficient to register all objects (both promotions and evacuations) that were allocated within
// this plab at the time we retire the plab.  A tight registration loop will run within both code and data caches.  This change
// would allow smaller and faster in-line implementation of alloc_from_plab().  Since plabs are aligned on card-table boundaries,
// this object registration loop can be performed without acquiring a lock.
void ShenandoahHeap::retire_plab(PLAB* plab, Thread* thread) {
  // We don't enforce limits on plab_evacuated.  We let it consume all available old-gen memory in order to reduce
  // probability of an evacuation failure.  We do enforce limits on promotion, to make sure that excessive promotion
  // does not result in an old-gen evacuation failure.  Note that a failed promotion is relatively harmless.  Any
  // object that fails to promote in the current cycle will be eligible for promotion in a subsequent cycle.

  // When the plab was instantiated, its entirety was treated as if the entire buffer was going to be dedicated to
  // promotions.  Now that we are retiring the buffer, we adjust for the reality that the plab is not entirely promotions.
  //  1. Some of the plab may have been dedicated to evacuations.
  //  2. Some of the plab may have been abandoned due to waste (at the end of the plab).
  size_t not_promoted =
    ShenandoahThreadLocalData::get_plab_preallocated_promoted(thread) - ShenandoahThreadLocalData::get_plab_promoted(thread);
  ShenandoahThreadLocalData::reset_plab_promoted(thread);
  ShenandoahThreadLocalData::reset_plab_evacuated(thread);
  ShenandoahThreadLocalData::set_plab_preallocated_promoted(thread, 0);
  if (not_promoted > 0) {
    unexpend_promoted(not_promoted);
  }
  size_t waste = plab->waste();
  HeapWord* top = plab->top();
  plab->retire();
  if (top != nullptr && plab->waste() > waste && is_in_old(top)) {
    // If retiring the plab created a filler object, then we
    // need to register it with our card scanner so it can
    // safely walk the region backing the plab.
    log_debug(gc)("retire_plab() is registering remnant of size " SIZE_FORMAT " at " PTR_FORMAT,
                  plab->waste() - waste, p2i(top));
    card_scan()->register_object_wo_lock(top);
  }
}

void ShenandoahHeap::retire_plab(PLAB* plab) {
  Thread* thread = Thread::current();
  retire_plab(plab, thread);
}

void ShenandoahHeap::cancel_old_gc() {
  shenandoah_assert_safepoint();
  assert(_old_generation != nullptr, "Should only have mixed collections in generation mode.");
  log_info(gc)("Terminating old gc cycle.");

  // Stop marking
  old_generation()->cancel_marking();
  // Stop coalescing undead objects
  set_prepare_for_old_mark_in_progress(false);
  // Stop tracking old regions
  old_heuristics()->abandon_collection_candidates();
  // Remove old generation access to young generation mark queues
  young_generation()->set_old_gen_task_queues(nullptr);
  // Transition to IDLE now.
  _old_generation->transition_to(ShenandoahOldGeneration::IDLE);
}

bool ShenandoahHeap::is_old_gc_active() {
  return is_concurrent_old_mark_in_progress()
         || is_prepare_for_old_mark_in_progress()
         || old_heuristics()->unprocessed_old_collection_candidates() > 0
         || young_generation()->old_gen_task_queues() != nullptr;
}

void ShenandoahHeap::coalesce_and_fill_old_regions() {
  class ShenandoahGlobalCoalesceAndFill : public ShenandoahHeapRegionClosure {
   public:
    virtual void heap_region_do(ShenandoahHeapRegion* region) override {
      // old region is not in the collection set and was not immediately trashed
      if (region->is_old() && region->is_active() && !region->is_humongous()) {
        // Reset the coalesce and fill boundary because this is a global collect
        // and cannot be preempted by young collects. We want to be sure the entire
        // region is coalesced here and does not resume from a previously interrupted
        // or completed coalescing.
        region->begin_preemptible_coalesce_and_fill();
        region->oop_fill_and_coalesce();
      }
    }

    virtual bool is_thread_safe() override {
      return true;
    }
  };
  ShenandoahGlobalCoalesceAndFill coalesce;
  parallel_heap_region_iterate(&coalesce);
}

bool ShenandoahHeap::adjust_generation_sizes() {
  if (mode()->is_generational()) {
    return _generation_sizer.adjust_generation_sizes();
  }
  return false;
}

// Called from stubs in JIT code or interpreter
HeapWord* ShenandoahHeap::allocate_new_tlab(size_t min_size,
                                            size_t requested_size,
                                            size_t* actual_size) {
  ShenandoahAllocRequest req = ShenandoahAllocRequest::for_tlab(min_size, requested_size);
  HeapWord* res = allocate_memory(req, false);
  if (res != nullptr) {
    *actual_size = req.actual_size();
  } else {
    *actual_size = 0;
  }
  return res;
}

HeapWord* ShenandoahHeap::allocate_new_gclab(size_t min_size,
                                             size_t word_size,
                                             size_t* actual_size) {
  ShenandoahAllocRequest req = ShenandoahAllocRequest::for_gclab(min_size, word_size);
  HeapWord* res = allocate_memory(req, false);
  if (res != nullptr) {
    *actual_size = req.actual_size();
  } else {
    *actual_size = 0;
  }
  return res;
}

HeapWord* ShenandoahHeap::allocate_new_plab(size_t min_size,
                                            size_t word_size,
                                            size_t* actual_size) {
  ShenandoahAllocRequest req = ShenandoahAllocRequest::for_plab(min_size, word_size);
  // Note that allocate_memory() sets a thread-local flag to prohibit further promotions by this thread
  // if we are at risk of exceeding the old-gen evacuation budget.
  HeapWord* res = allocate_memory(req, false);
  if (res != nullptr) {
    *actual_size = req.actual_size();
  } else {
    *actual_size = 0;
  }
  return res;
}

// is_promotion is true iff this allocation is known for sure to hold the result of young-gen evacuation
// to old-gen.  plab allocates are not known as such, since they may hold old-gen evacuations.
HeapWord* ShenandoahHeap::allocate_memory(ShenandoahAllocRequest& req, bool is_promotion) {
  intptr_t pacer_epoch = 0;
  bool in_new_region = false;
  HeapWord* result = nullptr;

  if (req.is_mutator_alloc()) {
    if (ShenandoahPacing) {
      pacer()->pace_for_alloc(req.size());
      pacer_epoch = pacer()->epoch();
    }

    if (!ShenandoahAllocFailureALot || !should_inject_alloc_failure()) {
      result = allocate_memory_under_lock(req, in_new_region, is_promotion);
    }

    // Allocation failed, block until control thread reacted, then retry allocation.
    //
    // It might happen that one of the threads requesting allocation would unblock
    // way later after GC happened, only to fail the second allocation, because
    // other threads have already depleted the free storage. In this case, a better
    // strategy is to try again, as long as GC makes progress.
    //
    // Then, we need to make sure the allocation was retried after at least one
    // Full GC, which means we want to try more than ShenandoahFullGCThreshold times.
    size_t tries = 0;
    while (result == nullptr && _progress_last_gc.is_set()) {
      tries++;
      control_thread()->handle_alloc_failure(req);
      result = allocate_memory_under_lock(req, in_new_region, is_promotion);
    }
    while (result == nullptr && tries <= ShenandoahFullGCThreshold) {
      tries++;
      control_thread()->handle_alloc_failure(req);
      result = allocate_memory_under_lock(req, in_new_region, is_promotion);
    }
  } else {
    assert(req.is_gc_alloc(), "Can only accept GC allocs here");
    result = allocate_memory_under_lock(req, in_new_region, is_promotion);
    // Do not call handle_alloc_failure() here, because we cannot block.
    // The allocation failure would be handled by the LRB slowpath with handle_alloc_failure_evac().
  }

  if (in_new_region) {
    control_thread()->notify_heap_changed();
    regulator_thread()->notify_heap_changed();
  }

  if (result != nullptr) {
    ShenandoahGeneration* alloc_generation = generation_for(req.affiliation());
    size_t requested = req.size();
    size_t actual = req.actual_size();
    size_t actual_bytes = actual * HeapWordSize;

    assert (req.is_lab_alloc() || (requested == actual),
            "Only LAB allocations are elastic: %s, requested = " SIZE_FORMAT ", actual = " SIZE_FORMAT,
            ShenandoahAllocRequest::alloc_type_to_string(req.type()), requested, actual);

    if (req.is_mutator_alloc()) {
      notify_mutator_alloc_words(actual, false);
      alloc_generation->increase_allocated(actual_bytes);

      // If we requested more than we were granted, give the rest back to pacer.
      // This only matters if we are in the same pacing epoch: do not try to unpace
      // over the budget for the other phase.
      if (ShenandoahPacing && (pacer_epoch > 0) && (requested > actual)) {
        pacer()->unpace_for_alloc(pacer_epoch, requested - actual);
      }
    } else {
      increase_used(actual_bytes);
    }
  }

  return result;
}

HeapWord* ShenandoahHeap::allocate_memory_under_lock(ShenandoahAllocRequest& req, bool& in_new_region, bool is_promotion) {
  bool try_smaller_lab_size = false;
  size_t smaller_lab_size;
  {
    // promotion_eligible pertains only to PLAB allocations, denoting that the PLAB is allowed to allocate for promotions.
    bool promotion_eligible = false;
    bool allow_allocation = true;
    bool plab_alloc = false;
    size_t requested_bytes = req.size() * HeapWordSize;
    HeapWord* result = nullptr;
    ShenandoahHeapLocker locker(lock());
    Thread* thread = Thread::current();

    if (mode()->is_generational()) {
      if (req.affiliation() == YOUNG_GENERATION) {
        if (req.is_mutator_alloc()) {
          size_t young_available = young_generation()->adjusted_available();
          if (requested_bytes > young_available) {
            // We know this is not a GCLAB.  This must be a TLAB or a shared allocation.
            if (req.is_lab_alloc() && (young_available >= req.min_size())) {
              try_smaller_lab_size = true;
              smaller_lab_size = young_available / HeapWordSize;
            } else {
              // Can't allocate because even min_size() is larger than remaining young_available
              log_info(gc, ergo)("Unable to shrink %s alloc request of minimum size: " SIZE_FORMAT
                                 ", young available: " SIZE_FORMAT,
                                 req.is_lab_alloc()? "TLAB": "shared",
                                 HeapWordSize * (req.is_lab_alloc()? req.min_size(): req.size()), young_available);
              return nullptr;
            }
          }
        }
      } else {                    // reg.affiliation() == OLD_GENERATION
        assert(req.type() != ShenandoahAllocRequest::_alloc_gclab, "GCLAB pertains only to young-gen memory");
        if (req.type() ==  ShenandoahAllocRequest::_alloc_plab) {
          plab_alloc = true;
          size_t promotion_avail = get_promoted_reserve();
          size_t promotion_expended = get_promoted_expended();
          if (promotion_expended + requested_bytes > promotion_avail) {
            promotion_avail = 0;
            if (get_old_evac_reserve() == 0) {
              // There are no old-gen evacuations in this pass.  There's no value in creating a plab that cannot
              // be used for promotions.
              allow_allocation = false;
            }
          } else {
            promotion_avail = promotion_avail - (promotion_expended + requested_bytes);
            promotion_eligible = true;
          }
        } else if (is_promotion) {
          // This is a shared alloc for promotion
          size_t promotion_avail = get_promoted_reserve();
          size_t promotion_expended = get_promoted_expended();
          if (promotion_expended + requested_bytes > promotion_avail) {
            promotion_avail = 0;
          } else {
            promotion_avail = promotion_avail - (promotion_expended + requested_bytes);
          }
          if (promotion_avail == 0) {
            // We need to reserve the remaining memory for evacuation.  Reject this allocation.  The object will be
            // evacuated to young-gen memory and promoted during a future GC pass.
            return nullptr;
          }
          // Else, we'll allow the allocation to proceed.  (Since we hold heap lock, the tested condition remains true.)
        } else {
          // This is a shared allocation for evacuation.  Memory has already been reserved for this purpose.
        }
      }
    } // This ends the is_generational() block

    if (!try_smaller_lab_size) {
      result = (allow_allocation)? _free_set->allocate(req, in_new_region): nullptr;
      if (result != nullptr) {
        if (req.affiliation() == ShenandoahRegionAffiliation::OLD_GENERATION) {
          ShenandoahThreadLocalData::reset_plab_promoted(thread);
          if (req.is_gc_alloc()) {
            if (req.type() ==  ShenandoahAllocRequest::_alloc_plab) {
              if (promotion_eligible) {
                size_t actual_size = req.actual_size() * HeapWordSize;
                // Assume the entirety of this PLAB will be used for promotion.  This prevents promotion from overreach.
                // When we retire this plab, we'll unexpend what we don't really use.
                ShenandoahThreadLocalData::enable_plab_promotions(thread);
                expend_promoted(actual_size);
                assert(get_promoted_expended() <= get_promoted_reserve(), "Do not expend more promotion than budgeted");
                ShenandoahThreadLocalData::set_plab_preallocated_promoted(thread, actual_size);
              } else {
                // Disable promotions in this thread because entirety of this PLAB must be available to hold old-gen evacuations.
                ShenandoahThreadLocalData::disable_plab_promotions(thread);
                ShenandoahThreadLocalData::set_plab_preallocated_promoted(thread, 0);
              }
            } else if (is_promotion) {
              // Shared promotion.  Assume size is requested_bytes.
              expend_promoted(requested_bytes);
              assert(get_promoted_expended() <= get_promoted_reserve(), "Do not expend more promotion than budgeted");
            }
          }

          // Register the newly allocated object while we're holding the global lock since there's no synchronization
          // built in to the implementation of register_object().  There are potential races when multiple independent
          // threads are allocating objects, some of which might span the same card region.  For example, consider
          // a card table's memory region within which three objects are being allocated by three different threads:
          //
          // objects being "concurrently" allocated:
          //    [-----a------][-----b-----][--------------c------------------]
          //            [---- card table memory range --------------]
          //
          // Before any objects are allocated, this card's memory range holds no objects.  Note that allocation of object a
          //   wants to set the has-object, first-start, and last-start attributes of the preceding card region.
          //   allocation of object b wants to set the has-object, first-start, and last-start attributes of this card region.
          //   allocation of object c also wants to set the has-object, first-start, and last-start attributes of this card region.
          //
          // The thread allocating b and the thread allocating c can "race" in various ways, resulting in confusion, such as
          // last-start representing object b while first-start represents object c.  This is why we need to require all
          // register_object() invocations to be "mutually exclusive" with respect to each card's memory range.
          ShenandoahHeap::heap()->card_scan()->register_object(result);
        }
      } else {
        // The allocation failed.  If this was a plab allocation, We've already retired it and no longer have a plab.
        if ((req.affiliation() == ShenandoahRegionAffiliation::OLD_GENERATION) && req.is_gc_alloc() &&
            (req.type() == ShenandoahAllocRequest::_alloc_plab)) {
          // We don't need to disable PLAB promotions because there is no PLAB.  We leave promotions enabled because
          // this allows the surrounding infrastructure to retry alloc_plab_slow() with a smaller PLAB size.
          ShenandoahThreadLocalData::set_plab_preallocated_promoted(thread, 0);
        }
      }
      return result;
    }
    // else, try_smaller_lab_size is true so we fall through and recurse with a smaller lab size
  } // This closes the block that holds the heap lock.  This releases the lock.

  // We arrive here if the tlab allocation request can be resized to fit within young_available
  assert((req.affiliation() == YOUNG_GENERATION) && req.is_lab_alloc() && req.is_mutator_alloc() &&
         (smaller_lab_size < req.size()), "Only shrink allocation request size for TLAB allocations");

  // By convention, ShenandoahAllocationRequest is primarily read-only.  The only mutable instance data is represented by
  // actual_size(), which is overwritten with the size of the allocaion when the allocation request is satisfied.  We use a
  // recursive call here rather than introducing new methods to mutate the existing ShenandoahAllocationRequest argument.
  // Mutation of the existing object might result in astonishing results if calling contexts assume the content of immutable
  // fields remain constant.  The original TLAB allocation request was for memory that exceeded the current capacity.  We'll
  // attempt to allocate a smaller TLAB.  If this is successful, we'll update actual_size() of our incoming
  // ShenandoahAllocRequest.  If the recursive request fails, we'll simply return nullptr.

  // Note that we've relinquished the HeapLock and some other thread may perform additional allocation before our recursive
  // call reacquires the lock.  If that happens, we will need another recursive call to further reduce the size of our request
  // for each time another thread allocates young memory during the brief intervals that the heap lock is available to
  // interfering threads.  We expect this interference to be rare.  The recursion bottoms out when young_available is
  // smaller than req.min_size().  The inner-nested call to allocate_memory_under_lock() uses the same min_size() value
  // as this call, but it uses a preferred size() that is smaller than our preferred size, and is no larger than what we most
  // recently saw as the memory currently available within the young generation.

  // TODO: At the expense of code clarity, we could rewrite this recursive solution to use iteration.  We need at most one
  // extra instance of the ShenandoahAllocRequest, which we can re-initialize multiple times inside a loop, with one iteration
  // of the loop required for each time the existing solution would recurse.  An iterative solution would be more efficient
  // in CPU time and stack memory utilization.  The expectation is that it is very rare that we would recurse more than once
  // so making this change is not currently seen as a high priority.

  ShenandoahAllocRequest smaller_req = ShenandoahAllocRequest::for_tlab(req.min_size(), smaller_lab_size);

  // Note that shrinking the preferred size gets us past the gatekeeper that checks whether there's available memory to
  // satisfy the allocation request.  The reality is the actual TLAB size is likely to be even smaller, because it will
  // depend on how much memory is available within mutator regions that are not yet fully used.
  HeapWord* result = allocate_memory_under_lock(smaller_req, in_new_region, is_promotion);
  if (result != nullptr) {
    req.set_actual_size(smaller_req.actual_size());
  }
  return result;
}

HeapWord* ShenandoahHeap::mem_allocate(size_t size,
                                        bool*  gc_overhead_limit_was_exceeded) {
  ShenandoahAllocRequest req = ShenandoahAllocRequest::for_shared(size);
  return allocate_memory(req, false);
}

MetaWord* ShenandoahHeap::satisfy_failed_metadata_allocation(ClassLoaderData* loader_data,
                                                             size_t size,
                                                             Metaspace::MetadataType mdtype) {
  MetaWord* result;

  // Inform metaspace OOM to GC heuristics if class unloading is possible.
  ShenandoahHeuristics* h = global_generation()->heuristics();
  if (h->can_unload_classes()) {
    h->record_metaspace_oom();
  }

  // Expand and retry allocation
  result = loader_data->metaspace_non_null()->expand_and_allocate(size, mdtype);
  if (result != nullptr) {
    return result;
  }

  // Start full GC
  collect(GCCause::_metadata_GC_clear_soft_refs);

  // Retry allocation
  result = loader_data->metaspace_non_null()->allocate(size, mdtype);
  if (result != nullptr) {
    return result;
  }

  // Expand and retry allocation
  result = loader_data->metaspace_non_null()->expand_and_allocate(size, mdtype);
  if (result != nullptr) {
    return result;
  }

  // Out of memory
  return nullptr;
}

class ShenandoahConcurrentEvacuateRegionObjectClosure : public ObjectClosure {
private:
  ShenandoahHeap* const _heap;
  Thread* const _thread;
public:
  ShenandoahConcurrentEvacuateRegionObjectClosure(ShenandoahHeap* heap) :
    _heap(heap), _thread(Thread::current()) {}

  void do_object(oop p) {
    shenandoah_assert_marked(nullptr, p);
    if (!p->is_forwarded()) {
      _heap->evacuate_object(p, _thread);
    }
  }
};

class ShenandoahEvacuationTask : public WorkerTask {
private:
  ShenandoahHeap* const _sh;
  ShenandoahCollectionSet* const _cs;
  bool _concurrent;
public:
  ShenandoahEvacuationTask(ShenandoahHeap* sh,
                           ShenandoahCollectionSet* cs,
                           bool concurrent) :
    WorkerTask("Shenandoah Evacuation"),
    _sh(sh),
    _cs(cs),
    _concurrent(concurrent)
  {}

  void work(uint worker_id) {
    if (_concurrent) {
      ShenandoahConcurrentWorkerSession worker_session(worker_id);
      ShenandoahSuspendibleThreadSetJoiner stsj(ShenandoahSuspendibleWorkers);
      ShenandoahEvacOOMScope oom_evac_scope;
      do_work();
    } else {
      ShenandoahParallelWorkerSession worker_session(worker_id);
      ShenandoahEvacOOMScope oom_evac_scope;
      do_work();
    }
  }

private:
  void do_work() {
    ShenandoahConcurrentEvacuateRegionObjectClosure cl(_sh);
    ShenandoahHeapRegion* r;
    while ((r =_cs->claim_next()) != nullptr) {
      assert(r->has_live(), "Region " SIZE_FORMAT " should have been reclaimed early", r->index());

      _sh->marked_object_iterate(r, &cl);

      if (ShenandoahPacing) {
        _sh->pacer()->report_evac(r->used() >> LogHeapWordSize);
      }
      if (_sh->check_cancelled_gc_and_yield(_concurrent)) {
        break;
      }
    }
  }
};

// Unlike ShenandoahEvacuationTask, this iterates over all regions rather than just the collection set.
// This is needed in order to promote humongous start regions if age() >= tenure threshold.
class ShenandoahGenerationalEvacuationTask : public WorkerTask {
private:
  ShenandoahHeap* const _sh;
  ShenandoahRegionIterator *_regions;
  bool _concurrent;
public:
  ShenandoahGenerationalEvacuationTask(ShenandoahHeap* sh,
                                       ShenandoahRegionIterator* iterator,
                                       bool concurrent) :
    WorkerTask("Shenandoah Evacuation"),
    _sh(sh),
    _regions(iterator),
    _concurrent(concurrent)
  {}

  void work(uint worker_id) {
    if (_concurrent) {
      ShenandoahConcurrentWorkerSession worker_session(worker_id);
      ShenandoahSuspendibleThreadSetJoiner stsj(ShenandoahSuspendibleWorkers);
      ShenandoahEvacOOMScope oom_evac_scope;
      do_work();
    } else {
      ShenandoahParallelWorkerSession worker_session(worker_id);
      ShenandoahEvacOOMScope oom_evac_scope;
      do_work();
    }
  }

private:
  void do_work() {
    ShenandoahConcurrentEvacuateRegionObjectClosure cl(_sh);
    ShenandoahHeapRegion* r;
    while ((r = _regions->next()) != nullptr) {
      log_debug(gc)("GenerationalEvacuationTask do_work(), looking at %s region " SIZE_FORMAT ", (age: %d) [%s, %s]",
                    r->is_old()? "old": r->is_young()? "young": "free", r->index(), r->age(),
                    r->is_active()? "active": "inactive",
                    r->is_humongous()? (r->is_humongous_start()? "humongous_start": "humongous_continuation"): "regular");
      if (r->is_cset()) {
        assert(r->has_live(), "Region " SIZE_FORMAT " should have been reclaimed early", r->index());
        _sh->marked_object_iterate(r, &cl);
        if (ShenandoahPacing) {
          _sh->pacer()->report_evac(r->used() >> LogHeapWordSize);
        }
      } else if (r->is_young() && r->is_active() && r->is_humongous_start() && (r->age() > InitialTenuringThreshold)) {
        // We promote humongous_start regions along with their affiliated continuations during evacuation rather than
        // doing this work during a safepoint.  We cannot put humongous regions into the collection set because that
        // triggers the load-reference barrier (LRB) to copy on reference fetch.
        if (r->promote_humongous() == 0) {
          // We chose not to promote because old-gen is out of memory.  Report and handle the promotion failure because
          // this suggests need for expanding old-gen and/or performing collection of old-gen.
          ShenandoahHeap* heap = ShenandoahHeap::heap();
          oop obj = cast_to_oop(r->bottom());
          size_t size = obj->size();
          Thread* thread = Thread::current();
          heap->report_promotion_failure(thread, size);
          heap->handle_promotion_failure();
        }
      }
      // else, region is free, or OLD, or not in collection set, or humongous_continuation,
      // or is young humongous_start that is too young to be promoted

      if (_sh->check_cancelled_gc_and_yield(_concurrent)) {
        break;
      }
    }
  }
};

void ShenandoahHeap::evacuate_collection_set(bool concurrent) {
  if (ShenandoahHeap::heap()->mode()->is_generational()) {
    ShenandoahRegionIterator regions;
    ShenandoahGenerationalEvacuationTask task(this, &regions, concurrent);
    workers()->run_task(&task);
  } else {
    ShenandoahEvacuationTask task(this, _collection_set, concurrent);
    workers()->run_task(&task);
  }
}

void ShenandoahHeap::trash_cset_regions() {
  ShenandoahHeapLocker locker(lock());

  ShenandoahCollectionSet* set = collection_set();
  ShenandoahHeapRegion* r;
  set->clear_current_index();
  while ((r = set->next()) != nullptr) {
    r->make_trash();
  }
  collection_set()->clear();
}

void ShenandoahHeap::print_heap_regions_on(outputStream* st) const {
  st->print_cr("Heap Regions:");
  st->print_cr("EU=empty-uncommitted, EC=empty-committed, R=regular, H=humongous start, HC=humongous continuation, CS=collection set, T=trash, P=pinned");
  st->print_cr("BTE=bottom/top/end, U=used, T=TLAB allocs, G=GCLAB allocs, S=shared allocs, L=live data");
  st->print_cr("R=root, CP=critical pins, TAMS=top-at-mark-start, UWM=update watermark");
  st->print_cr("SN=alloc sequence number");

  for (size_t i = 0; i < num_regions(); i++) {
    get_region(i)->print_on(st);
  }
}

size_t ShenandoahHeap::trash_humongous_region_at(ShenandoahHeapRegion* start) {
  assert(start->is_humongous_start(), "reclaim regions starting with the first one");

  oop humongous_obj = cast_to_oop(start->bottom());
  size_t size = humongous_obj->size();
  size_t required_regions = ShenandoahHeapRegion::required_regions(size * HeapWordSize);
  size_t index = start->index() + required_regions - 1;

  assert(!start->has_live(), "liveness must be zero");

  for(size_t i = 0; i < required_regions; i++) {
    // Reclaim from tail. Otherwise, assertion fails when printing region to trace log,
    // as it expects that every region belongs to a humongous region starting with a humongous start region.
    ShenandoahHeapRegion* region = get_region(index --);

    assert(region->is_humongous(), "expect correct humongous start or continuation");
    assert(!region->is_cset(), "Humongous region should not be in collection set");

    region->make_trash_immediate();
  }
  return required_regions;
}

class ShenandoahCheckCleanGCLABClosure : public ThreadClosure {
public:
  ShenandoahCheckCleanGCLABClosure() {}
  void do_thread(Thread* thread) {
    PLAB* gclab = ShenandoahThreadLocalData::gclab(thread);
    assert(gclab != nullptr, "GCLAB should be initialized for %s", thread->name());
    assert(gclab->words_remaining() == 0, "GCLAB should not need retirement");

    PLAB* plab = ShenandoahThreadLocalData::plab(thread);
    assert(plab != nullptr, "PLAB should be initialized for %s", thread->name());
    assert(plab->words_remaining() == 0, "PLAB should not need retirement");
  }
};

class ShenandoahRetireGCLABClosure : public ThreadClosure {
private:
  bool const _resize;
public:
  ShenandoahRetireGCLABClosure(bool resize) : _resize(resize) {}
  void do_thread(Thread* thread) {
    PLAB* gclab = ShenandoahThreadLocalData::gclab(thread);
    assert(gclab != nullptr, "GCLAB should be initialized for %s", thread->name());
    gclab->retire();
    if (_resize && ShenandoahThreadLocalData::gclab_size(thread) > 0) {
      ShenandoahThreadLocalData::set_gclab_size(thread, 0);
    }

    PLAB* plab = ShenandoahThreadLocalData::plab(thread);
    assert(plab != nullptr, "PLAB should be initialized for %s", thread->name());

    // There are two reasons to retire all plabs between old-gen evacuation passes.
    //  1. We need to make the plab memory parseable by remembered-set scanning.
    //  2. We need to establish a trustworthy UpdateWaterMark value within each old-gen heap region
    ShenandoahHeap::heap()->retire_plab(plab, thread);
    if (_resize && ShenandoahThreadLocalData::plab_size(thread) > 0) {
      ShenandoahThreadLocalData::set_plab_size(thread, 0);
    }
  }
};

void ShenandoahHeap::labs_make_parsable() {
  assert(UseTLAB, "Only call with UseTLAB");

  ShenandoahRetireGCLABClosure cl(false);

  for (JavaThreadIteratorWithHandle jtiwh; JavaThread *t = jtiwh.next(); ) {
    ThreadLocalAllocBuffer& tlab = t->tlab();
    tlab.make_parsable();
    cl.do_thread(t);
  }

  workers()->threads_do(&cl);
}

void ShenandoahHeap::tlabs_retire(bool resize) {
  assert(UseTLAB, "Only call with UseTLAB");
  assert(!resize || ResizeTLAB, "Only call for resize when ResizeTLAB is enabled");

  ThreadLocalAllocStats stats;

  for (JavaThreadIteratorWithHandle jtiwh; JavaThread *t = jtiwh.next(); ) {
    ThreadLocalAllocBuffer& tlab = t->tlab();
    tlab.retire(&stats);
    if (resize) {
      tlab.resize();
    }
  }

  stats.publish();

#ifdef ASSERT
  ShenandoahCheckCleanGCLABClosure cl;
  for (JavaThreadIteratorWithHandle jtiwh; JavaThread *t = jtiwh.next(); ) {
    cl.do_thread(t);
  }
  workers()->threads_do(&cl);
#endif
}

void ShenandoahHeap::gclabs_retire(bool resize) {
  assert(UseTLAB, "Only call with UseTLAB");
  assert(!resize || ResizeTLAB, "Only call for resize when ResizeTLAB is enabled");

  ShenandoahRetireGCLABClosure cl(resize);
  for (JavaThreadIteratorWithHandle jtiwh; JavaThread *t = jtiwh.next(); ) {
    cl.do_thread(t);
  }
  workers()->threads_do(&cl);

  if (safepoint_workers() != nullptr) {
    safepoint_workers()->threads_do(&cl);
  }
}

class ShenandoahTagGCLABClosure : public ThreadClosure {
public:
  void do_thread(Thread* thread) {
    PLAB* gclab = ShenandoahThreadLocalData::gclab(thread);
    assert(gclab != nullptr, "GCLAB should be initialized for %s", thread->name());
    if (gclab->words_remaining() > 0) {
      ShenandoahHeapRegion* r = ShenandoahHeap::heap()->heap_region_containing(gclab->allocate(0));
      r->set_young_lab_flag();
    }
  }
};

void ShenandoahHeap::set_young_lab_region_flags() {
  if (!UseTLAB) {
    return;
  }
  for (size_t i = 0; i < _num_regions; i++) {
    _regions[i]->clear_young_lab_flags();
  }
  ShenandoahTagGCLABClosure cl;
  workers()->threads_do(&cl);
  for (JavaThreadIteratorWithHandle jtiwh; JavaThread *t = jtiwh.next(); ) {
    cl.do_thread(t);
    ThreadLocalAllocBuffer& tlab = t->tlab();
    if (tlab.end() != nullptr) {
      ShenandoahHeapRegion* r = heap_region_containing(tlab.start());
      r->set_young_lab_flag();
    }
  }
}

// Returns size in bytes
size_t ShenandoahHeap::unsafe_max_tlab_alloc(Thread *thread) const {
  if (ShenandoahElasticTLAB) {
    if (mode()->is_generational()) {
      return MIN2(ShenandoahHeapRegion::max_tlab_size_bytes(), young_generation()->adjusted_available());
    } else {
      // With Elastic TLABs, return the max allowed size, and let the allocation path
      // figure out the safe size for current allocation.
      return ShenandoahHeapRegion::max_tlab_size_bytes();
    }
  } else {
    return MIN2(_free_set->unsafe_peek_free(), ShenandoahHeapRegion::max_tlab_size_bytes());
  }
}

size_t ShenandoahHeap::max_tlab_size() const {
  // Returns size in words
  return ShenandoahHeapRegion::max_tlab_size_words();
}

void ShenandoahHeap::collect(GCCause::Cause cause) {
  control_thread()->request_gc(cause);
}

void ShenandoahHeap::do_full_collection(bool clear_all_soft_refs) {
  //assert(false, "Shouldn't need to do full collections");
}

HeapWord* ShenandoahHeap::block_start(const void* addr) const {
  ShenandoahHeapRegion* r = heap_region_containing(addr);
  if (r != nullptr) {
    return r->block_start(addr);
  }
  return nullptr;
}

bool ShenandoahHeap::block_is_obj(const HeapWord* addr) const {
  ShenandoahHeapRegion* r = heap_region_containing(addr);
  return r->block_is_obj(addr);
}

bool ShenandoahHeap::print_location(outputStream* st, void* addr) const {
  return BlockLocationPrinter<ShenandoahHeap>::print_location(st, addr);
}

void ShenandoahHeap::prepare_for_verify() {
  if (SafepointSynchronize::is_at_safepoint() && UseTLAB) {
    labs_make_parsable();
  }
}

void ShenandoahHeap::gc_threads_do(ThreadClosure* tcl) const {
  tcl->do_thread(_control_thread);
  tcl->do_thread(_regulator_thread);
  workers()->threads_do(tcl);
  if (_safepoint_workers != nullptr) {
    _safepoint_workers->threads_do(tcl);
  }
  if (ShenandoahStringDedup::is_enabled()) {
    ShenandoahStringDedup::threads_do(tcl);
  }
}

void ShenandoahHeap::print_tracing_info() const {
  LogTarget(Info, gc, stats) lt;
  if (lt.is_enabled()) {
    ResourceMark rm;
    LogStream ls(lt);

    phase_timings()->print_global_on(&ls);

    ls.cr();
    ls.cr();

    shenandoah_policy()->print_gc_stats(&ls);

    ls.cr();

    evac_tracker()->print_global_on(&ls);

    ls.cr();
    ls.cr();
  }
}

void ShenandoahHeap::on_cycle_start(GCCause::Cause cause, ShenandoahGeneration* generation) {
  set_gc_cause(cause);
  set_gc_generation(generation);

  shenandoah_policy()->record_cycle_start();
  generation->heuristics()->record_cycle_start();

  // When a cycle starts, attribute any thread activity when the collector
  // is idle to the global generation.
  _mmu_tracker.record(global_generation());
}

void ShenandoahHeap::on_cycle_end(ShenandoahGeneration* generation) {
  generation->heuristics()->record_cycle_end();

  if (mode()->is_generational() &&
      ((generation->generation_mode() == GLOBAL) || upgraded_to_full())) {
    // If we just completed a GLOBAL GC, claim credit for completion of young-gen and old-gen GC as well
    young_generation()->heuristics()->record_cycle_end();
    old_generation()->heuristics()->record_cycle_end();
  }
  set_gc_cause(GCCause::_no_gc);

  // When a cycle ends, the thread activity is attributed to the respective generation
  _mmu_tracker.record(generation);
}

void ShenandoahHeap::verify(VerifyOption vo) {
  if (ShenandoahSafepoint::is_at_shenandoah_safepoint()) {
    if (ShenandoahVerify) {
      verifier()->verify_generic(vo);
    } else {
      // TODO: Consider allocating verification bitmaps on demand,
      // and turn this on unconditionally.
    }
  }
}
size_t ShenandoahHeap::tlab_capacity(Thread *thr) const {
  return _free_set->capacity();
}

class ObjectIterateScanRootClosure : public BasicOopIterateClosure {
private:
  MarkBitMap* _bitmap;
  ShenandoahScanObjectStack* _oop_stack;
  ShenandoahHeap* const _heap;
  ShenandoahMarkingContext* const _marking_context;

  template <class T>
  void do_oop_work(T* p) {
    T o = RawAccess<>::oop_load(p);
    if (!CompressedOops::is_null(o)) {
      oop obj = CompressedOops::decode_not_null(o);
      if (_heap->is_concurrent_weak_root_in_progress() && !_marking_context->is_marked(obj)) {
        // There may be dead oops in weak roots in concurrent root phase, do not touch them.
        return;
      }
      obj = ShenandoahBarrierSet::barrier_set()->load_reference_barrier(obj);

      assert(oopDesc::is_oop(obj), "must be a valid oop");
      if (!_bitmap->is_marked(obj)) {
        _bitmap->mark(obj);
        _oop_stack->push(obj);
      }
    }
  }
public:
  ObjectIterateScanRootClosure(MarkBitMap* bitmap, ShenandoahScanObjectStack* oop_stack) :
    _bitmap(bitmap), _oop_stack(oop_stack), _heap(ShenandoahHeap::heap()),
    _marking_context(_heap->marking_context()) {}
  void do_oop(oop* p)       { do_oop_work(p); }
  void do_oop(narrowOop* p) { do_oop_work(p); }
};

/*
 * This is public API, used in preparation of object_iterate().
 * Since we don't do linear scan of heap in object_iterate() (see comment below), we don't
 * need to make the heap parsable. For Shenandoah-internal linear heap scans that we can
 * control, we call SH::tlabs_retire, SH::gclabs_retire.
 */
void ShenandoahHeap::ensure_parsability(bool retire_tlabs) {
  // No-op.
}

/*
 * Iterates objects in the heap. This is public API, used for, e.g., heap dumping.
 *
 * We cannot safely iterate objects by doing a linear scan at random points in time. Linear
 * scanning needs to deal with dead objects, which may have dead Klass* pointers (e.g.
 * calling oopDesc::size() would crash) or dangling reference fields (crashes) etc. Linear
 * scanning therefore depends on having a valid marking bitmap to support it. However, we only
 * have a valid marking bitmap after successful marking. In particular, we *don't* have a valid
 * marking bitmap during marking, after aborted marking or during/after cleanup (when we just
 * wiped the bitmap in preparation for next marking).
 *
 * For all those reasons, we implement object iteration as a single marking traversal, reporting
 * objects as we mark+traverse through the heap, starting from GC roots. JVMTI IterateThroughHeap
 * is allowed to report dead objects, but is not required to do so.
 */
void ShenandoahHeap::object_iterate(ObjectClosure* cl) {
  // Reset bitmap
  if (!prepare_aux_bitmap_for_iteration())
    return;

  ShenandoahScanObjectStack oop_stack;
  ObjectIterateScanRootClosure oops(&_aux_bit_map, &oop_stack);
  // Seed the stack with root scan
  scan_roots_for_iteration(&oop_stack, &oops);

  // Work through the oop stack to traverse heap
  while (! oop_stack.is_empty()) {
    oop obj = oop_stack.pop();
    assert(oopDesc::is_oop(obj), "must be a valid oop");
    cl->do_object(obj);
    obj->oop_iterate(&oops);
  }

  assert(oop_stack.is_empty(), "should be empty");
  // Reclaim bitmap
  reclaim_aux_bitmap_for_iteration();
}

bool ShenandoahHeap::prepare_aux_bitmap_for_iteration() {
  assert(SafepointSynchronize::is_at_safepoint(), "safe iteration is only available during safepoints");

  if (!_aux_bitmap_region_special && !os::commit_memory((char*)_aux_bitmap_region.start(), _aux_bitmap_region.byte_size(), false)) {
    log_warning(gc)("Could not commit native memory for auxiliary marking bitmap for heap iteration");
    return false;
  }
  // Reset bitmap
  _aux_bit_map.clear();
  return true;
}

void ShenandoahHeap::scan_roots_for_iteration(ShenandoahScanObjectStack* oop_stack, ObjectIterateScanRootClosure* oops) {
  // Process GC roots according to current GC cycle
  // This populates the work stack with initial objects
  // It is important to relinquish the associated locks before diving
  // into heap dumper
  uint n_workers = safepoint_workers() != nullptr ? safepoint_workers()->active_workers() : 1;
  ShenandoahHeapIterationRootScanner rp(n_workers);
  rp.roots_do(oops);
}

void ShenandoahHeap::reclaim_aux_bitmap_for_iteration() {
  if (!_aux_bitmap_region_special && !os::uncommit_memory((char*)_aux_bitmap_region.start(), _aux_bitmap_region.byte_size())) {
    log_warning(gc)("Could not uncommit native memory for auxiliary marking bitmap for heap iteration");
  }
}

// Closure for parallelly iterate objects
class ShenandoahObjectIterateParScanClosure : public BasicOopIterateClosure {
private:
  MarkBitMap* _bitmap;
  ShenandoahObjToScanQueue* _queue;
  ShenandoahHeap* const _heap;
  ShenandoahMarkingContext* const _marking_context;

  template <class T>
  void do_oop_work(T* p) {
    T o = RawAccess<>::oop_load(p);
    if (!CompressedOops::is_null(o)) {
      oop obj = CompressedOops::decode_not_null(o);
      if (_heap->is_concurrent_weak_root_in_progress() && !_marking_context->is_marked(obj)) {
        // There may be dead oops in weak roots in concurrent root phase, do not touch them.
        return;
      }
      obj = ShenandoahBarrierSet::barrier_set()->load_reference_barrier(obj);

      assert(oopDesc::is_oop(obj), "Must be a valid oop");
      if (_bitmap->par_mark(obj)) {
        _queue->push(ShenandoahMarkTask(obj));
      }
    }
  }
public:
  ShenandoahObjectIterateParScanClosure(MarkBitMap* bitmap, ShenandoahObjToScanQueue* q) :
    _bitmap(bitmap), _queue(q), _heap(ShenandoahHeap::heap()),
    _marking_context(_heap->marking_context()) {}
  void do_oop(oop* p)       { do_oop_work(p); }
  void do_oop(narrowOop* p) { do_oop_work(p); }
};

// Object iterator for parallel heap iteraion.
// The root scanning phase happenes in construction as a preparation of
// parallel marking queues.
// Every worker processes it's own marking queue. work-stealing is used
// to balance workload.
class ShenandoahParallelObjectIterator : public ParallelObjectIteratorImpl {
private:
  uint                         _num_workers;
  bool                         _init_ready;
  MarkBitMap*                  _aux_bit_map;
  ShenandoahHeap*              _heap;
  ShenandoahScanObjectStack    _roots_stack; // global roots stack
  ShenandoahObjToScanQueueSet* _task_queues;
public:
  ShenandoahParallelObjectIterator(uint num_workers, MarkBitMap* bitmap) :
        _num_workers(num_workers),
        _init_ready(false),
        _aux_bit_map(bitmap),
        _heap(ShenandoahHeap::heap()) {
    // Initialize bitmap
    _init_ready = _heap->prepare_aux_bitmap_for_iteration();
    if (!_init_ready) {
      return;
    }

    ObjectIterateScanRootClosure oops(_aux_bit_map, &_roots_stack);
    _heap->scan_roots_for_iteration(&_roots_stack, &oops);

    _init_ready = prepare_worker_queues();
  }

  ~ShenandoahParallelObjectIterator() {
    // Reclaim bitmap
    _heap->reclaim_aux_bitmap_for_iteration();
    // Reclaim queue for workers
    if (_task_queues!= nullptr) {
      for (uint i = 0; i < _num_workers; ++i) {
        ShenandoahObjToScanQueue* q = _task_queues->queue(i);
        if (q != nullptr) {
          delete q;
          _task_queues->register_queue(i, nullptr);
        }
      }
      delete _task_queues;
      _task_queues = nullptr;
    }
  }

  virtual void object_iterate(ObjectClosure* cl, uint worker_id) {
    if (_init_ready) {
      object_iterate_parallel(cl, worker_id, _task_queues);
    }
  }

private:
  // Divide global root_stack into worker queues
  bool prepare_worker_queues() {
    _task_queues = new ShenandoahObjToScanQueueSet((int) _num_workers);
    // Initialize queues for every workers
    for (uint i = 0; i < _num_workers; ++i) {
      ShenandoahObjToScanQueue* task_queue = new ShenandoahObjToScanQueue();
      _task_queues->register_queue(i, task_queue);
    }
    // Divide roots among the workers. Assume that object referencing distribution
    // is related with root kind, use round-robin to make every worker have same chance
    // to process every kind of roots
    size_t roots_num = _roots_stack.size();
    if (roots_num == 0) {
      // No work to do
      return false;
    }

    for (uint j = 0; j < roots_num; j++) {
      uint stack_id = j % _num_workers;
      oop obj = _roots_stack.pop();
      _task_queues->queue(stack_id)->push(ShenandoahMarkTask(obj));
    }
    return true;
  }

  void object_iterate_parallel(ObjectClosure* cl,
                               uint worker_id,
                               ShenandoahObjToScanQueueSet* queue_set) {
    assert(SafepointSynchronize::is_at_safepoint(), "safe iteration is only available during safepoints");
    assert(queue_set != nullptr, "task queue must not be null");

    ShenandoahObjToScanQueue* q = queue_set->queue(worker_id);
    assert(q != nullptr, "object iterate queue must not be null");

    ShenandoahMarkTask t;
    ShenandoahObjectIterateParScanClosure oops(_aux_bit_map, q);

    // Work through the queue to traverse heap.
    // Steal when there is no task in queue.
    while (q->pop(t) || queue_set->steal(worker_id, t)) {
      oop obj = t.obj();
      assert(oopDesc::is_oop(obj), "must be a valid oop");
      cl->do_object(obj);
      obj->oop_iterate(&oops);
    }
    assert(q->is_empty(), "should be empty");
  }
};

ParallelObjectIteratorImpl* ShenandoahHeap::parallel_object_iterator(uint workers) {
  return new ShenandoahParallelObjectIterator(workers, &_aux_bit_map);
}

// Keep alive an object that was loaded with AS_NO_KEEPALIVE.
void ShenandoahHeap::keep_alive(oop obj) {
  if (is_concurrent_mark_in_progress() && (obj != nullptr)) {
    ShenandoahBarrierSet::barrier_set()->enqueue(obj);
  }
}

void ShenandoahHeap::heap_region_iterate(ShenandoahHeapRegionClosure* blk) const {
  for (size_t i = 0; i < num_regions(); i++) {
    ShenandoahHeapRegion* current = get_region(i);
    blk->heap_region_do(current);
  }
}

class ShenandoahParallelHeapRegionTask : public WorkerTask {
private:
  ShenandoahHeap* const _heap;
  ShenandoahHeapRegionClosure* const _blk;

  shenandoah_padding(0);
  volatile size_t _index;
  shenandoah_padding(1);

public:
  ShenandoahParallelHeapRegionTask(ShenandoahHeapRegionClosure* blk) :
          WorkerTask("Shenandoah Parallel Region Operation"),
          _heap(ShenandoahHeap::heap()), _blk(blk), _index(0) {}

  void work(uint worker_id) {
    ShenandoahParallelWorkerSession worker_session(worker_id);
    size_t stride = ShenandoahParallelRegionStride;

    size_t max = _heap->num_regions();
    while (Atomic::load(&_index) < max) {
      size_t cur = Atomic::fetch_and_add(&_index, stride, memory_order_relaxed);
      size_t start = cur;
      size_t end = MIN2(cur + stride, max);
      if (start >= max) break;

      for (size_t i = cur; i < end; i++) {
        ShenandoahHeapRegion* current = _heap->get_region(i);
        _blk->heap_region_do(current);
      }
    }
  }
};

void ShenandoahHeap::parallel_heap_region_iterate(ShenandoahHeapRegionClosure* blk) const {
  assert(blk->is_thread_safe(), "Only thread-safe closures here");
  if (num_regions() > ShenandoahParallelRegionStride) {
    ShenandoahParallelHeapRegionTask task(blk);
    workers()->run_task(&task);
  } else {
    heap_region_iterate(blk);
  }
}

class ShenandoahRendezvousClosure : public HandshakeClosure {
public:
  inline ShenandoahRendezvousClosure() : HandshakeClosure("ShenandoahRendezvous") {}
  inline void do_thread(Thread* thread) {}
};

void ShenandoahHeap::rendezvous_threads() {
  ShenandoahRendezvousClosure cl;
  Handshake::execute(&cl);
}

void ShenandoahHeap::recycle_trash() {
  free_set()->recycle_trash();
}

void ShenandoahHeap::do_class_unloading() {
  _unloader.unload();
}

void ShenandoahHeap::stw_weak_refs(bool full_gc) {
  // Weak refs processing
  ShenandoahPhaseTimings::Phase phase = full_gc ? ShenandoahPhaseTimings::full_gc_weakrefs
                                                : ShenandoahPhaseTimings::degen_gc_weakrefs;
  ShenandoahTimingsTracker t(phase);
  ShenandoahGCWorkerPhase worker_phase(phase);
  active_generation()->ref_processor()->process_references(phase, workers(), false /* concurrent */);
}

void ShenandoahHeap::prepare_update_heap_references(bool concurrent) {
  assert(ShenandoahSafepoint::is_at_shenandoah_safepoint(), "must be at safepoint");

  // Evacuation is over, no GCLABs are needed anymore. GCLABs are under URWM, so we need to
  // make them parsable for update code to work correctly. Plus, we can compute new sizes
  // for future GCLABs here.
  if (UseTLAB) {
    ShenandoahGCPhase phase(concurrent ?
                            ShenandoahPhaseTimings::init_update_refs_manage_gclabs :
                            ShenandoahPhaseTimings::degen_gc_init_update_refs_manage_gclabs);
    gclabs_retire(ResizeTLAB);
  }

  _update_refs_iterator.reset();
}

void ShenandoahHeap::set_gc_state_all_threads(char state) {
  for (JavaThreadIteratorWithHandle jtiwh; JavaThread *t = jtiwh.next(); ) {
    ShenandoahThreadLocalData::set_gc_state(t, state);
  }
}

void ShenandoahHeap::set_gc_state_mask(uint mask, bool value) {
  assert(ShenandoahSafepoint::is_at_shenandoah_safepoint(), "Should really be Shenandoah safepoint");
  _gc_state.set_cond(mask, value);
  set_gc_state_all_threads(_gc_state.raw_value());
}

void ShenandoahHeap::set_concurrent_young_mark_in_progress(bool in_progress) {
  if (has_forwarded_objects()) {
    set_gc_state_mask(YOUNG_MARKING | UPDATEREFS, in_progress);
  } else {
    set_gc_state_mask(YOUNG_MARKING, in_progress);
  }

  manage_satb_barrier(in_progress);
}

void ShenandoahHeap::set_concurrent_old_mark_in_progress(bool in_progress) {
  if (has_forwarded_objects()) {
    set_gc_state_mask(OLD_MARKING | UPDATEREFS, in_progress);
  } else {
    set_gc_state_mask(OLD_MARKING, in_progress);
  }

  manage_satb_barrier(in_progress);
}

void ShenandoahHeap::set_prepare_for_old_mark_in_progress(bool in_progress) {
  // Unlike other set-gc-state functions, this may happen outside safepoint.
  // Is only set and queried by control thread, so no coherence issues.
  _prepare_for_old_mark = in_progress;
}

void ShenandoahHeap::set_aging_cycle(bool in_progress) {
  _is_aging_cycle.set_cond(in_progress);
}

void ShenandoahHeap::manage_satb_barrier(bool active) {
  if (is_concurrent_mark_in_progress()) {
    // Ignore request to deactivate barrier while concurrent mark is in progress.
    // Do not attempt to re-activate the barrier if it is already active.
    if (active && !ShenandoahBarrierSet::satb_mark_queue_set().is_active()) {
      ShenandoahBarrierSet::satb_mark_queue_set().set_active_all_threads(active, !active);
    }
  } else {
    // No concurrent marking is in progress so honor request to deactivate,
    // but only if the barrier is already active.
    if (!active && ShenandoahBarrierSet::satb_mark_queue_set().is_active()) {
      ShenandoahBarrierSet::satb_mark_queue_set().set_active_all_threads(active, !active);
    }
  }
}

void ShenandoahHeap::set_evacuation_in_progress(bool in_progress) {
  assert(ShenandoahSafepoint::is_at_shenandoah_safepoint(), "Only call this at safepoint");
  set_gc_state_mask(EVACUATION, in_progress);
}

void ShenandoahHeap::set_concurrent_strong_root_in_progress(bool in_progress) {
  if (in_progress) {
    _concurrent_strong_root_in_progress.set();
  } else {
    _concurrent_strong_root_in_progress.unset();
  }
}

void ShenandoahHeap::set_concurrent_weak_root_in_progress(bool cond) {
  set_gc_state_mask(WEAK_ROOTS, cond);
}

GCTracer* ShenandoahHeap::tracer() {
  return shenandoah_policy()->tracer();
}

size_t ShenandoahHeap::tlab_used(Thread* thread) const {
  return _free_set->used();
}

bool ShenandoahHeap::try_cancel_gc() {
  while (true) {
    jbyte prev = _cancelled_gc.cmpxchg(CANCELLED, CANCELLABLE);
    if (prev == CANCELLABLE) return true;
    else if (prev == CANCELLED) return false;
    assert(ShenandoahSuspendibleWorkers, "should not get here when not using suspendible workers");
    assert(prev == NOT_CANCELLED, "must be NOT_CANCELLED");
    Thread* thread = Thread::current();
    if (thread->is_Java_thread()) {
      // We need to provide a safepoint here, otherwise we might
      // spin forever if a SP is pending.
      ThreadBlockInVM sp(JavaThread::cast(thread));
      SpinPause();
    }
  }
}

void ShenandoahHeap::cancel_concurrent_mark() {
  _young_generation->cancel_marking();
  _old_generation->cancel_marking();
  _global_generation->cancel_marking();

  ShenandoahBarrierSet::satb_mark_queue_set().abandon_partial_marking();
}

void ShenandoahHeap::cancel_gc(GCCause::Cause cause) {
  if (try_cancel_gc()) {
    FormatBuffer<> msg("Cancelling GC: %s", GCCause::to_string(cause));
    log_info(gc)("%s", msg.buffer());
    Events::log(Thread::current(), "%s", msg.buffer());
    _cancel_requested_time = os::elapsedTime();
    if (cause == GCCause::_shenandoah_upgrade_to_full_gc) {
      _upgraded_to_full = true;
    }
  }
}

uint ShenandoahHeap::max_workers() {
  return _max_workers;
}

void ShenandoahHeap::stop() {
  // The shutdown sequence should be able to terminate when GC is running.

  // Step 0a. Stop requesting collections.
  regulator_thread()->stop();

  // Step 0. Notify policy to disable event recording.
  _shenandoah_policy->record_shutdown();

  // Step 1. Notify control thread that we are in shutdown.
  // Note that we cannot do that with stop(), because stop() is blocking and waits for the actual shutdown.
  // Doing stop() here would wait for the normal GC cycle to complete, never falling through to cancel below.
  control_thread()->prepare_for_graceful_shutdown();

  // Step 2. Notify GC workers that we are cancelling GC.
  cancel_gc(GCCause::_shenandoah_stop_vm);

  // Step 3. Wait until GC worker exits normally.
  control_thread()->stop();
}

void ShenandoahHeap::stw_unload_classes(bool full_gc) {
  if (!unload_classes()) return;
  // Unload classes and purge SystemDictionary.
  {
    ShenandoahPhaseTimings::Phase phase = full_gc ?
                                          ShenandoahPhaseTimings::full_gc_purge_class_unload :
                                          ShenandoahPhaseTimings::degen_gc_purge_class_unload;
    ShenandoahIsAliveSelector is_alive;
    CodeCache::UnloadingScope scope(is_alive.is_alive_closure());
    ShenandoahGCPhase gc_phase(phase);
    ShenandoahGCWorkerPhase worker_phase(phase);
    bool purged_class = SystemDictionary::do_unloading(gc_timer());

    uint num_workers = _workers->active_workers();
    ShenandoahClassUnloadingTask unlink_task(phase, num_workers, purged_class);
    _workers->run_task(&unlink_task);
  }

  {
    ShenandoahGCPhase phase(full_gc ?
                            ShenandoahPhaseTimings::full_gc_purge_cldg :
                            ShenandoahPhaseTimings::degen_gc_purge_cldg);
    ClassLoaderDataGraph::purge(/*at_safepoint*/true);
  }
  // Resize and verify metaspace
  MetaspaceGC::compute_new_size();
  DEBUG_ONLY(MetaspaceUtils::verify();)
}

// Weak roots are either pre-evacuated (final mark) or updated (final updaterefs),
// so they should not have forwarded oops.
// However, we do need to "null" dead oops in the roots, if can not be done
// in concurrent cycles.
void ShenandoahHeap::stw_process_weak_roots(bool full_gc) {
  uint num_workers = _workers->active_workers();
  ShenandoahPhaseTimings::Phase timing_phase = full_gc ?
                                               ShenandoahPhaseTimings::full_gc_purge_weak_par :
                                               ShenandoahPhaseTimings::degen_gc_purge_weak_par;
  ShenandoahGCPhase phase(timing_phase);
  ShenandoahGCWorkerPhase worker_phase(timing_phase);
  // Cleanup weak roots
  if (has_forwarded_objects()) {
    ShenandoahForwardedIsAliveClosure is_alive;
    ShenandoahUpdateRefsClosure keep_alive;
    ShenandoahParallelWeakRootsCleaningTask<ShenandoahForwardedIsAliveClosure, ShenandoahUpdateRefsClosure>
      cleaning_task(timing_phase, &is_alive, &keep_alive, num_workers);
    _workers->run_task(&cleaning_task);
  } else {
    ShenandoahIsAliveClosure is_alive;
#ifdef ASSERT
    ShenandoahAssertNotForwardedClosure verify_cl;
    ShenandoahParallelWeakRootsCleaningTask<ShenandoahIsAliveClosure, ShenandoahAssertNotForwardedClosure>
      cleaning_task(timing_phase, &is_alive, &verify_cl, num_workers);
#else
    ShenandoahParallelWeakRootsCleaningTask<ShenandoahIsAliveClosure, DoNothingClosure>
      cleaning_task(timing_phase, &is_alive, &do_nothing_cl, num_workers);
#endif
    _workers->run_task(&cleaning_task);
  }
}

void ShenandoahHeap::parallel_cleaning(bool full_gc) {
  assert(SafepointSynchronize::is_at_safepoint(), "Must be at a safepoint");
  assert(is_stw_gc_in_progress(), "Only for Degenerated and Full GC");
  ShenandoahGCPhase phase(full_gc ?
                          ShenandoahPhaseTimings::full_gc_purge :
                          ShenandoahPhaseTimings::degen_gc_purge);
  stw_weak_refs(full_gc);
  stw_process_weak_roots(full_gc);
  stw_unload_classes(full_gc);
}

void ShenandoahHeap::set_has_forwarded_objects(bool cond) {
  set_gc_state_mask(HAS_FORWARDED, cond);
}

void ShenandoahHeap::set_unload_classes(bool uc) {
  _unload_classes.set_cond(uc);
}

bool ShenandoahHeap::unload_classes() const {
  return _unload_classes.is_set();
}

address ShenandoahHeap::in_cset_fast_test_addr() {
  ShenandoahHeap* heap = ShenandoahHeap::heap();
  assert(heap->collection_set() != nullptr, "Sanity");
  return (address) heap->collection_set()->biased_map_address();
}

address ShenandoahHeap::gc_state_addr() {
  return (address) ShenandoahHeap::heap()->_gc_state.addr_of();
}

void ShenandoahHeap::reset_bytes_allocated_since_gc_start() {
  if (mode()->is_generational()) {
    young_generation()->reset_bytes_allocated_since_gc_start();
    old_generation()->reset_bytes_allocated_since_gc_start();
  }

  global_generation()->reset_bytes_allocated_since_gc_start();
}

void ShenandoahHeap::set_degenerated_gc_in_progress(bool in_progress) {
  _degenerated_gc_in_progress.set_cond(in_progress);
}

void ShenandoahHeap::set_full_gc_in_progress(bool in_progress) {
  _full_gc_in_progress.set_cond(in_progress);
}

void ShenandoahHeap::set_full_gc_move_in_progress(bool in_progress) {
  assert (is_full_gc_in_progress(), "should be");
  _full_gc_move_in_progress.set_cond(in_progress);
}

void ShenandoahHeap::set_update_refs_in_progress(bool in_progress) {
  set_gc_state_mask(UPDATEREFS, in_progress);
}

void ShenandoahHeap::register_nmethod(nmethod* nm) {
  ShenandoahCodeRoots::register_nmethod(nm);
}

void ShenandoahHeap::unregister_nmethod(nmethod* nm) {
  ShenandoahCodeRoots::unregister_nmethod(nm);
}

void ShenandoahHeap::pin_object(JavaThread* thr, oop o) {
  heap_region_containing(o)->record_pin();
}

void ShenandoahHeap::unpin_object(JavaThread* thr, oop o) {
  ShenandoahHeapRegion* r = heap_region_containing(o);
  assert(r != nullptr, "Sanity");
  assert(r->pin_count() > 0, "Region " SIZE_FORMAT " should have non-zero pins", r->index());
  r->record_unpin();
}

void ShenandoahHeap::sync_pinned_region_status() {
  ShenandoahHeapLocker locker(lock());

  for (size_t i = 0; i < num_regions(); i++) {
    ShenandoahHeapRegion *r = get_region(i);
    if (r->is_active()) {
      if (r->is_pinned()) {
        if (r->pin_count() == 0) {
          r->make_unpinned();
        }
      } else {
        if (r->pin_count() > 0) {
          r->make_pinned();
        }
      }
    }
  }

  assert_pinned_region_status();
}

#ifdef ASSERT
void ShenandoahHeap::assert_pinned_region_status() {
  for (size_t i = 0; i < num_regions(); i++) {
    ShenandoahHeapRegion* r = get_region(i);
    if (active_generation()->contains(r)) {
      assert((r->is_pinned() && r->pin_count() > 0) || (!r->is_pinned() && r->pin_count() == 0),
             "Region " SIZE_FORMAT " pinning status is inconsistent", i);
    }
  }
}
#endif

ConcurrentGCTimer* ShenandoahHeap::gc_timer() const {
  return _gc_timer;
}

void ShenandoahHeap::prepare_concurrent_roots() {
  assert(SafepointSynchronize::is_at_safepoint(), "Must be at a safepoint");
  assert(!is_stw_gc_in_progress(), "Only concurrent GC");
  set_concurrent_strong_root_in_progress(!collection_set()->is_empty());
  set_concurrent_weak_root_in_progress(true);
  if (unload_classes()) {
    _unloader.prepare();
  }
}

void ShenandoahHeap::finish_concurrent_roots() {
  assert(SafepointSynchronize::is_at_safepoint(), "Must be at a safepoint");
  assert(!is_stw_gc_in_progress(), "Only concurrent GC");
  if (unload_classes()) {
    _unloader.finish();
  }
}

#ifdef ASSERT
void ShenandoahHeap::assert_gc_workers(uint nworkers) {
  assert(nworkers > 0 && nworkers <= max_workers(), "Sanity");

  if (ShenandoahSafepoint::is_at_shenandoah_safepoint()) {
    if (UseDynamicNumberOfGCThreads) {
      assert(nworkers <= ParallelGCThreads, "Cannot use more than it has");
    } else {
      // Use ParallelGCThreads inside safepoints
      assert(nworkers == ParallelGCThreads, "Use ParallelGCThreads within safepoints");
    }
  } else {
    if (UseDynamicNumberOfGCThreads) {
      assert(nworkers <= ConcGCThreads, "Cannot use more than it has");
    } else {
      // Use ConcGCThreads outside safepoints
      assert(nworkers == ConcGCThreads, "Use ConcGCThreads outside safepoints");
    }
  }
}
#endif

ShenandoahVerifier* ShenandoahHeap::verifier() {
  guarantee(ShenandoahVerify, "Should be enabled");
  assert (_verifier != nullptr, "sanity");
  return _verifier;
}

template<bool CONCURRENT>
class ShenandoahUpdateHeapRefsTask : public WorkerTask {
private:
  ShenandoahHeap* _heap;
  ShenandoahRegionIterator* _regions;
  ShenandoahRegionChunkIterator* _work_chunks;

public:
  explicit ShenandoahUpdateHeapRefsTask(ShenandoahRegionIterator* regions,
                                        ShenandoahRegionChunkIterator* work_chunks) :
    WorkerTask("Shenandoah Update References"),
    _heap(ShenandoahHeap::heap()),
    _regions(regions),
    _work_chunks(work_chunks)
  {
  }

  void work(uint worker_id) {
    if (CONCURRENT) {
      ShenandoahConcurrentWorkerSession worker_session(worker_id);
      ShenandoahSuspendibleThreadSetJoiner stsj(ShenandoahSuspendibleWorkers);
      do_work<ShenandoahConcUpdateRefsClosure>(worker_id);
    } else {
      ShenandoahParallelWorkerSession worker_session(worker_id);
      do_work<ShenandoahSTWUpdateRefsClosure>(worker_id);
    }
  }

private:
  template<class T>
  void do_work(uint worker_id) {
    T cl;
    ShenandoahHeapRegion* r = _regions->next();
    // We update references for global, old, and young collections.
    assert(_heap->active_generation()->is_mark_complete(), "Expected complete marking");
    ShenandoahMarkingContext* const ctx = _heap->marking_context();
    bool is_mixed = _heap->collection_set()->has_old_regions();
    while (r != nullptr) {
      HeapWord* update_watermark = r->get_update_watermark();
      assert (update_watermark >= r->bottom(), "sanity");

      log_debug(gc)("ShenandoahUpdateHeapRefsTask::do_work(%u) looking at region " SIZE_FORMAT, worker_id, r->index());
      bool region_progress = false;
      if (r->is_active() && !r->is_cset()) {
        if (!_heap->mode()->is_generational() || (r->affiliation() == ShenandoahRegionAffiliation::YOUNG_GENERATION)) {
          _heap->marked_object_oop_iterate(r, &cl, update_watermark);
          region_progress = true;
        } else if (r->affiliation() == ShenandoahRegionAffiliation::OLD_GENERATION) {
          if (_heap->active_generation()->generation_mode() == GLOBAL) {
            // Note that GLOBAL collection is not as effectively balanced as young and mixed cycles.  This is because
            // concurrent GC threads are parceled out entire heap regions of work at a time and there
            // is no "catchup phase" consisting of remembered set scanning, during which parcels of work are smaller
            // and more easily distributed more fairly across threads.

            // TODO: Consider an improvement to load balance GLOBAL GC.
            _heap->marked_object_oop_iterate(r, &cl, update_watermark);
            region_progress = true;
          }
          // Otherwise, this is an old region in a young or mixed cycle.  Process it during a second phase, below.
          // Don't bother to report pacing progress in this case.
        } else {
          // Because updating of references runs concurrently, it is possible that a FREE inactive region transitions
          // to a non-free active region while this loop is executing.  Whenever this happens, the changing of a region's
          // active status may propagate at a different speed than the changing of the region's affiliation.

          // When we reach this control point, it is because a race has allowed a region's is_active() status to be seen
          // by this thread before the region's affiliation() is seen by this thread.

          // It's ok for this race to occur because the newly transformed region does not have any references to be
          // updated.

          assert(r->get_update_watermark() == r->bottom(),
                 "%s Region " SIZE_FORMAT " is_active but not recognized as YOUNG or OLD so must be newly transitioned from FREE",
                 affiliation_name(r->affiliation()), r->index());
        }
      }
      if (region_progress && ShenandoahPacing) {
        _heap->pacer()->report_updaterefs(pointer_delta(update_watermark, r->bottom()));
      }
      if (_heap->check_cancelled_gc_and_yield(CONCURRENT)) {
        return;
      }
      r = _regions->next();
    }

    if (_heap->mode()->is_generational() && (_heap->active_generation()->generation_mode() != GLOBAL)) {
      // Since this is generational and not GLOBAL, we have to process the remembered set.  There's no remembered
      // set processing if not in generational mode or if GLOBAL mode.

      // After this thread has exhausted its traditional update-refs work, it continues with updating refs within remembered set.
      // The remembered set workload is better balanced between threads, so threads that are "behind" can catch up with other
      // threads during this phase, allowing all threads to work more effectively in parallel.
      struct ShenandoahRegionChunk assignment;
      RememberedScanner* scanner = _heap->card_scan();

      while (!_heap->check_cancelled_gc_and_yield(CONCURRENT) && _work_chunks->next(&assignment)) {
        // Keep grabbing next work chunk to process until finished, or asked to yield
        ShenandoahHeapRegion* r = assignment._r;
        if (r->is_active() && !r->is_cset() && (r->affiliation() == ShenandoahRegionAffiliation::OLD_GENERATION)) {
          HeapWord* start_of_range = r->bottom() + assignment._chunk_offset;
          HeapWord* end_of_range = r->get_update_watermark();
          if (end_of_range > start_of_range + assignment._chunk_size) {
            end_of_range = start_of_range + assignment._chunk_size;
          }

          // Old region in a young cycle or mixed cycle.
          if (is_mixed) {
            // TODO: For mixed evac, consider building an old-gen remembered set that allows restricted updating
            // within old-gen HeapRegions.  This remembered set can be constructed by old-gen concurrent marking
            // and augmented by card marking.  For example, old-gen concurrent marking can remember for each old-gen
            // card which other old-gen regions it refers to: none, one-other specifically, multiple-other non-specific.
            // Update-references when _mixed_evac processess each old-gen memory range that has a traditional DIRTY
            // card or if the "old-gen remembered set" indicates that this card holds pointers specifically to an
            // old-gen region in the most recent collection set, or if this card holds pointers to other non-specific
            // old-gen heap regions.

            if (r->is_humongous()) {
              if (start_of_range < end_of_range) {
                // Need to examine both dirty and clean cards during mixed evac.
                r->oop_iterate_humongous_slice(&cl, false, start_of_range, assignment._chunk_size, true);
              }
            } else {
              // Since this is mixed evacuation, old regions that are candidates for collection have not been coalesced
              // and filled.  Use mark bits to find objects that need to be updated.
              //
              // Future TODO: establish a second remembered set to identify which old-gen regions point to other old-gen
              // regions which are in the collection set for a particular mixed evacuation.
              if (start_of_range < end_of_range) {
                HeapWord* p = nullptr;
                size_t card_index = scanner->card_index_for_addr(start_of_range);
                // In case last object in my range spans boundary of my chunk, I may need to scan all the way to top()
                ShenandoahObjectToOopBoundedClosure<T> objs(&cl, start_of_range, r->top());

                // Any object that begins in a previous range is part of a different scanning assignment.  Any object that
                // starts after end_of_range is also not my responsibility.  (Either allocated during evacuation, so does
                // not hold pointers to from-space, or is beyond the range of my assigned work chunk.)

                // Find the first object that begins in my range, if there is one.
                p = start_of_range;
                oop obj = cast_to_oop(p);
                HeapWord* tams = ctx->top_at_mark_start(r);
                if (p >= tams) {
                  // We cannot use ctx->is_marked(obj) to test whether an object begins at this address.  Instead,
                  // we need to use the remembered set crossing map to advance p to the first object that starts
                  // within the enclosing card.

                  while (true) {
                    HeapWord* first_object = scanner->first_object_in_card(card_index);
                    if (first_object != nullptr) {
                      p = first_object;
                      break;
                    } else if (scanner->addr_for_card_index(card_index + 1) < end_of_range) {
                      card_index++;
                    } else {
                      // Force the loop that follows to immediately terminate.
                      p = end_of_range;
                      break;
                    }
                  }
                  obj = cast_to_oop(p);
                  // Note: p may be >= end_of_range
                } else if (!ctx->is_marked(obj)) {
                  p = ctx->get_next_marked_addr(p, tams);
                  obj = cast_to_oop(p);
                  // If there are no more marked objects before tams, this returns tams.
                  // Note that tams is either >= end_of_range, or tams is the start of an object that is marked.
                }
                while (p < end_of_range) {
                  // p is known to point to the beginning of marked object obj
                  objs.do_object(obj);
                  HeapWord* prev_p = p;
                  p += obj->size();
                  if (p < tams) {
                    p = ctx->get_next_marked_addr(p, tams);
                    // If there are no more marked objects before tams, this returns tams.  Note that tams is
                    // either >= end_of_range, or tams is the start of an object that is marked.
                  }
                  assert(p != prev_p, "Lack of forward progress");
                  obj = cast_to_oop(p);
                }
              }
            }
          } else {
            // This is a young evac..
            if (start_of_range < end_of_range) {
              size_t cluster_size =
                CardTable::card_size_in_words() * ShenandoahCardCluster<ShenandoahDirectCardMarkRememberedSet>::CardsPerCluster;
              size_t clusters = assignment._chunk_size / cluster_size;
              assert(clusters * cluster_size == assignment._chunk_size, "Chunk assignment must align on cluster boundaries");
              scanner->process_region_slice(r, assignment._chunk_offset, clusters, end_of_range, &cl, true, worker_id);
            }
          }
          if (ShenandoahPacing && (start_of_range < end_of_range)) {
            _heap->pacer()->report_updaterefs(pointer_delta(end_of_range, start_of_range));
          }
        }
      }
    }
  }
};

void ShenandoahHeap::update_heap_references(bool concurrent) {
  assert(!is_full_gc_in_progress(), "Only for concurrent and degenerated GC");
  uint nworkers = workers()->active_workers();
  ShenandoahRegionChunkIterator work_list(nworkers);

  if (concurrent) {
    ShenandoahUpdateHeapRefsTask<true> task(&_update_refs_iterator, &work_list);
    workers()->run_task(&task);
  } else {
    ShenandoahUpdateHeapRefsTask<false> task(&_update_refs_iterator, &work_list);
    workers()->run_task(&task);
  }
  if (ShenandoahEnableCardStats && card_scan()!=nullptr) { // generational check proxy
    card_scan()->log_card_stats(nworkers, CARD_STAT_UPDATE_REFS);
  }
}

class ShenandoahFinalUpdateRefsUpdateRegionStateClosure : public ShenandoahHeapRegionClosure {
private:
  ShenandoahMarkingContext* _ctx;
  ShenandoahHeapLock* const _lock;
  bool _is_generational;

public:
  ShenandoahFinalUpdateRefsUpdateRegionStateClosure(
    ShenandoahMarkingContext* ctx) : _ctx(ctx), _lock(ShenandoahHeap::heap()->lock()),
                                     _is_generational(ShenandoahHeap::heap()->mode()->is_generational()) { }

  void heap_region_do(ShenandoahHeapRegion* r) {

    // Maintenance of region age must follow evacuation in order to account for evacuation allocations within survivor
    // regions.  We consult region age during the subsequent evacuation to determine whether certain objects need to
    // be promoted.
    if (_is_generational && r->is_young()) {
      HeapWord *tams = _ctx->top_at_mark_start(r);
      HeapWord *top = r->top();

      // Allocations move the watermark when top moves.  However compacting
      // objects will sometimes lower top beneath the watermark, after which,
      // attempts to read the watermark will assert out (watermark should not be
      // higher than top).
      if (top > tams) {
        // There have been allocations in this region since the start of the cycle.
        // Any objects new to this region must not assimilate elevated age.
        r->reset_age();
      } else if (ShenandoahHeap::heap()->is_aging_cycle()) {
        r->increment_age();
      }
    }

    // Drop unnecessary "pinned" state from regions that does not have CP marks
    // anymore, as this would allow trashing them.
    if (r->is_active()) {
      if (r->is_pinned()) {
        if (r->pin_count() == 0) {
          ShenandoahHeapLocker locker(_lock);
          r->make_unpinned();
        }
      } else {
        if (r->pin_count() > 0) {
          ShenandoahHeapLocker locker(_lock);
          r->make_pinned();
        }
      }
    }
  }

  bool is_thread_safe() { return true; }
};

void ShenandoahHeap::update_heap_region_states(bool concurrent) {
  assert(SafepointSynchronize::is_at_safepoint(), "Must be at a safepoint");
  assert(!is_full_gc_in_progress(), "Only for concurrent and degenerated GC");

  {
    ShenandoahGCPhase phase(concurrent ?
                            ShenandoahPhaseTimings::final_update_refs_update_region_states :
                            ShenandoahPhaseTimings::degen_gc_final_update_refs_update_region_states);
    ShenandoahFinalUpdateRefsUpdateRegionStateClosure cl (active_generation()->complete_marking_context());
    parallel_heap_region_iterate(&cl);

    assert_pinned_region_status();
  }

  {
    ShenandoahGCPhase phase(concurrent ?
                            ShenandoahPhaseTimings::final_update_refs_trash_cset :
                            ShenandoahPhaseTimings::degen_gc_final_update_refs_trash_cset);
    trash_cset_regions();
  }
}

void ShenandoahHeap::rebuild_free_set(bool concurrent) {
  {
    ShenandoahGCPhase phase(concurrent ?
                            ShenandoahPhaseTimings::final_update_refs_rebuild_freeset :
                            ShenandoahPhaseTimings::degen_gc_final_update_refs_rebuild_freeset);
    ShenandoahHeapLocker locker(lock());
    _free_set->rebuild();
  }
}

void ShenandoahHeap::print_extended_on(outputStream *st) const {
  print_on(st);
  print_heap_regions_on(st);
}

bool ShenandoahHeap::is_bitmap_slice_committed(ShenandoahHeapRegion* r, bool skip_self) {
  size_t slice = r->index() / _bitmap_regions_per_slice;

  size_t regions_from = _bitmap_regions_per_slice * slice;
  size_t regions_to   = MIN2(num_regions(), _bitmap_regions_per_slice * (slice + 1));
  for (size_t g = regions_from; g < regions_to; g++) {
    assert (g / _bitmap_regions_per_slice == slice, "same slice");
    if (skip_self && g == r->index()) continue;
    if (get_region(g)->is_committed()) {
      return true;
    }
  }
  return false;
}

bool ShenandoahHeap::commit_bitmap_slice(ShenandoahHeapRegion* r) {
  shenandoah_assert_heaplocked();

  // Bitmaps in special regions do not need commits
  if (_bitmap_region_special) {
    return true;
  }

  if (is_bitmap_slice_committed(r, true)) {
    // Some other region from the group is already committed, meaning the bitmap
    // slice is already committed, we exit right away.
    return true;
  }

  // Commit the bitmap slice:
  size_t slice = r->index() / _bitmap_regions_per_slice;
  size_t off = _bitmap_bytes_per_slice * slice;
  size_t len = _bitmap_bytes_per_slice;
  char* start = (char*) _bitmap_region.start() + off;

  if (!os::commit_memory(start, len, false)) {
    return false;
  }

  if (AlwaysPreTouch) {
    os::pretouch_memory(start, start + len, _pretouch_bitmap_page_size);
  }

  return true;
}

bool ShenandoahHeap::uncommit_bitmap_slice(ShenandoahHeapRegion *r) {
  shenandoah_assert_heaplocked();

  // Bitmaps in special regions do not need uncommits
  if (_bitmap_region_special) {
    return true;
  }

  if (is_bitmap_slice_committed(r, true)) {
    // Some other region from the group is still committed, meaning the bitmap
    // slice is should stay committed, exit right away.
    return true;
  }

  // Uncommit the bitmap slice:
  size_t slice = r->index() / _bitmap_regions_per_slice;
  size_t off = _bitmap_bytes_per_slice * slice;
  size_t len = _bitmap_bytes_per_slice;
  if (!os::uncommit_memory((char*)_bitmap_region.start() + off, len)) {
    return false;
  }
  return true;
}

void ShenandoahHeap::safepoint_synchronize_begin() {
  if (ShenandoahSuspendibleWorkers || UseStringDeduplication) {
    SuspendibleThreadSet::synchronize();
  }
}

void ShenandoahHeap::safepoint_synchronize_end() {
  if (ShenandoahSuspendibleWorkers || UseStringDeduplication) {
    SuspendibleThreadSet::desynchronize();
  }
}

void ShenandoahHeap::entry_uncommit(double shrink_before, size_t shrink_until) {
  static const char *msg = "Concurrent uncommit";
  ShenandoahConcurrentPhase gc_phase(msg, ShenandoahPhaseTimings::conc_uncommit, true /* log_heap_usage */);
  EventMark em("%s", msg);

  op_uncommit(shrink_before, shrink_until);
}

void ShenandoahHeap::try_inject_alloc_failure() {
  if (ShenandoahAllocFailureALot && !cancelled_gc() && ((os::random() % 1000) > 950)) {
    _inject_alloc_failure.set();
    os::naked_short_sleep(1);
    if (cancelled_gc()) {
      log_info(gc)("Allocation failure was successfully injected");
    }
  }
}

bool ShenandoahHeap::should_inject_alloc_failure() {
  return _inject_alloc_failure.is_set() && _inject_alloc_failure.try_unset();
}

void ShenandoahHeap::initialize_serviceability() {
  if (mode()->is_generational()) {
    _young_gen_memory_pool = new ShenandoahYoungGenMemoryPool(this);
    _old_gen_memory_pool = new ShenandoahOldGenMemoryPool(this);
    _cycle_memory_manager.add_pool(_young_gen_memory_pool);
    _cycle_memory_manager.add_pool(_old_gen_memory_pool);
    _stw_memory_manager.add_pool(_young_gen_memory_pool);
    _stw_memory_manager.add_pool(_old_gen_memory_pool);
  } else {
    _memory_pool = new ShenandoahMemoryPool(this);
    _cycle_memory_manager.add_pool(_memory_pool);
    _stw_memory_manager.add_pool(_memory_pool);
  }
}

GrowableArray<GCMemoryManager*> ShenandoahHeap::memory_managers() {
  GrowableArray<GCMemoryManager*> memory_managers(2);
  memory_managers.append(&_cycle_memory_manager);
  memory_managers.append(&_stw_memory_manager);
  return memory_managers;
}

GrowableArray<MemoryPool*> ShenandoahHeap::memory_pools() {
  GrowableArray<MemoryPool*> memory_pools(1);
  if (mode()->is_generational()) {
    memory_pools.append(_young_gen_memory_pool);
    memory_pools.append(_old_gen_memory_pool);
  } else {
    memory_pools.append(_memory_pool);
  }
  return memory_pools;
}

MemoryUsage ShenandoahHeap::memory_usage() {
  return MemoryUsage(_initial_size, used(), committed(), max_capacity());
}

ShenandoahRegionIterator::ShenandoahRegionIterator() :
  _heap(ShenandoahHeap::heap()),
  _index(0) {}

ShenandoahRegionIterator::ShenandoahRegionIterator(ShenandoahHeap* heap) :
  _heap(heap),
  _index(0) {}

void ShenandoahRegionIterator::reset() {
  _index = 0;
}

bool ShenandoahRegionIterator::has_next() const {
  return _index < _heap->num_regions();
}

char ShenandoahHeap::gc_state() const {
  return _gc_state.raw_value();
}

ShenandoahLiveData* ShenandoahHeap::get_liveness_cache(uint worker_id) {
#ifdef ASSERT
  assert(_liveness_cache != nullptr, "sanity");
  assert(worker_id < _max_workers, "sanity");
  for (uint i = 0; i < num_regions(); i++) {
    assert(_liveness_cache[worker_id][i] == 0, "liveness cache should be empty");
  }
#endif
  return _liveness_cache[worker_id];
}

void ShenandoahHeap::flush_liveness_cache(uint worker_id) {
  assert(worker_id < _max_workers, "sanity");
  assert(_liveness_cache != nullptr, "sanity");
  ShenandoahLiveData* ld = _liveness_cache[worker_id];

  for (uint i = 0; i < num_regions(); i++) {
    ShenandoahLiveData live = ld[i];
    if (live > 0) {
      ShenandoahHeapRegion* r = get_region(i);
      r->increase_live_data_gc_words(live);
      ld[i] = 0;
    }
  }
}

bool ShenandoahHeap::requires_barriers(stackChunkOop obj) const {
  if (is_idle()) return false;

  // Objects allocated after marking start are implicitly alive, don't need any barriers during
  // marking phase.
  if (is_concurrent_mark_in_progress() &&
     !marking_context()->allocated_after_mark_start(obj)) {
    return true;
  }

  // Can not guarantee obj is deeply good.
  if (has_forwarded_objects()) {
    return true;
  }

  return false;
}

void ShenandoahHeap::transfer_old_pointers_from_satb() {
  _old_generation->transfer_pointers_from_satb();
}

template<>
void ShenandoahGenerationRegionClosure<YOUNG>::heap_region_do(ShenandoahHeapRegion* region) {
  // Visit young and free regions
  if (region->affiliation() != OLD_GENERATION) {
    _cl->heap_region_do(region);
  }
}

template<>
void ShenandoahGenerationRegionClosure<OLD>::heap_region_do(ShenandoahHeapRegion* region) {
  // Visit old and free regions
  if (region->affiliation() != YOUNG_GENERATION) {
    _cl->heap_region_do(region);
  }
}

template<>
void ShenandoahGenerationRegionClosure<GLOBAL>::heap_region_do(ShenandoahHeapRegion* region) {
  _cl->heap_region_do(region);
}

// Assure that the remember set has a dirty card everywhere there is an interesting pointer.
// This examines the read_card_table between bottom() and top() since all PLABS are retired
// before the safepoint for init_mark.  Actually, we retire them before update-references and don't
// restore them until the start of evacuation.
void ShenandoahHeap::verify_rem_set_at_mark() {
  shenandoah_assert_safepoint();
  assert(mode()->is_generational(), "Only verify remembered set for generational operational modes");

  ShenandoahRegionIterator iterator;
  RememberedScanner* scanner = card_scan();
  ShenandoahVerifyRemSetClosure check_interesting_pointers(true);
  ShenandoahMarkingContext* ctx;

  log_debug(gc)("Verifying remembered set at %s mark", doing_mixed_evacuations()? "mixed": "young");

  if (is_old_bitmap_stable() || active_generation()->generation_mode() == GLOBAL) {
    ctx = complete_marking_context();
  } else {
    ctx = nullptr;
  }

  while (iterator.has_next()) {
    ShenandoahHeapRegion* r = iterator.next();
    HeapWord* tams = ctx? ctx->top_at_mark_start(r): nullptr;
    if (r == nullptr)
      break;
    if (r->is_old() && r->is_active()) {
      HeapWord* obj_addr = r->bottom();
      if (r->is_humongous_start()) {
        oop obj = cast_to_oop(obj_addr);
        if (!ctx || ctx->is_marked(obj)) {
          // For humongous objects, the typical object is an array, so the following checks may be overkill
          // For regular objects (not object arrays), if the card holding the start of the object is dirty,
          // we do not need to verify that cards spanning interesting pointers within this object are dirty.
          if (!scanner->is_card_dirty(obj_addr) || obj->is_objArray()) {
            obj->oop_iterate(&check_interesting_pointers);
          }
          // else, object's start is marked dirty and obj is not an objArray, so any interesting pointers are covered
        }
        // else, this humongous object is not marked so no need to verify its internal pointers
        if (!scanner->verify_registration(obj_addr, ctx)) {
          ShenandoahAsserts::print_failure(ShenandoahAsserts::_safe_all, obj, obj_addr, nullptr,
                                          "Verify init-mark remembered set violation", "object not properly registered", __FILE__, __LINE__);
        }
      } else if (!r->is_humongous()) {
        HeapWord* top = r->top();
        while (obj_addr < top) {
          oop obj = cast_to_oop(obj_addr);
          // ctx->is_marked() returns true if mark bit set (TAMS not relevant during init mark)
          if (!ctx || ctx->is_marked(obj)) {
            // For regular objects (not object arrays), if the card holding the start of the object is dirty,
            // we do not need to verify that cards spanning interesting pointers within this object are dirty.
            if (!scanner->is_card_dirty(obj_addr) || obj->is_objArray()) {
              obj->oop_iterate(&check_interesting_pointers);
            }
            // else, object's start is marked dirty and obj is not an objArray, so any interesting pointers are covered
            if (!scanner->verify_registration(obj_addr, ctx)) {
              ShenandoahAsserts::print_failure(ShenandoahAsserts::_safe_all, obj, obj_addr, nullptr,
                                               "Verify init-mark remembered set violation", "object not properly registered", __FILE__, __LINE__);
            }
            obj_addr += obj->size();
          } else {
            // This object is not live so we don't verify dirty cards contained therein
            assert(tams != nullptr, "If object is not live, ctx and tams should be non-null");
            obj_addr = ctx->get_next_marked_addr(obj_addr, tams);
          }
        }
      } // else, we ignore humongous continuation region
    } // else, this is not an OLD region so we ignore it
  } // all regions have been processed
}

void ShenandoahHeap::help_verify_region_rem_set(ShenandoahHeapRegion* r, ShenandoahMarkingContext* ctx, HeapWord* from,
                                                HeapWord* top, HeapWord* registration_watermark, const char* message) {
  RememberedScanner* scanner = card_scan();
  ShenandoahVerifyRemSetClosure check_interesting_pointers(false);

  HeapWord* obj_addr = from;
  if (r->is_humongous_start()) {
    oop obj = cast_to_oop(obj_addr);
    if (!ctx || ctx->is_marked(obj)) {
      size_t card_index = scanner->card_index_for_addr(obj_addr);
      // For humongous objects, the typical object is an array, so the following checks may be overkill
      // For regular objects (not object arrays), if the card holding the start of the object is dirty,
      // we do not need to verify that cards spanning interesting pointers within this object are dirty.
      if (!scanner->is_write_card_dirty(card_index) || obj->is_objArray()) {
        obj->oop_iterate(&check_interesting_pointers);
      }
      // else, object's start is marked dirty and obj is not an objArray, so any interesting pointers are covered
    }
    // else, this humongous object is not live so no need to verify its internal pointers

    if ((obj_addr < registration_watermark) && !scanner->verify_registration(obj_addr, ctx)) {
      ShenandoahAsserts::print_failure(ShenandoahAsserts::_safe_all, obj, obj_addr, nullptr, message,
                                       "object not properly registered", __FILE__, __LINE__);
    }
  } else if (!r->is_humongous()) {
    while (obj_addr < top) {
      oop obj = cast_to_oop(obj_addr);
      // ctx->is_marked() returns true if mark bit set or if obj above TAMS.
      if (!ctx || ctx->is_marked(obj)) {
        size_t card_index = scanner->card_index_for_addr(obj_addr);
        // For regular objects (not object arrays), if the card holding the start of the object is dirty,
        // we do not need to verify that cards spanning interesting pointers within this object are dirty.
        if (!scanner->is_write_card_dirty(card_index) || obj->is_objArray()) {
          obj->oop_iterate(&check_interesting_pointers);
        }
        // else, object's start is marked dirty and obj is not an objArray, so any interesting pointers are covered

        if ((obj_addr < registration_watermark) && !scanner->verify_registration(obj_addr, ctx)) {
          ShenandoahAsserts::print_failure(ShenandoahAsserts::_safe_all, obj, obj_addr, nullptr, message,
                                           "object not properly registered", __FILE__, __LINE__);
        }
        obj_addr += obj->size();
      } else {
        // This object is not live so we don't verify dirty cards contained therein
        HeapWord* tams = ctx->top_at_mark_start(r);
        obj_addr = ctx->get_next_marked_addr(obj_addr, tams);
      }
    }
  }
}

void ShenandoahHeap::verify_rem_set_after_full_gc() {
  shenandoah_assert_safepoint();
  assert(mode()->is_generational(), "Only verify remembered set for generational operational modes");

  ShenandoahRegionIterator iterator;

  while (iterator.has_next()) {
    ShenandoahHeapRegion* r = iterator.next();
    if (r == nullptr)
      break;
    if (r->is_old() && !r->is_cset()) {
      help_verify_region_rem_set(r, nullptr, r->bottom(), r->top(), r->top(), "Remembered set violation at end of Full GC");
    }
  }
}

// Assure that the remember set has a dirty card everywhere there is an interesting pointer.  Even though
// the update-references scan of remembered set only examines cards up to update_watermark, the remembered
// set should be valid through top.  This examines the write_card_table between bottom() and top() because
// all PLABS are retired immediately before the start of update refs.
void ShenandoahHeap::verify_rem_set_at_update_ref() {
  shenandoah_assert_safepoint();
  assert(mode()->is_generational(), "Only verify remembered set for generational operational modes");

  ShenandoahRegionIterator iterator;
  ShenandoahMarkingContext* ctx;

  if (is_old_bitmap_stable() || active_generation()->generation_mode() == GLOBAL) {
    ctx = complete_marking_context();
  } else {
    ctx = nullptr;
  }

  while (iterator.has_next()) {
    ShenandoahHeapRegion* r = iterator.next();
    if (r == nullptr)
      break;
    if (r->is_old() && !r->is_cset()) {
      help_verify_region_rem_set(r, ctx, r->bottom(), r->top(), r->get_update_watermark(),
                                 "Remembered set violation at init-update-references");
    }
  }
}

ShenandoahGeneration* ShenandoahHeap::generation_for(ShenandoahRegionAffiliation affiliation) const {
  if (!mode()->is_generational()) {
    return global_generation();
  } else if (affiliation == YOUNG_GENERATION) {
    return young_generation();
  } else if (affiliation == OLD_GENERATION) {
    return old_generation();
  }

  ShouldNotReachHere();
  return nullptr;
}

void ShenandoahHeap::log_heap_status(const char* msg) const {
  if (mode()->is_generational()) {
    young_generation()->log_status(msg);
    old_generation()->log_status(msg);
  } else {
    global_generation()->log_status(msg);
  }
}
<|MERGE_RESOLUTION|>--- conflicted
+++ resolved
@@ -894,12 +894,8 @@
   if (new_size < size) {
     // New size still does not fit the object. Fall back to shared allocation.
     // This avoids retiring perfectly good GCLABs, when we encounter a large object.
-<<<<<<< HEAD
     log_debug(gc, free)("New gclab size (" SIZE_FORMAT ") is too small for " SIZE_FORMAT, new_size, size);
-    return NULL;
-=======
     return nullptr;
->>>>>>> c778125c
   }
 
   // Retire current GCLAB, and allocate a new one.

--- conflicted
+++ resolved
@@ -26,11 +26,7 @@
 
 #include "gc/shenandoah/heuristics/shenandoahOldHeuristics.hpp"
 #include "gc/shenandoah/shenandoahCollectionSet.hpp"
-<<<<<<< HEAD
-#include "gc/shenandoah/shenandoahFreeSet.hpp"
-=======
 #include "gc/shenandoah/shenandoahCollectorPolicy.hpp"
->>>>>>> e6c788e0
 #include "gc/shenandoah/shenandoahHeap.hpp"
 #include "gc/shenandoah/shenandoahHeapRegion.inline.hpp"
 #include "gc/shenandoah/shenandoahOldGeneration.hpp"
@@ -551,8 +547,8 @@
     return false;
   }
 
+  ShenandoahHeap* heap = ShenandoahHeap::heap();
   if (_cannot_expand_trigger) {
-    ShenandoahHeap* heap = ShenandoahHeap::heap();
     size_t old_gen_capacity = _old_generation->max_capacity();
     size_t heap_capacity = heap->capacity();
     double percent = percent_of(old_gen_capacity, heap_capacity);
@@ -561,14 +557,7 @@
     return true;
   }
 
-  ShenandoahHeap* heap = ShenandoahHeap::heap();
   if (_fragmentation_trigger) {
-<<<<<<< HEAD
-    ShenandoahHeap* heap = ShenandoahHeap::heap();
-    const size_t region_size_bytes = ShenandoahHeapRegion::region_size_bytes();
-
-=======
->>>>>>> e6c788e0
     size_t used = _old_generation->used();
     size_t used_regions_size = _old_generation->used_regions_size();
 

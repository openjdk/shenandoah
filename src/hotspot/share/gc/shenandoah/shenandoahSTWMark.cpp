/*
 * Copyright (c) 2021, 2022, Red Hat, Inc. All rights reserved.
 * Copyright Amazon.com Inc. or its affiliates. All Rights Reserved.
 * DO NOT ALTER OR REMOVE COPYRIGHT NOTICES OR THIS FILE HEADER.
 *
 * This code is free software; you can redistribute it and/or modify it
 * under the terms of the GNU General Public License version 2 only, as
 * published by the Free Software Foundation.
 *
 * This code is distributed in the hope that it will be useful, but WITHOUT
 * ANY WARRANTY; without even the implied warranty of MERCHANTABILITY or
 * FITNESS FOR A PARTICULAR PURPOSE.  See the GNU General Public License
 * version 2 for more details (a copy is included in the LICENSE file that
 * accompanied this code).
 *
 * You should have received a copy of the GNU General Public License version
 * 2 along with this work; if not, write to the Free Software Foundation,
 * Inc., 51 Franklin St, Fifth Floor, Boston, MA 02110-1301 USA.
 *
 * Please contact Oracle, 500 Oracle Parkway, Redwood Shores, CA 94065 USA
 * or visit www.oracle.com if you need additional information or have any
 * questions.
 *
 */


#include "precompiled.hpp"

#include "gc/shared/strongRootsScope.hpp"
#include "gc/shared/taskTerminator.hpp"
#include "gc/shared/workerThread.hpp"
#include "gc/shenandoah/shenandoahClosures.inline.hpp"
<<<<<<< HEAD
=======
#include "gc/shenandoah/shenandoahGeneration.hpp"
>>>>>>> e9a1c699
#include "gc/shenandoah/shenandoahGenerationType.hpp"
#include "gc/shenandoah/shenandoahMark.inline.hpp"
#include "gc/shenandoah/shenandoahOopClosures.inline.hpp"
#include "gc/shenandoah/shenandoahReferenceProcessor.hpp"
#include "gc/shenandoah/shenandoahRootProcessor.inline.hpp"
#include "gc/shenandoah/shenandoahSTWMark.hpp"
#include "gc/shenandoah/shenandoahVerifier.hpp"

template<ShenandoahGenerationType GENERATION>
class ShenandoahInitMarkRootsClosure : public OopClosure {
private:
  ShenandoahObjToScanQueue* const _queue;
  ShenandoahMarkingContext* const _mark_context;

  template <class T>
  inline void do_oop_work(T* p);

public:
  ShenandoahInitMarkRootsClosure(ShenandoahObjToScanQueue* q);

  void do_oop(narrowOop* p) { do_oop_work(p); }
  void do_oop(oop* p)       { do_oop_work(p); }
};

template <ShenandoahGenerationType GENERATION>
ShenandoahInitMarkRootsClosure<GENERATION>::ShenandoahInitMarkRootsClosure(ShenandoahObjToScanQueue* q) :
  _queue(q),
  _mark_context(ShenandoahHeap::heap()->marking_context()) {
}

template <ShenandoahGenerationType GENERATION>
template <class T>
void ShenandoahInitMarkRootsClosure<GENERATION>::do_oop_work(T* p) {
<<<<<<< HEAD
  ShenandoahMark::mark_through_ref<T, GENERATION>(p, _queue, _mark_context, false);
=======
  // Only called from STW mark, should not be used to bootstrap old generation marking.
  ShenandoahMark::mark_through_ref<T, GENERATION>(p, _queue, nullptr, _mark_context, false);
>>>>>>> e9a1c699
}

class ShenandoahSTWMarkTask : public WorkerTask {
private:
  ShenandoahSTWMark* const _mark;

public:
  ShenandoahSTWMarkTask(ShenandoahSTWMark* mark);
  void work(uint worker_id);
};

ShenandoahSTWMarkTask::ShenandoahSTWMarkTask(ShenandoahSTWMark* mark) :
  WorkerTask("Shenandoah STW mark"),
  _mark(mark) {
}

void ShenandoahSTWMarkTask::work(uint worker_id) {
  ShenandoahParallelWorkerSession worker_session(worker_id);
  _mark->mark_roots(worker_id);
  _mark->finish_mark(worker_id);
}

ShenandoahSTWMark::ShenandoahSTWMark(ShenandoahGeneration* generation, bool full_gc) :
  ShenandoahMark(generation),
  _root_scanner(full_gc ? ShenandoahPhaseTimings::full_gc_mark : ShenandoahPhaseTimings::degen_gc_stw_mark),
  _terminator(ShenandoahHeap::heap()->workers()->active_workers(), task_queues()),
  _full_gc(full_gc) {
  assert(ShenandoahSafepoint::is_at_shenandoah_safepoint(), "Must be at a Shenandoah safepoint");
}

void ShenandoahSTWMark::mark() {
  ShenandoahHeap* const heap = ShenandoahHeap::heap();

  // Arm all nmethods. Even though this is STW mark, some marking code
  // piggybacks on nmethod barriers for special instances.
  ShenandoahCodeRoots::arm_nmethods_for_mark();

  // Weak reference processing
  ShenandoahReferenceProcessor* rp = heap->active_generation()->ref_processor();
  rp->reset_thread_locals();
  rp->set_soft_reference_policy(heap->soft_ref_policy()->should_clear_all_soft_refs());

  // Init mark, do not expect forwarded pointers in roots
  if (ShenandoahVerify) {
    assert(Thread::current()->is_VM_thread(), "Must be");
    heap->verifier()->verify_roots_no_forwarded();
  }

  start_mark();

  uint nworkers = heap->workers()->active_workers();
  task_queues()->reserve(nworkers);

  TASKQUEUE_STATS_ONLY(task_queues()->reset_taskqueue_stats());

  {
    // Mark
    if (_generation->is_young()) {
      // But only scan the remembered set for young generation.
      _generation->scan_remembered_set(false /* is_concurrent */);
    }

    StrongRootsScope scope(nworkers);
    ShenandoahSTWMarkTask task(this);
    heap->workers()->run_task(&task);

    assert(task_queues()->is_empty(), "Should be empty");
  }

  _generation->set_mark_complete();
  end_mark();

  // Mark is finished, can disarm the nmethods now.
  ShenandoahCodeRoots::disarm_nmethods();

  assert(task_queues()->is_empty(), "Should be empty");
  TASKQUEUE_STATS_ONLY(task_queues()->print_taskqueue_stats());
  TASKQUEUE_STATS_ONLY(task_queues()->reset_taskqueue_stats());
}

void ShenandoahSTWMark::mark_roots(uint worker_id) {
<<<<<<< HEAD
  ShenandoahInitMarkRootsClosure<NON_GEN>  init_mark(task_queues()->queue(worker_id));
  _root_scanner.roots_do(&init_mark, worker_id);
=======
  switch (_generation->type()) {
    case NON_GEN: {
      ShenandoahInitMarkRootsClosure<NON_GEN> init_mark(task_queues()->queue(worker_id));
      _root_scanner.roots_do(&init_mark, worker_id);
      break;
    }
    case GLOBAL: {
      ShenandoahInitMarkRootsClosure<GLOBAL> init_mark(task_queues()->queue(worker_id));
      _root_scanner.roots_do(&init_mark, worker_id);
      break;
    }
    case YOUNG: {
      ShenandoahInitMarkRootsClosure<YOUNG> init_mark(task_queues()->queue(worker_id));
      _root_scanner.roots_do(&init_mark, worker_id);
      break;
    }
    case OLD:
    default:
      ShouldNotReachHere();
  }
>>>>>>> e9a1c699
}

void ShenandoahSTWMark::finish_mark(uint worker_id) {
  ShenandoahPhaseTimings::Phase phase = _full_gc ? ShenandoahPhaseTimings::full_gc_mark : ShenandoahPhaseTimings::degen_gc_stw_mark;
  ShenandoahWorkerTimingsTracker timer(phase, ShenandoahPhaseTimings::ParallelMark, worker_id);
  ShenandoahReferenceProcessor* rp = ShenandoahHeap::heap()->active_generation()->ref_processor();
  StringDedup::Requests requests;

<<<<<<< HEAD
  mark_loop(worker_id, &_terminator, rp, NON_GEN, false /* not cancellable */,
=======
  mark_loop(worker_id, &_terminator, rp,
            _generation->type(), false /* not cancellable */,
>>>>>>> e9a1c699
            ShenandoahStringDedup::is_enabled() ? ALWAYS_DEDUP : NO_DEDUP, &requests);
}<|MERGE_RESOLUTION|>--- conflicted
+++ resolved
@@ -30,10 +30,7 @@
 #include "gc/shared/taskTerminator.hpp"
 #include "gc/shared/workerThread.hpp"
 #include "gc/shenandoah/shenandoahClosures.inline.hpp"
-<<<<<<< HEAD
-=======
 #include "gc/shenandoah/shenandoahGeneration.hpp"
->>>>>>> e9a1c699
 #include "gc/shenandoah/shenandoahGenerationType.hpp"
 #include "gc/shenandoah/shenandoahMark.inline.hpp"
 #include "gc/shenandoah/shenandoahOopClosures.inline.hpp"
@@ -67,12 +64,8 @@
 template <ShenandoahGenerationType GENERATION>
 template <class T>
 void ShenandoahInitMarkRootsClosure<GENERATION>::do_oop_work(T* p) {
-<<<<<<< HEAD
-  ShenandoahMark::mark_through_ref<T, GENERATION>(p, _queue, _mark_context, false);
-=======
   // Only called from STW mark, should not be used to bootstrap old generation marking.
   ShenandoahMark::mark_through_ref<T, GENERATION>(p, _queue, nullptr, _mark_context, false);
->>>>>>> e9a1c699
 }
 
 class ShenandoahSTWMarkTask : public WorkerTask {
@@ -154,10 +147,6 @@
 }
 
 void ShenandoahSTWMark::mark_roots(uint worker_id) {
-<<<<<<< HEAD
-  ShenandoahInitMarkRootsClosure<NON_GEN>  init_mark(task_queues()->queue(worker_id));
-  _root_scanner.roots_do(&init_mark, worker_id);
-=======
   switch (_generation->type()) {
     case NON_GEN: {
       ShenandoahInitMarkRootsClosure<NON_GEN> init_mark(task_queues()->queue(worker_id));
@@ -178,7 +167,6 @@
     default:
       ShouldNotReachHere();
   }
->>>>>>> e9a1c699
 }
 
 void ShenandoahSTWMark::finish_mark(uint worker_id) {
@@ -187,11 +175,7 @@
   ShenandoahReferenceProcessor* rp = ShenandoahHeap::heap()->active_generation()->ref_processor();
   StringDedup::Requests requests;
 
-<<<<<<< HEAD
-  mark_loop(worker_id, &_terminator, rp, NON_GEN, false /* not cancellable */,
-=======
   mark_loop(worker_id, &_terminator, rp,
             _generation->type(), false /* not cancellable */,
->>>>>>> e9a1c699
             ShenandoahStringDedup::is_enabled() ? ALWAYS_DEDUP : NO_DEDUP, &requests);
 }
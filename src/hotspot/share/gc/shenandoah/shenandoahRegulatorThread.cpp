/*
 * Copyright Amazon.com Inc. or its affiliates. All Rights Reserved.
 * DO NOT ALTER OR REMOVE COPYRIGHT NOTICES OR THIS FILE HEADER.
 *
 * This code is free software; you can redistribute it and/or modify it
 * under the terms of the GNU General Public License version 2 only, as
 * published by the Free Software Foundation.
 *
 * This code is distributed in the hope that it will be useful, but WITHOUT
 * ANY WARRANTY; without even the implied warranty of MERCHANTABILITY or
 * FITNESS FOR A PARTICULAR PURPOSE.  See the GNU General Public License
 * version 2 for more details (a copy is included in the LICENSE file that
 * accompanied this code).
 *
 * You should have received a copy of the GNU General Public License version
 * 2 along with this work; if not, write to the Free Software Foundation,
 * Inc., 51 Franklin St, Fifth Floor, Boston, MA 02110-1301 USA.
 *
 * Please contact Oracle, 500 Oracle Parkway, Redwood Shores, CA 94065 USA
 * or visit www.oracle.com if you need additional information or have any
 * questions.
 *
 */
#include "precompiled.hpp"

#undef KELVIN_TRACE

#include "gc/shenandoah/heuristics/shenandoahHeuristics.hpp"
#include "gc/shenandoah/mode/shenandoahMode.hpp"
#include "gc/shenandoah/shenandoahControlThread.hpp"
#include "gc/shenandoah/shenandoahHeap.inline.hpp"
#include "gc/shenandoah/shenandoahOldGeneration.hpp"
#include "gc/shenandoah/shenandoahRegulatorThread.hpp"
#include "gc/shenandoah/shenandoahYoungGeneration.hpp"
#ifdef KELVIN_TRACE
#include "gc/shenandoah/heuristics/shenandoahAdaptiveHeuristics.hpp"
#endif
#include "logging/log.hpp"

static ShenandoahHeuristics* get_heuristics(ShenandoahGeneration* nullable) {
  return nullable != nullptr ? nullable->heuristics() : nullptr;
}

ShenandoahRegulatorThread::ShenandoahRegulatorThread(ShenandoahControlThread* control_thread) :
  ConcurrentGCThread(),
  _control_thread(control_thread),
  _sleep(ShenandoahControlIntervalMin),
  _last_sleep_adjust_time(os::elapsedTime()) {

  ShenandoahHeap* heap = ShenandoahHeap::heap();
  _old_heuristics = get_heuristics(heap->old_generation());
  _young_heuristics = get_heuristics(heap->young_generation());
  _global_heuristics = get_heuristics(heap->global_generation());

  create_and_start();
}

void ShenandoahRegulatorThread::run_service() {
  if (ShenandoahHeap::heap()->mode()->is_generational()) {
    if (ShenandoahAllowOldMarkingPreemption) {
      regulate_concurrent_cycles();
    } else {
      regulate_interleaved_cycles();
    }
  } else {
    regulate_heap();
  }

  log_info(gc)("%s: Done.", name());
}

#ifdef KELVIN_TRACE
static double _most_recent_timestamp;
static double _next_sleep_interval;
#endif

void ShenandoahRegulatorThread::regulate_concurrent_cycles() {
  assert(_young_heuristics != nullptr, "Need young heuristics.");
  assert(_old_heuristics != nullptr, "Need old heuristics.");
#undef KELVIN_EXTERNAL_TRACE
#ifdef KELVIN_EXTERNAL_TRACE
  ShenandoahAdaptiveHeuristics* adaptive_heuristics =
         (ShenandoahAdaptiveHeuristics*)ShenandoahHeap::heap()->young_heuristics();
#endif

  while (!should_terminate()) {
    ShenandoahControlThread::GCMode mode = _control_thread->gc_mode();
    if (mode == ShenandoahControlThread::none) {
      if (should_unload_classes()) {
<<<<<<< HEAD
        if (_control_thread->request_concurrent_gc(ShenandoahControlThread::select_global_generation())) {
#ifdef KELVIN_TRACE
          log_info(gc)("Acceptance after sleeping %.3f following timestamp %.3f", _next_sleep_interval, _most_recent_timestamp);
#endif
=======
        if (request_concurrent_gc(ShenandoahControlThread::select_global_generation())) {
>>>>>>> 8232bb77
          log_info(gc)("Heuristics request for global (unload classes) accepted.");
        }
      } else {
#ifdef KELVIN_EXTERNAL_TRACE
        adaptive_heuristics->timestamp_for_sample(_most_recent_timestamp, _next_sleep_interval);
#endif
        // TODO: there may be a race that results in deadlock or livelock over the ShenandoahControlThread::_regulator_lock.
        // We need to DEBUG this.  Could it be that on rare occasion, the V() is performed before the P() operation, and
        // thus the P() operation never gets released?  In one 20 minute execution of an Extremem workload, the last
        // heuristic request was accepted at time 559.076s, and this was 2.261s after sleeping 1ms following the previous
        // invocation of regulator_sleep(), which occurred at time 557.979.  After this, no more heuristics requests were
        // accepted during the remaining 700s of execution.  Rather, we limped along, repeatedly ignoring heuristics requests
        // until we experienced allocation failures, at which point we would perform degen or full GCs.

        // Give priority to starting young cycles.  If both old and young cycle are ready to run, starting the
        // old cycle first is counterproductive, because it will be immediately preempted.  On typical hosts, this
        // would result in 10 ms of context-switching overhead and less than 1 ms of old execution time.  In some
        // cases, it results in much more than 10 ms of context-switching overhead (and delays in the start of young,
        // which may result in degenerated and full gc cycles).  This effect can be exacerbated if old-gen cannot be
        // "immediately" preempted.  We have observed very rare delays of over 500 ms (some even longer than 2s) in
        // the processing of these context switch requests.

        // Because we are giving priority to young cycles over old, it is possible that we may starve old entirely.
        // TODO: It may be worthwhile to force a 10ms old timeslice once out of every ten young-cycle dispatches.
        // Similarly, we may want to force an old-gen cycle that was not forced (because young trigger was not active
        // when old wanted to fire) to run a minimum of 20 ms.  The code as is seems to run well with workloads that
        // have been tested, so I'm not introducing this change into the current patch.  Here is what the refinement
        // might look like:
        //
        //   int cycles_until_forced_old = 10;
        //   while (!should_terminate()) {
        //     if (should_unload_classes() {
        //       ...
        //     } else {
        //       if (cycles_until_forced_old-- == 0) {
        //         cycles_until_forced_old = 10;
        //         if (start_old_cycle()) {
        //           log_info(gc)("Heuristics request for forced old collection accepted");
        //           os::naked_short_sleep(10.0);  // Let the old-gc run for 10 ms before triggering its preemption
        //           continue;                     // This is not ideal, because old-gc might finish before 10 ms,
        //                                         //   but this would very rare, only on final increment of old gc effort.
        //         }
        //         // else, old cycle is not required, so fall through to normal control
        //       }
        //       if (start_young_cycle()) { ... }
        //       else if (start_old_cycle()) {
        //         // code as before, but add
        //         os::naked_short_sleep(20.0);   // Let this old-gc run for 20 ms before triggering its preemption
        //         cycles_until_forced_old = 20;  // because we just got 20 ms of execution time, we can delay longer before forced
        //       }

        if (start_young_cycle()) {
#ifdef KELVIN_TRACE
          log_info(gc)("Acceptance after sleeping %.3f following timestamp %.3f", _next_sleep_interval, _most_recent_timestamp);
#endif
          log_info(gc)("Heuristics request for young collection accepted");
        } else if (start_old_cycle()) {
#ifdef KELVIN_TRACE
          log_info(gc)("Acceptance after sleeping %.3f following timestamp %.3f", _next_sleep_interval, _most_recent_timestamp);
#endif
          log_info(gc)("Heuristics request for old collection accepted");
        }
      }
    } else if (mode == ShenandoahControlThread::servicing_old) {
#ifdef KELVIN_EXTERNAL_TRACE
      adaptive_heuristics->timestamp_for_sample(_most_recent_timestamp, _next_sleep_interval);
#endif
      if (start_young_cycle()) {
#ifdef KELVIN_TRACE
        log_info(gc)("Acceptance after sleeping %.3f following timestamp %.3f", _next_sleep_interval, _most_recent_timestamp);
#endif
        log_info(gc)("Heuristics request to interrupt old for young collection accepted");
      }
    }

    regulator_sleep();
  }
}

void ShenandoahRegulatorThread::regulate_interleaved_cycles() {
  assert(_young_heuristics != nullptr, "Need young heuristics.");
  assert(_global_heuristics != nullptr, "Need global heuristics.");

  while (!should_terminate()) {
    if (_control_thread->gc_mode() == ShenandoahControlThread::none) {
      if (start_global_cycle()) {
        log_info(gc)("Heuristics request for global collection accepted.");
      } else if (start_young_cycle()) {
        log_info(gc)("Heuristics request for young collection accepted.");
      }
    }

    regulator_sleep();
  }
}

void ShenandoahRegulatorThread::regulate_heap() {
  assert(_global_heuristics != nullptr, "Need global heuristics.");

  while (!should_terminate()) {
    if (_control_thread->gc_mode() == ShenandoahControlThread::none) {
      if (start_global_cycle()) {
        log_info(gc)("Heuristics request for global collection accepted.");
      }
    }

    regulator_sleep();
  }
}

void ShenandoahRegulatorThread::regulator_sleep() {
  // Wait before performing the next action. If allocation happened during this wait,
  // we exit sooner, to let heuristics re-evaluate new conditions. If we are at idle,
  // back off exponentially.
  double current = os::elapsedTime();
#ifdef KELVIN_TRACE
  _most_recent_timestamp = current;
#endif
  if (_heap_changed.try_unset()) {
    _sleep = ShenandoahControlIntervalMin;
  } else if ((current - _last_sleep_adjust_time) * 1000 > ShenandoahControlIntervalAdjustPeriod){
    _sleep = MIN2<int>(ShenandoahControlIntervalMax, MAX2(1, _sleep * 2));
    _last_sleep_adjust_time = current;
  }
#ifdef KELVIN_TRACE
  _next_sleep_interval = _sleep;
#endif

  os::naked_short_sleep(_sleep);
  if (LogTarget(Debug, gc, thread)::is_enabled()) {
    double elapsed = os::elapsedTime() - current;
    double hiccup = elapsed - double(_sleep);
    if (hiccup > 0.001) {
      log_debug(gc, thread)("Regulator hiccup time: %.3fs", hiccup);
    }
  }
}

bool ShenandoahRegulatorThread::start_old_cycle() {
  // TODO: These first two checks might be vestigial
  return !ShenandoahHeap::heap()->doing_mixed_evacuations()
      && !ShenandoahHeap::heap()->collection_set()->has_old_regions()
      && _old_heuristics->should_start_gc()
      && request_concurrent_gc(OLD);
}

bool ShenandoahRegulatorThread::request_concurrent_gc(ShenandoahGenerationType generation) {
  double now = os::elapsedTime();
  bool accepted = _control_thread->request_concurrent_gc(generation);
  if (LogTarget(Debug, gc, thread)::is_enabled() && accepted) {
    double wait_time = os::elapsedTime() - now;
    if (wait_time > 0.001) {
      log_debug(gc, thread)("Regulator waited %.3fs for control thread to acknowledge request.", wait_time);
    }
  }
  return accepted;
}

bool ShenandoahRegulatorThread::start_young_cycle() {
  return _young_heuristics->should_start_gc() && request_concurrent_gc(YOUNG);
}

bool ShenandoahRegulatorThread::start_global_cycle() {
  return _global_heuristics->should_start_gc() && request_concurrent_gc(ShenandoahControlThread::select_global_generation());
}

void ShenandoahRegulatorThread::stop_service() {
  log_info(gc)("%s: Stop requested.", name());
}

bool ShenandoahRegulatorThread::should_unload_classes() {
  // The heuristics delegate this decision to the collector policy, which is based on the number
  // of cycles started.
  return _global_heuristics->should_unload_classes();
}
<|MERGE_RESOLUTION|>--- conflicted
+++ resolved
@@ -87,14 +87,7 @@
     ShenandoahControlThread::GCMode mode = _control_thread->gc_mode();
     if (mode == ShenandoahControlThread::none) {
       if (should_unload_classes()) {
-<<<<<<< HEAD
-        if (_control_thread->request_concurrent_gc(ShenandoahControlThread::select_global_generation())) {
-#ifdef KELVIN_TRACE
-          log_info(gc)("Acceptance after sleeping %.3f following timestamp %.3f", _next_sleep_interval, _most_recent_timestamp);
-#endif
-=======
         if (request_concurrent_gc(ShenandoahControlThread::select_global_generation())) {
->>>>>>> 8232bb77
           log_info(gc)("Heuristics request for global (unload classes) accepted.");
         }
       } else {

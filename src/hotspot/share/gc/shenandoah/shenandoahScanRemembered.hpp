--- conflicted
+++ resolved
@@ -49,17 +49,9 @@
 //               its entirety, when the object is imprecisely dirtied. Imprecise
 //               dirtying is when the card corresponding to the object header
 //               is dirtied, rather than the card on which the updated field lives).
-<<<<<<< HEAD
-//               TODO CHECK AND CORRECT THIS, IT SEEMS WISHY-WASHY: ysr
-//               To allow better balancing of work among parallel workers, especially
-//               in the absence of cluster claiming, it is advisable for the multiple
-//               worker threads to be flexible in the number of clusters to be
-//               processed by each thread.
-=======
 //               To better balance work amongst them, parallel worker threads dynamically
 //               claim clusters and are flexible in the number of clusters they
 //               process.
->>>>>>> 6c8fa0f7
 //
 // A cluster represents a "natural" quantum of work to be performed by
 // a parallel GC thread's background remembered set scanning efforts.
@@ -311,30 +303,6 @@
 // Complexity arises when an object to be scanned crosses the boundary
 // between adjacent cluster regions.  Here is the protocol that we currently
 // follow:
-<<<<<<< HEAD
-//
-//  1. The thread responsible for scanning the cards in a cluster modifies
-//     the associated card-table entries. Only cards that are dirty are
-//     processed, except as described below for the case of objects that
-//     straddle more than one card.
-//  2. Object Arrays are precisely dirtied, so only the portion of the obj-array
-//     that overlaps the range of dirty cards in its cluster are scanned
-//     by each worker thread. This holds for portions of obj-arrays that extend
-//     over clusters processed by different workers, with each worked responsible
-//     for scanning the portion of the obj-array overlapping the dirty cards in
-//     its cluster.
-//  3. Non-array objects are precisely dirtied by the interpreter and the compilers
-//     (why? Are offsets of a field in an object that expensive to determine?).
-//     For such objects that extend over multiple cards, or even multiple clusters,
-//     the entire object is scanned by the worker that processes the (dirty) card on
-//     which the object's header lies. However, GC workers then precisley dirty the
-//     cards in the body of this object, thus making the subsequent scans potentially
-//     less expensive. This is achieved by means of marking the card "younger-gen-val",
-//     indicating the presence of an intergenerational pointer on the card on which the
-//     intergenerational pointer is found. GC threads always maintain this value
-//     in preference to "dirty-card-val" for cards with intergenerational pointers.
-//
-=======
 //
 //  1. The thread responsible for scanning the cards in a cluster modifies
 //     the associated card-table entries. Only cards that are dirty are
@@ -354,7 +322,6 @@
 //     thus making subsequent scans potentially less expensive.) Such larger non-array
 //     objects are relatively rare.
 //
->>>>>>> 6c8fa0f7
 //  A possible criticism:
 //  C. The representation of pointer location descriptive information
 //     within Klass representations is not designed for efficient
@@ -881,14 +848,8 @@
   void mark_range_as_empty(HeapWord *addr, size_t length_in_words);
 
   // process_clusters() scans a portion of the remembered set
-<<<<<<< HEAD
   // for references from old gen into young. Several worker threads
   // scan different portions of the remembered set by making parallel invocations
-=======
-  // to scan roots from old gen into young to identify live objects
-  // in the young generation. Several worker threads scan different
-  // portions of the remembered set by making parallel invocations
->>>>>>> 6c8fa0f7
   // of process_clusters() with each invocation scanning different
   // "clusters" of the remembered set.
   //
@@ -919,7 +880,6 @@
   // All template expansions require methods to be defined in the inline.hpp file, but larger
   // such methods need not be declared as inline.
   template <typename ClosureType>
-<<<<<<< HEAD
   inline void process_clusters(size_t first_cluster, size_t count, HeapWord *end_of_range, ClosureType *oops, uint worker_id);
 
   template <typename ClosureType>
@@ -934,21 +894,6 @@
   template <typename ClosureType>
   inline void process_region_slice(ShenandoahHeapRegion* region, size_t offset, size_t clusters, HeapWord* end_of_range,
                                    ClosureType *cl, bool use_write_table, uint worker_id);
-=======
-  inline void process_clusters(size_t first_cluster, size_t count, HeapWord *end_of_range, ClosureType *oops, bool is_concurrent, uint worker_id);
-
-  template <typename ClosureType>
-  void process_clusters(size_t first_cluster, size_t count, HeapWord *end_of_range, ClosureType *oops,
-                               bool use_write_table, bool is_concurrent, uint worker_id);
-
-  template <typename ClosureType>
-  inline void process_humongous_clusters(ShenandoahHeapRegion* r, size_t first_cluster, size_t count,
-                                         HeapWord *end_of_range, ClosureType *oops, bool use_write_table, bool is_concurrent);
-
-  template <typename ClosureType>
-  inline void process_region_slice(ShenandoahHeapRegion* region, size_t offset, size_t clusters, HeapWord* end_of_range,
-                                   ClosureType *cl, bool use_write_table, bool is_concurrent, uint worker_id);
->>>>>>> 6c8fa0f7
 
   // To Do:
   //  Create subclasses of ShenandoahInitMarkRootsClosure and

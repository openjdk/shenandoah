/*
 * Copyright (c) 2013, 2021, Red Hat, Inc. All rights reserved.
 * Copyright (C) 2022 THL A29 Limited, a Tencent company. All rights reserved.
 * DO NOT ALTER OR REMOVE COPYRIGHT NOTICES OR THIS FILE HEADER.
 *
 * This code is free software; you can redistribute it and/or modify it
 * under the terms of the GNU General Public License version 2 only, as
 * published by the Free Software Foundation.
 *
 * This code is distributed in the hope that it will be useful, but WITHOUT
 * ANY WARRANTY; without even the implied warranty of MERCHANTABILITY or
 * FITNESS FOR A PARTICULAR PURPOSE.  See the GNU General Public License
 * version 2 for more details (a copy is included in the LICENSE file that
 * accompanied this code).
 *
 * You should have received a copy of the GNU General Public License version
 * 2 along with this work; if not, write to the Free Software Foundation,
 * Inc., 51 Franklin St, Fifth Floor, Boston, MA 02110-1301 USA.
 *
 * Please contact Oracle, 500 Oracle Parkway, Redwood Shores, CA 94065 USA
 * or visit www.oracle.com if you need additional information or have any
 * questions.
 *
 */

#include "precompiled.hpp"
#include "gc/shenandoah/shenandoahCollectorPolicy.hpp"
#include "gc/shenandoah/shenandoahConcurrentGC.hpp"
#include "gc/shenandoah/shenandoahControlThread.hpp"
#include "gc/shenandoah/shenandoahDegeneratedGC.hpp"
#include "gc/shenandoah/shenandoahFreeSet.hpp"
#include "gc/shenandoah/shenandoahFullGC.hpp"
#include "gc/shenandoah/shenandoahGeneration.hpp"
#include "gc/shenandoah/shenandoahHeap.inline.hpp"
#include "gc/shenandoah/shenandoahMonitoringSupport.hpp"
#include "gc/shenandoah/shenandoahPacer.inline.hpp"
#include "gc/shenandoah/shenandoahUtils.hpp"
#include "gc/shenandoah/heuristics/shenandoahHeuristics.hpp"
#include "gc/shenandoah/mode/shenandoahMode.hpp"
#include "logging/log.hpp"
#include "memory/metaspaceUtils.hpp"
#include "memory/metaspaceStats.hpp"

ShenandoahControlThread::ShenandoahControlThread() :
  ShenandoahController(),
  _requested_gc_cause(GCCause::_no_cause_specified),
  _degen_point(ShenandoahGC::_degenerated_outside_cycle) {
  set_name("Shenandoah Control Thread");
  create_and_start();
}

void ShenandoahControlThread::run_service() {
  ShenandoahHeap* const heap = ShenandoahHeap::heap();

  const GCMode default_mode = concurrent_normal;
  const GCCause::Cause default_cause = GCCause::_shenandoah_concurrent_gc;
  int sleep = ShenandoahControlIntervalMin;

  double last_shrink_time = os::elapsedTime();
  double last_sleep_adjust_time = os::elapsedTime();

  // Shrink period avoids constantly polling regions for shrinking.
  // Having a period 10x lower than the delay would mean we hit the
  // shrinking with lag of less than 1/10-th of true delay.
  // ShenandoahUncommitDelay is in msecs, but shrink_period is in seconds.
  const double shrink_period = (double)ShenandoahUncommitDelay / 1000 / 10;

  ShenandoahCollectorPolicy* const policy = heap->shenandoah_policy();
  ShenandoahHeuristics* const heuristics = heap->heuristics();
  while (!in_graceful_shutdown() && !should_terminate()) {
    // Figure out if we have pending requests.
    const bool alloc_failure_pending = _alloc_failure_gc.is_set();
    const bool is_gc_requested = _gc_requested.is_set();
    const GCCause::Cause requested_gc_cause = _requested_gc_cause;

    // This control loop iteration has seen this much allocation.
    const size_t allocs_seen = reset_allocs_seen();

    // Check if we have seen a new target for soft max heap size.
    const bool soft_max_changed = heap->check_soft_max_changed();

    // Choose which GC mode to run in. The block below should select a single mode.
    GCMode mode = none;
    GCCause::Cause cause = GCCause::_last_gc_cause;
    ShenandoahGC::ShenandoahDegenPoint degen_point = ShenandoahGC::_degenerated_unset;

    if (alloc_failure_pending) {
      // Allocation failure takes precedence: we have to deal with it first thing
      log_info(gc)("Trigger: Handle Allocation Failure");

      cause = GCCause::_allocation_failure;

      // Consume the degen point, and seed it with default value
      degen_point = _degen_point;
      _degen_point = ShenandoahGC::_degenerated_outside_cycle;

      if (ShenandoahDegeneratedGC && heuristics->should_degenerate_cycle()) {
        heuristics->record_allocation_failure_gc();
        policy->record_alloc_failure_to_degenerated(degen_point);
        mode = stw_degenerated;
      } else {
        heuristics->record_allocation_failure_gc();
        policy->record_alloc_failure_to_full();
        mode = stw_full;
      }
    } else if (is_gc_requested) {
      cause = requested_gc_cause;
      log_info(gc)("Trigger: GC request (%s)", GCCause::to_string(cause));
      heuristics->record_requested_gc();

      if (ShenandoahCollectorPolicy::should_run_full_gc(cause)) {
        mode = stw_full;
      } else {
        mode = default_mode;
        // Unload and clean up everything
        heap->set_unload_classes(heuristics->can_unload_classes());
      }
    } else {
      // Potential normal cycle: ask heuristics if it wants to act
      if (heuristics->should_start_gc()) {
        mode = default_mode;
        cause = default_cause;
      }

      // Ask policy if this cycle wants to process references or unload classes
      heap->set_unload_classes(heuristics->should_unload_classes());
    }

    // Blow all soft references on this cycle, if handling allocation failure,
    // either implicit or explicit GC request,  or we are requested to do so unconditionally.
    if (alloc_failure_pending || is_gc_requested || ShenandoahAlwaysClearSoftRefs) {
      heap->soft_ref_policy()->set_should_clear_all_soft_refs(true);
    }

    const bool gc_requested = (mode != none);
    assert (!gc_requested || cause != GCCause::_last_gc_cause, "GC cause should be set");

    if (gc_requested) {
      // GC is starting, bump the internal ID
      update_gc_id();

      heap->reset_bytes_allocated_since_gc_start();

      MetaspaceCombinedStats meta_sizes = MetaspaceUtils::get_combined_statistics();

      // If GC was requested, we are sampling the counters even without actual triggers
      // from allocation machinery. This captures GC phases more accurately.
      heap->set_forced_counters_update(true);

      // If GC was requested, we better dump freeset data for performance debugging
      {
        ShenandoahHeapLocker locker(heap->lock());
        heap->free_set()->log_status();
      }

      switch (mode) {
        case concurrent_normal:
          service_concurrent_normal_cycle(cause);
          break;
        case stw_degenerated:
          service_stw_degenerated_cycle(cause, degen_point);
          break;
        case stw_full:
          service_stw_full_cycle(cause);
          break;
        default:
          ShouldNotReachHere();
      }

      // If this was the requested GC cycle, notify waiters about it
      if (is_gc_requested) {
        notify_gc_waiters();
      }

      // If this was the allocation failure GC cycle, notify waiters about it
      if (alloc_failure_pending) {
        notify_alloc_failure_waiters();
      }

      // Report current free set state at the end of cycle, whether
      // it is a normal completion, or the abort.
      {
        ShenandoahHeapLocker locker(heap->lock());
        heap->free_set()->log_status();

        // Notify Universe about new heap usage. This has implications for
        // global soft refs policy, and we better report it every time heap
        // usage goes down.
        heap->update_capacity_and_used_at_gc();

        // Signal that we have completed a visit to all live objects.
        heap->record_whole_heap_examined_timestamp();
      }

      // Disable forced counters update, and update counters one more time
      // to capture the state at the end of GC session.
      heap->handle_force_counters_update();
      heap->set_forced_counters_update(false);

      // Retract forceful part of soft refs policy
      heap->soft_ref_policy()->set_should_clear_all_soft_refs(false);

      // Clear metaspace oom flag, if current cycle unloaded classes
      if (heap->unload_classes()) {
        heuristics->clear_metaspace_oom();
      }

      // Commit worker statistics to cycle data
      heap->phase_timings()->flush_par_workers_to_cycle();
      if (ShenandoahPacing) {
        heap->pacer()->flush_stats_to_cycle();
      }

      // Print GC stats for current cycle
      {
        LogTarget(Info, gc, stats) lt;
        if (lt.is_enabled()) {
          ResourceMark rm;
          LogStream ls(lt);
          heap->phase_timings()->print_cycle_on(&ls);
          if (ShenandoahPacing) {
            heap->pacer()->print_cycle_on(&ls);
          }
        }
      }

      // Commit statistics to globals
      heap->phase_timings()->flush_cycle_to_global();

      // Print Metaspace change following GC (if logging is enabled).
      MetaspaceUtils::print_metaspace_change(meta_sizes);

      // GC is over, we are at idle now
      if (ShenandoahPacing) {
        heap->pacer()->setup_for_idle();
      }
    } else {
      // Report to pacer that we have seen this many words allocated
      if (ShenandoahPacing && (allocs_seen > 0)) {
        heap->pacer()->report_alloc(allocs_seen);
      }
    }

    const double current = os::elapsedTime();

    if (ShenandoahUncommit && (is_gc_requested || soft_max_changed || (current - last_shrink_time > shrink_period))) {
      // Explicit GC tries to uncommit everything down to min capacity.
      // Soft max change tries to uncommit everything down to target capacity.
      // Periodic uncommit tries to uncommit suitable regions down to min capacity.

      double shrink_before = (is_gc_requested || soft_max_changed) ?
                             current :
                             current - (ShenandoahUncommitDelay / 1000.0);

      size_t shrink_until = soft_max_changed ?
                             heap->soft_max_capacity() :
                             heap->min_capacity();

      heap->maybe_uncommit(shrink_before, shrink_until);
      heap->phase_timings()->flush_cycle_to_global();
      last_shrink_time = current;
    }

    // Wait before performing the next action. If allocation happened during this wait,
    // we exit sooner, to let heuristics re-evaluate new conditions. If we are at idle,
    // back off exponentially.
    if (heap->has_changed()) {
      sleep = ShenandoahControlIntervalMin;
    } else if ((current - last_sleep_adjust_time) * 1000 > ShenandoahControlIntervalAdjustPeriod){
      sleep = MIN2<int>(ShenandoahControlIntervalMax, MAX2(1, sleep * 2));
      last_sleep_adjust_time = current;
    }
    os::naked_short_sleep(sleep);
  }

  // Wait for the actual stop(), can't leave run_service() earlier.
  while (!should_terminate()) {
    os::naked_short_sleep(ShenandoahControlIntervalMin);
  }
}

void ShenandoahControlThread::service_concurrent_normal_cycle(GCCause::Cause cause) {
  // Normal cycle goes via all concurrent phases. If allocation failure (af) happens during
  // any of the concurrent phases, it first degrades to Degenerated GC and completes GC there.
  // If second allocation failure happens during Degenerated GC cycle (for example, when GC
  // tries to evac something and no memory is available), cycle degrades to Full GC.
  //
  // There are also a shortcut through the normal cycle: immediate garbage shortcut, when
  // heuristics says there are no regions to compact, and all the collection comes from immediately
  // reclaimable regions.
  //
  // ................................................................................................
  //
  //                                    (immediate garbage shortcut)                Concurrent GC
  //                             /-------------------------------------------\
  //                             |                                           |
  //                             |                                           |
  //                             |                                           |
  //                             |                                           v
  // [START] ----> Conc Mark ----o----> Conc Evac --o--> Conc Update-Refs ---o----> [END]
  //                   |                    |                 |              ^
  //                   | (af)               | (af)            | (af)         |
  // ..................|....................|.................|..............|.......................
  //                   |                    |                 |              |
  //                   |                    |                 |              |      Degenerated GC
  //                   v                    v                 v              |
  //               STW Mark ----------> STW Evac ----> STW Update-Refs ----->o
  //                   |                    |                 |              ^
  //                   | (af)               | (af)            | (af)         |
  // ..................|....................|.................|..............|.......................
  //                   |                    |                 |              |
  //                   |                    v                 |              |      Full GC
  //                   \------------------->o<----------------/              |
  //                                        |                                |
  //                                        v                                |
  //                                      Full GC  --------------------------/
  //
  ShenandoahHeap* heap = ShenandoahHeap::heap();
  if (check_cancellation_or_degen(ShenandoahGC::_degenerated_outside_cycle)) return;

  GCIdMark gc_id_mark;
  ShenandoahGCSession session(cause, heap->global_generation());

  TraceCollectorStats tcs(heap->monitoring_support()->concurrent_collection_counters());

  ShenandoahConcurrentGC gc(heap->global_generation(), false);
  if (gc.collect(cause)) {
    // Cycle is complete
<<<<<<< HEAD
    heap->global_generation()->heuristics()->record_success_concurrent();
=======
    heap->notify_gc_progress();
    heap->global_generation()->heuristics()->record_success_concurrent(gc.abbreviated());
>>>>>>> 9d2712dd
    heap->shenandoah_policy()->record_success_concurrent(false, gc.abbreviated());
    heap->log_heap_status("At end of GC");
  } else {
    assert(heap->cancelled_gc(), "Must have been cancelled");
    check_cancellation_or_degen(gc.degen_point());
    heap->log_heap_status("At end of cancelled GC");
  }
}

bool ShenandoahControlThread::check_cancellation_or_degen(ShenandoahGC::ShenandoahDegenPoint point) {
  ShenandoahHeap* heap = ShenandoahHeap::heap();
  if (heap->cancelled_gc()) {
    assert (is_alloc_failure_gc() || in_graceful_shutdown(), "Cancel GC either for alloc failure GC, or gracefully exiting");
    if (!in_graceful_shutdown()) {
      assert (_degen_point == ShenandoahGC::_degenerated_outside_cycle,
              "Should not be set yet: %s", ShenandoahGC::degen_point_to_string(_degen_point));
      _degen_point = point;
    }
    return true;
  }
  return false;
}

void ShenandoahControlThread::stop_service() {
  // Nothing to do here.
}

void ShenandoahControlThread::service_stw_full_cycle(GCCause::Cause cause) {
  ShenandoahHeap* const heap = ShenandoahHeap::heap();
  GCIdMark gc_id_mark;
  ShenandoahGCSession session(cause, heap->global_generation());

  ShenandoahFullGC gc;
  gc.collect(cause);
}

void ShenandoahControlThread::service_stw_degenerated_cycle(GCCause::Cause cause, ShenandoahGC::ShenandoahDegenPoint point) {
  assert (point != ShenandoahGC::_degenerated_unset, "Degenerated point should be set");
  ShenandoahHeap* const heap = ShenandoahHeap::heap();
  GCIdMark gc_id_mark;
  ShenandoahGCSession session(cause, heap->global_generation());

  ShenandoahDegenGC gc(point, heap->global_generation());
  gc.collect(cause);
}

void ShenandoahControlThread::request_gc(GCCause::Cause cause) {
  if (ShenandoahCollectorPolicy::should_handle_requested_gc(cause)) {
    handle_requested_gc(cause);
  }
}

void ShenandoahControlThread::handle_requested_gc(GCCause::Cause cause) {
  // Make sure we have at least one complete GC cycle before unblocking
  // from the explicit GC request.
  //
  // This is especially important for weak references cleanup and/or native
  // resources (e.g. DirectByteBuffers) machinery: when explicit GC request
  // comes very late in the already running cycle, it would miss lots of new
  // opportunities for cleanup that were made available before the caller
  // requested the GC.

  MonitorLocker ml(&_gc_waiters_lock);
  size_t current_gc_id = get_gc_id();
  size_t required_gc_id = current_gc_id + 1;
  while (current_gc_id < required_gc_id) {
    // Although setting gc request is under _gc_waiters_lock, but read side (run_service())
    // does not take the lock. We need to enforce following order, so that read side sees
    // latest requested gc cause when the flag is set.
    _requested_gc_cause = cause;
    _gc_requested.set();

    if (cause != GCCause::_wb_breakpoint) {
      ml.wait();
    }
    current_gc_id = get_gc_id();
  }
}

void ShenandoahControlThread::notify_gc_waiters() {
  _gc_requested.unset();
  MonitorLocker ml(&_gc_waiters_lock);
  ml.notify_all();
}<|MERGE_RESOLUTION|>--- conflicted
+++ resolved
@@ -326,12 +326,8 @@
   ShenandoahConcurrentGC gc(heap->global_generation(), false);
   if (gc.collect(cause)) {
     // Cycle is complete
-<<<<<<< HEAD
+    heap->notify_gc_progress();
     heap->global_generation()->heuristics()->record_success_concurrent();
-=======
-    heap->notify_gc_progress();
-    heap->global_generation()->heuristics()->record_success_concurrent(gc.abbreviated());
->>>>>>> 9d2712dd
     heap->shenandoah_policy()->record_success_concurrent(false, gc.abbreviated());
     heap->log_heap_status("At end of GC");
   } else {

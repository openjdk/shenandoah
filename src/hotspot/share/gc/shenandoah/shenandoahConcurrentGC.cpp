/*
 * Copyright (c) 2021, 2022, Red Hat, Inc. All rights reserved.
 * DO NOT ALTER OR REMOVE COPYRIGHT NOTICES OR THIS FILE HEADER.
 *
 * This code is free software; you can redistribute it and/or modify it
 * under the terms of the GNU General Public License version 2 only, as
 * published by the Free Software Foundation.
 *
 * This code is distributed in the hope that it will be useful, but WITHOUT
 * ANY WARRANTY; without even the implied warranty of MERCHANTABILITY or
 * FITNESS FOR A PARTICULAR PURPOSE.  See the GNU General Public License
 * version 2 for more details (a copy is included in the LICENSE file that
 * accompanied this code).
 *
 * You should have received a copy of the GNU General Public License version
 * 2 along with this work; if not, write to the Free Software Foundation,
 * Inc., 51 Franklin St, Fifth Floor, Boston, MA 02110-1301 USA.
 *
 * Please contact Oracle, 500 Oracle Parkway, Redwood Shores, CA 94065 USA
 * or visit www.oracle.com if you need additional information or have any
 * questions.
 *
 */

#include "precompiled.hpp"

#include "gc/shared/barrierSetNMethod.hpp"
#include "gc/shared/collectorCounters.hpp"
#include "gc/shared/continuationGCSupport.inline.hpp"
#include "gc/shenandoah/shenandoahBreakpoint.hpp"
#include "gc/shenandoah/shenandoahCollectorPolicy.hpp"
#include "gc/shenandoah/shenandoahConcurrentGC.hpp"
#include "gc/shenandoah/shenandoahFreeSet.hpp"
#include "gc/shenandoah/shenandoahGeneration.hpp"
#include "gc/shenandoah/shenandoahOldGeneration.hpp"
#include "gc/shenandoah/shenandoahYoungGeneration.hpp"
#include "gc/shenandoah/shenandoahLock.hpp"
#include "gc/shenandoah/shenandoahMark.inline.hpp"
#include "gc/shenandoah/shenandoahMonitoringSupport.hpp"
#include "gc/shenandoah/shenandoahOopClosures.inline.hpp"
#include "gc/shenandoah/shenandoahPhaseTimings.hpp"
#include "gc/shenandoah/shenandoahReferenceProcessor.hpp"
#include "gc/shenandoah/shenandoahRootProcessor.inline.hpp"
#include "gc/shenandoah/shenandoahStackWatermark.hpp"
#include "gc/shenandoah/shenandoahUtils.hpp"
#include "gc/shenandoah/shenandoahVerifier.hpp"
#include "gc/shenandoah/shenandoahVMOperations.hpp"
#include "gc/shenandoah/shenandoahWorkGroup.hpp"
#include "gc/shenandoah/shenandoahWorkerPolicy.hpp"
#include "memory/allocation.hpp"
#include "prims/jvmtiTagMap.hpp"
#include "runtime/vmThread.hpp"
#include "utilities/events.hpp"

// Breakpoint support
class ShenandoahBreakpointGCScope : public StackObj {
private:
  const GCCause::Cause _cause;
public:
  ShenandoahBreakpointGCScope(GCCause::Cause cause) : _cause(cause) {
    if (cause == GCCause::_wb_breakpoint) {
      ShenandoahBreakpoint::start_gc();
      ShenandoahBreakpoint::at_before_gc();
    }
  }

  ~ShenandoahBreakpointGCScope() {
    if (_cause == GCCause::_wb_breakpoint) {
      ShenandoahBreakpoint::at_after_gc();
    }
  }
};

class ShenandoahBreakpointMarkScope : public StackObj {
private:
  const GCCause::Cause _cause;
public:
  ShenandoahBreakpointMarkScope(GCCause::Cause cause) : _cause(cause) {
    if (_cause == GCCause::_wb_breakpoint) {
      ShenandoahBreakpoint::at_after_marking_started();
    }
  }

  ~ShenandoahBreakpointMarkScope() {
    if (_cause == GCCause::_wb_breakpoint) {
      ShenandoahBreakpoint::at_before_marking_completed();
    }
  }
};

ShenandoahConcurrentGC::ShenandoahConcurrentGC(ShenandoahGeneration* generation, bool do_old_gc_bootstrap) :
  _mark(generation),
  _degen_point(ShenandoahDegenPoint::_degenerated_unset),
  _abbreviated(false),
  _do_old_gc_bootstrap(do_old_gc_bootstrap),
  _generation(generation) {
}

ShenandoahGC::ShenandoahDegenPoint ShenandoahConcurrentGC::degen_point() const {
  return _degen_point;
}

bool ShenandoahConcurrentGC::collect(GCCause::Cause cause) {
  ShenandoahHeap* const heap = ShenandoahHeap::heap();
  heap->start_conc_gc();

  ShenandoahBreakpointGCScope breakpoint_gc_scope(cause);

  // Reset for upcoming marking
  entry_reset();

  // Start initial mark under STW
  vmop_entry_init_mark();

  {
    ShenandoahBreakpointMarkScope breakpoint_mark_scope(cause);

    // Reset task queue stats here, rather than in mark_concurrent_roots
    // because remembered set scan will `push` oops into the queues and
    // resetting after this happens will lose those counts.
    TASKQUEUE_STATS_ONLY(_mark.task_queues()->reset_taskqueue_stats());

    // Concurrent remembered set scanning
<<<<<<< HEAD
    if (_generation->generation_mode() == YOUNG) {
      ShenandoahConcurrentPhase gc_phase("Concurrent remembered set scanning", ShenandoahPhaseTimings::init_scan_rset);
      _generation->scan_remembered_set(true /* is_concurrent */);
    }
=======
    entry_scan_remembered_set();
    // When RS scanning yields, we will need a check_cancellation_and_abort()
    // degeneration point here.
>>>>>>> a3799c8d

    // Concurrent mark roots
    entry_mark_roots();
    if (check_cancellation_and_abort(ShenandoahDegenPoint::_degenerated_roots)) return false;

    // Continue concurrent mark
    entry_mark();
    if (check_cancellation_and_abort(ShenandoahDegenPoint::_degenerated_mark)) return false;
  }

  // Complete marking under STW, and start evacuation
  vmop_entry_final_mark();

  // If GC was cancelled before final mark, then the safepoint operation will do nothing
  // and the concurrent mark will still be in progress. In this case it is safe to resume
  // the degenerated cycle from the marking phase. On the other hand, if the GC is cancelled
  // after final mark (but before this check), then the final mark safepoint operation
  // will have finished the mark (setting concurrent mark in progress to false). Final mark
  // will also have setup state (in concurrent stack processing) that will not be safe to
  // resume from the marking phase in the degenerated cycle. That is, if the cancellation
  // occurred after final mark, we must resume the degenerated cycle after the marking phase.
  if (_generation->is_concurrent_mark_in_progress() && check_cancellation_and_abort(ShenandoahDegenPoint::_degenerated_mark)) {
    assert(!heap->is_concurrent_weak_root_in_progress(), "Weak roots should not be in progress when concurrent mark is in progress");
    return false;
  }

  // Concurrent stack processing
  if (heap->is_evacuation_in_progress()) {
    entry_thread_roots();
  }

  // Process weak roots that might still point to regions that would be broken by cleanup
  if (heap->is_concurrent_weak_root_in_progress()) {
    entry_weak_refs();
    entry_weak_roots();
  }

  // Final mark might have reclaimed some immediate garbage, kick cleanup to reclaim
  // the space. This would be the last action if there is nothing to evacuate.  Note that
  // we will not age young-gen objects in the case that we skip evacuation.
  entry_cleanup_early();

  {
    ShenandoahHeapLocker locker(heap->lock());
    heap->free_set()->log_status();
  }

  // Perform concurrent class unloading
  if (heap->unload_classes() &&
      heap->is_concurrent_weak_root_in_progress()) {
    entry_class_unloading();
  }

  // Processing strong roots
  // This may be skipped if there is nothing to update/evacuate.
  // If so, strong_root_in_progress would be unset.
  if (heap->is_concurrent_strong_root_in_progress()) {
    entry_strong_roots();
  }

  // Global marking has completed. We need to fill in any unmarked objects in the old generation
  // so that subsequent remembered set scans will not walk pointers into reclaimed memory.
  if (!heap->cancelled_gc() && heap->mode()->is_generational() && _generation->generation_mode() == GLOBAL) {
    entry_global_coalesce_and_fill();
  }

  // Continue the cycle with evacuation and optional update-refs.
  // This may be skipped if there is nothing to evacuate.
  // If so, evac_in_progress would be unset by collection set preparation code.
  if (heap->is_evacuation_in_progress()) {
    // Concurrently evacuate
    entry_evacuate();
    if (check_cancellation_and_abort(ShenandoahDegenPoint::_degenerated_evac)) return false;

    // Perform update-refs phase.
    vmop_entry_init_updaterefs();
    entry_updaterefs();
    if (check_cancellation_and_abort(ShenandoahDegenPoint::_degenerated_updaterefs)) return false;

    // Concurrent update thread roots
    entry_update_thread_roots();
    if (check_cancellation_and_abort(ShenandoahDegenPoint::_degenerated_updaterefs)) return false;

    vmop_entry_final_updaterefs();

    // Update references freed up collection set, kick the cleanup to reclaim the space.
    entry_cleanup_complete();
  } else {
    // We chose not to evacuate because we found sufficient immediate garbage.
    vmop_entry_final_roots(heap->is_aging_cycle());
    _abbreviated = true;
  }

  if (heap->mode()->is_generational()) {
    size_t old_available, young_available;
    {
      ShenandoahYoungGeneration* young_gen = heap->young_generation();
      ShenandoahGeneration* old_gen = heap->old_generation();
      ShenandoahHeapLocker locker(heap->lock());

      size_t old_usage_before_evac = heap->capture_old_usage(0);
      size_t old_usage_now = old_gen->used();
      size_t promoted_bytes = old_usage_now - old_usage_before_evac;
      heap->set_previous_promotion(promoted_bytes);

      young_gen->unadjust_available();
      old_gen->unadjust_available();
      // No need to old_gen->increase_used().
      // That was done when plabs were allocated, accounting for both old evacs and promotions.

      young_available = young_gen->adjusted_available();
      old_available = old_gen->adjusted_available();

      heap->set_alloc_supplement_reserve(0);
      heap->set_young_evac_reserve(0);
      heap->set_old_evac_reserve(0);
      heap->reset_old_evac_expended();
      heap->set_promoted_reserve(0);
    }
    log_info(gc, ergo)("At end of Concurrent GC, old_available: " SIZE_FORMAT "%s, young_available: " SIZE_FORMAT "%s",
                       byte_size_in_proper_unit(old_available), proper_unit_for_byte_size(old_available),
                       byte_size_in_proper_unit(young_available), proper_unit_for_byte_size(young_available));
  }

  return true;
}

void ShenandoahConcurrentGC::vmop_entry_init_mark() {
  ShenandoahHeap* const heap = ShenandoahHeap::heap();
  TraceCollectorStats tcs(heap->monitoring_support()->stw_collection_counters());
  ShenandoahTimingsTracker timing(ShenandoahPhaseTimings::init_mark_gross);

  heap->try_inject_alloc_failure();
  VM_ShenandoahInitMark op(this);
  VMThread::execute(&op); // jump to entry_init_mark() under safepoint
}

void ShenandoahConcurrentGC::vmop_entry_final_mark() {
  ShenandoahHeap* const heap = ShenandoahHeap::heap();
  TraceCollectorStats tcs(heap->monitoring_support()->stw_collection_counters());
  ShenandoahTimingsTracker timing(ShenandoahPhaseTimings::final_mark_gross);

  heap->try_inject_alloc_failure();
  VM_ShenandoahFinalMarkStartEvac op(this);
  VMThread::execute(&op); // jump to entry_final_mark under safepoint
}

void ShenandoahConcurrentGC::vmop_entry_init_updaterefs() {
  ShenandoahHeap* const heap = ShenandoahHeap::heap();
  TraceCollectorStats tcs(heap->monitoring_support()->stw_collection_counters());
  ShenandoahTimingsTracker timing(ShenandoahPhaseTimings::init_update_refs_gross);

  heap->try_inject_alloc_failure();
  VM_ShenandoahInitUpdateRefs op(this);
  VMThread::execute(&op);
}

void ShenandoahConcurrentGC::vmop_entry_final_updaterefs() {
  ShenandoahHeap* const heap = ShenandoahHeap::heap();
  TraceCollectorStats tcs(heap->monitoring_support()->stw_collection_counters());
  ShenandoahTimingsTracker timing(ShenandoahPhaseTimings::final_update_refs_gross);

  heap->try_inject_alloc_failure();
  VM_ShenandoahFinalUpdateRefs op(this);
  VMThread::execute(&op);
}

void ShenandoahConcurrentGC::vmop_entry_final_roots(bool increment_region_ages) {
  ShenandoahHeap* const heap = ShenandoahHeap::heap();
  TraceCollectorStats tcs(heap->monitoring_support()->stw_collection_counters());
  ShenandoahTimingsTracker timing(ShenandoahPhaseTimings::final_roots_gross);

  // This phase does not use workers, no need for setup
  heap->try_inject_alloc_failure();
  VM_ShenandoahFinalRoots op(this, increment_region_ages);
  VMThread::execute(&op);
}

void ShenandoahConcurrentGC::entry_init_mark() {
  char msg[1024];
  init_mark_event_message(msg, sizeof(msg));
  ShenandoahPausePhase gc_phase(msg, ShenandoahPhaseTimings::init_mark);
  EventMark em("%s", msg);

  ShenandoahWorkerScope scope(ShenandoahHeap::heap()->workers(),
                              ShenandoahWorkerPolicy::calc_workers_for_init_marking(),
                              "init marking");

  op_init_mark();
}

void ShenandoahConcurrentGC::entry_final_mark() {
  char msg[1024];
  final_mark_event_message(msg, sizeof(msg));
  ShenandoahPausePhase gc_phase(msg, ShenandoahPhaseTimings::final_mark);
  EventMark em("%s", msg);

  ShenandoahWorkerScope scope(ShenandoahHeap::heap()->workers(),
                              ShenandoahWorkerPolicy::calc_workers_for_final_marking(),
                              "final marking");

  op_final_mark();
}

void ShenandoahConcurrentGC::entry_init_updaterefs() {
  static const char* msg = "Pause Init Update Refs";
  ShenandoahPausePhase gc_phase(msg, ShenandoahPhaseTimings::init_update_refs);
  EventMark em("%s", msg);

  // No workers used in this phase, no setup required
  op_init_updaterefs();
}

void ShenandoahConcurrentGC::entry_final_updaterefs() {
  static const char* msg = "Pause Final Update Refs";
  ShenandoahPausePhase gc_phase(msg, ShenandoahPhaseTimings::final_update_refs);
  EventMark em("%s", msg);

  ShenandoahWorkerScope scope(ShenandoahHeap::heap()->workers(),
                              ShenandoahWorkerPolicy::calc_workers_for_final_update_ref(),
                              "final reference update");

  op_final_updaterefs();
}

void ShenandoahConcurrentGC::entry_final_roots() {
  static const char* msg = "Pause Final Roots";
  ShenandoahPausePhase gc_phase(msg, ShenandoahPhaseTimings::final_roots);
  EventMark em("%s", msg);

  op_final_roots();
}

void ShenandoahConcurrentGC::entry_reset() {
  ShenandoahHeap* const heap = ShenandoahHeap::heap();
  TraceCollectorStats tcs(heap->monitoring_support()->concurrent_collection_counters());
  static const char* msg = "Concurrent reset";
  ShenandoahConcurrentPhase gc_phase(msg, ShenandoahPhaseTimings::conc_reset);
  EventMark em("%s", msg);

  ShenandoahWorkerScope scope(heap->workers(),
                              ShenandoahWorkerPolicy::calc_workers_for_conc_reset(),
                              "concurrent reset");

  heap->try_inject_alloc_failure();
  op_reset();
}

void ShenandoahConcurrentGC::entry_scan_remembered_set() {
  if (_generation->generation_mode() == YOUNG) {
    ShenandoahHeap* const heap = ShenandoahHeap::heap();
    TraceCollectorStats tcs(heap->monitoring_support()->concurrent_collection_counters());
    const char* msg = "Concurrent remembered set scanning";
    ShenandoahConcurrentPhase gc_phase(msg, ShenandoahPhaseTimings::init_scan_rset);
    EventMark em("%s", msg);

    ShenandoahWorkerScope scope(heap->workers(),
                                ShenandoahWorkerPolicy::calc_workers_for_rs_scanning(),
                                msg);

    heap->try_inject_alloc_failure();
    _generation->scan_remembered_set(true /* is_concurrent */);
  }
}

void ShenandoahConcurrentGC::entry_mark_roots() {
  ShenandoahHeap* const heap = ShenandoahHeap::heap();
  TraceCollectorStats tcs(heap->monitoring_support()->concurrent_collection_counters());
  const char* msg = "Concurrent marking roots";
  ShenandoahConcurrentPhase gc_phase(msg, ShenandoahPhaseTimings::conc_mark_roots);
  EventMark em("%s", msg);

  ShenandoahWorkerScope scope(heap->workers(),
                              ShenandoahWorkerPolicy::calc_workers_for_conc_marking(),
                              "concurrent marking roots");

  heap->try_inject_alloc_failure();
  op_mark_roots();
}

void ShenandoahConcurrentGC::entry_mark() {
  char msg[1024];
  ShenandoahHeap* const heap = ShenandoahHeap::heap();
  TraceCollectorStats tcs(heap->monitoring_support()->concurrent_collection_counters());
  conc_mark_event_message(msg, sizeof(msg));
  ShenandoahConcurrentPhase gc_phase(msg, ShenandoahPhaseTimings::conc_mark);
  EventMark em("%s", msg);

  ShenandoahWorkerScope scope(heap->workers(),
                              ShenandoahWorkerPolicy::calc_workers_for_conc_marking(),
                              "concurrent marking");

  heap->try_inject_alloc_failure();
  op_mark();
}

void ShenandoahConcurrentGC::entry_thread_roots() {
  ShenandoahHeap* const heap = ShenandoahHeap::heap();
  static const char* msg = "Concurrent thread roots";
  ShenandoahConcurrentPhase gc_phase(msg, ShenandoahPhaseTimings::conc_thread_roots);
  EventMark em("%s", msg);

  ShenandoahWorkerScope scope(heap->workers(),
                              ShenandoahWorkerPolicy::calc_workers_for_conc_root_processing(),
                              msg);

  heap->try_inject_alloc_failure();
  op_thread_roots();
}

void ShenandoahConcurrentGC::entry_weak_refs() {
  ShenandoahHeap* const heap = ShenandoahHeap::heap();
  static const char* msg = "Concurrent weak references";
  ShenandoahConcurrentPhase gc_phase(msg, ShenandoahPhaseTimings::conc_weak_refs);
  EventMark em("%s", msg);

  ShenandoahWorkerScope scope(heap->workers(),
                              ShenandoahWorkerPolicy::calc_workers_for_conc_refs_processing(),
                              "concurrent weak references");

  heap->try_inject_alloc_failure();
  op_weak_refs();
}

void ShenandoahConcurrentGC::entry_weak_roots() {
  ShenandoahHeap* const heap = ShenandoahHeap::heap();
  TraceCollectorStats tcs(heap->monitoring_support()->concurrent_collection_counters());
  static const char* msg = "Concurrent weak roots";
  ShenandoahConcurrentPhase gc_phase(msg, ShenandoahPhaseTimings::conc_weak_roots);
  EventMark em("%s", msg);

  ShenandoahWorkerScope scope(heap->workers(),
                              ShenandoahWorkerPolicy::calc_workers_for_conc_root_processing(),
                              "concurrent weak root");

  heap->try_inject_alloc_failure();
  op_weak_roots();
}

void ShenandoahConcurrentGC::entry_class_unloading() {
  ShenandoahHeap* const heap = ShenandoahHeap::heap();
  TraceCollectorStats tcs(heap->monitoring_support()->concurrent_collection_counters());
  static const char* msg = "Concurrent class unloading";
  ShenandoahConcurrentPhase gc_phase(msg, ShenandoahPhaseTimings::conc_class_unload);
  EventMark em("%s", msg);

  ShenandoahWorkerScope scope(heap->workers(),
                              ShenandoahWorkerPolicy::calc_workers_for_conc_root_processing(),
                              "concurrent class unloading");

  heap->try_inject_alloc_failure();
  op_class_unloading();
}

void ShenandoahConcurrentGC::entry_strong_roots() {
  ShenandoahHeap* const heap = ShenandoahHeap::heap();
  TraceCollectorStats tcs(heap->monitoring_support()->concurrent_collection_counters());
  static const char* msg = "Concurrent strong roots";
  ShenandoahConcurrentPhase gc_phase(msg, ShenandoahPhaseTimings::conc_strong_roots);
  EventMark em("%s", msg);

  ShenandoahGCWorkerPhase worker_phase(ShenandoahPhaseTimings::conc_strong_roots);

  ShenandoahWorkerScope scope(heap->workers(),
                              ShenandoahWorkerPolicy::calc_workers_for_conc_root_processing(),
                              "concurrent strong root");

  heap->try_inject_alloc_failure();
  op_strong_roots();
}

void ShenandoahConcurrentGC::entry_cleanup_early() {
  ShenandoahHeap* const heap = ShenandoahHeap::heap();
  TraceCollectorStats tcs(heap->monitoring_support()->concurrent_collection_counters());
  static const char* msg = "Concurrent cleanup";
  ShenandoahConcurrentPhase gc_phase(msg, ShenandoahPhaseTimings::conc_cleanup_early, true /* log_heap_usage */);
  EventMark em("%s", msg);

  // This phase does not use workers, no need for setup
  heap->try_inject_alloc_failure();
  op_cleanup_early();
}

void ShenandoahConcurrentGC::entry_evacuate() {
  ShenandoahHeap* const heap = ShenandoahHeap::heap();
  TraceCollectorStats tcs(heap->monitoring_support()->concurrent_collection_counters());

  static const char* msg = "Concurrent evacuation";
  ShenandoahConcurrentPhase gc_phase(msg, ShenandoahPhaseTimings::conc_evac);
  EventMark em("%s", msg);

  ShenandoahWorkerScope scope(heap->workers(),
                              ShenandoahWorkerPolicy::calc_workers_for_conc_evac(),
                              "concurrent evacuation");

  heap->try_inject_alloc_failure();
  op_evacuate();
}

void ShenandoahConcurrentGC::entry_update_thread_roots() {
  ShenandoahHeap* const heap = ShenandoahHeap::heap();
  TraceCollectorStats tcs(heap->monitoring_support()->concurrent_collection_counters());

  static const char* msg = "Concurrent update thread roots";
  ShenandoahConcurrentPhase gc_phase(msg, ShenandoahPhaseTimings::conc_update_thread_roots);
  EventMark em("%s", msg);

  // No workers used in this phase, no setup required
  heap->try_inject_alloc_failure();
  op_update_thread_roots();
}

void ShenandoahConcurrentGC::entry_updaterefs() {
  ShenandoahHeap* const heap = ShenandoahHeap::heap();
  TraceCollectorStats tcs(heap->monitoring_support()->concurrent_collection_counters());
  static const char* msg = "Concurrent update references";
  ShenandoahConcurrentPhase gc_phase(msg, ShenandoahPhaseTimings::conc_update_refs);
  EventMark em("%s", msg);

  ShenandoahWorkerScope scope(heap->workers(),
                              ShenandoahWorkerPolicy::calc_workers_for_conc_update_ref(),
                              "concurrent reference update");

  heap->try_inject_alloc_failure();
  op_updaterefs();
}

void ShenandoahConcurrentGC::entry_cleanup_complete() {
  ShenandoahHeap* const heap = ShenandoahHeap::heap();
  TraceCollectorStats tcs(heap->monitoring_support()->concurrent_collection_counters());
  static const char* msg = "Concurrent cleanup";
  ShenandoahConcurrentPhase gc_phase(msg, ShenandoahPhaseTimings::conc_cleanup_complete, true /* log_heap_usage */);
  EventMark em("%s", msg);

  // This phase does not use workers, no need for setup
  heap->try_inject_alloc_failure();
  op_cleanup_complete();
}

void ShenandoahConcurrentGC::entry_global_coalesce_and_fill() {
  ShenandoahHeap* const heap = ShenandoahHeap::heap();

  const char* msg = "Coalescing and filling old regions in global collect";
  ShenandoahConcurrentPhase gc_phase(msg, ShenandoahPhaseTimings::coalesce_and_fill);

  TraceCollectorStats tcs(heap->monitoring_support()->concurrent_collection_counters());
  EventMark em("%s", msg);
  ShenandoahWorkerScope scope(heap->workers(),
                              ShenandoahWorkerPolicy::calc_workers_for_conc_marking(),
                              "concurrent coalesce and fill");

  op_global_coalesce_and_fill();
}

void ShenandoahConcurrentGC::op_reset() {
  ShenandoahHeap* const heap = ShenandoahHeap::heap();
  if (ShenandoahPacing) {
    heap->pacer()->setup_for_reset();
  }
  _generation->prepare_gc();
}

class ShenandoahInitMarkUpdateRegionStateClosure : public ShenandoahHeapRegionClosure {
private:
  ShenandoahMarkingContext* const _ctx;
public:
  ShenandoahInitMarkUpdateRegionStateClosure() : _ctx(ShenandoahHeap::heap()->marking_context()) {}

  void heap_region_do(ShenandoahHeapRegion* r) {
    assert(!r->has_live(), "Region " SIZE_FORMAT " should have no live data", r->index());
    if (r->is_active()) {
      // Check if region needs updating its TAMS. We have updated it already during concurrent
      // reset, so it is very likely we don't need to do another write here.  Since most regions
      // are not "active", this path is relatively rare.
      if (_ctx->top_at_mark_start(r) != r->top()) {
        _ctx->capture_top_at_mark_start(r);
      }
    } else {
      assert(_ctx->top_at_mark_start(r) == r->top(),
             "Region " SIZE_FORMAT " should already have correct TAMS", r->index());
    }
  }

  bool is_thread_safe() { return true; }
};

void ShenandoahConcurrentGC::start_mark() {
  _mark.start_mark();
}

void ShenandoahConcurrentGC::op_init_mark() {
  ShenandoahHeap* const heap = ShenandoahHeap::heap();
  assert(ShenandoahSafepoint::is_at_shenandoah_safepoint(), "Should be at safepoint");
  assert(Thread::current()->is_VM_thread(), "can only do this in VMThread");

  assert(_generation->is_bitmap_clear(), "need clear marking bitmap");
  assert(!_generation->is_mark_complete(), "should not be complete");
  assert(!heap->has_forwarded_objects(), "No forwarded objects on this path");


  if (heap->mode()->is_generational()) {
      if (_generation->generation_mode() == YOUNG || (_generation->generation_mode() == GLOBAL && ShenandoahVerify)) {
      // The current implementation of swap_remembered_set() copies the write-card-table
      // to the read-card-table. The remembered sets are also swapped for GLOBAL collections
      // so that the verifier works with the correct copy of the card table when verifying.
        ShenandoahGCPhase phase(ShenandoahPhaseTimings::init_swap_rset);
        _generation->swap_remembered_set();
    }

    if (_generation->generation_mode() == GLOBAL) {
      heap->cancel_old_gc();
    } else if (heap->is_concurrent_old_mark_in_progress()) {
      // Purge the SATB buffers, transferring any valid, old pointers to the
      // old generation mark queue. Any pointers in a young region will be
      // abandoned.
      ShenandoahGCPhase phase(ShenandoahPhaseTimings::init_transfer_satb);
      heap->transfer_old_pointers_from_satb();
    }
  }

  if (ShenandoahVerify) {
    heap->verifier()->verify_before_concmark();
  }

  if (VerifyBeforeGC) {
    Universe::verify();
  }

  _generation->set_concurrent_mark_in_progress(true);

  start_mark();

  if (_do_old_gc_bootstrap) {
    // Update region state for both young and old regions
    // TODO: We should be able to pull this out of the safepoint for the bootstrap
    // cycle. The top of an old region will only move when a GC cycle evacuates
    // objects into it. When we start an old cycle, we know that nothing can touch
    // the top of old regions.
    ShenandoahGCPhase phase(ShenandoahPhaseTimings::init_update_region_states);
    ShenandoahInitMarkUpdateRegionStateClosure cl;
    heap->parallel_heap_region_iterate(&cl);
  } else {
    // Update region state for only young regions
    ShenandoahGCPhase phase(ShenandoahPhaseTimings::init_update_region_states);
    ShenandoahInitMarkUpdateRegionStateClosure cl;
    _generation->parallel_heap_region_iterate(&cl);
  }

  // Weak reference processing
  ShenandoahReferenceProcessor* rp = _generation->ref_processor();
  rp->reset_thread_locals();
  rp->set_soft_reference_policy(heap->soft_ref_policy()->should_clear_all_soft_refs());

  // Make above changes visible to worker threads
  OrderAccess::fence();

  // Arm nmethods for concurrent marking. When a nmethod is about to be executed,
  // we need to make sure that all its metadata are marked. alternative is to remark
  // thread roots at final mark pause, but it can be potential latency killer.
  if (heap->unload_classes()) {
    ShenandoahCodeRoots::arm_nmethods();
  }

  ShenandoahStackWatermark::change_epoch_id();
  if (ShenandoahPacing) {
    heap->pacer()->setup_for_mark();
  }
}

void ShenandoahConcurrentGC::op_mark_roots() {
  _mark.mark_concurrent_roots();
}

void ShenandoahConcurrentGC::op_mark() {
  _mark.concurrent_mark();
}

void ShenandoahConcurrentGC::op_final_mark() {
  ShenandoahHeap* const heap = ShenandoahHeap::heap();
  assert(ShenandoahSafepoint::is_at_shenandoah_safepoint(), "Should be at safepoint");
  assert(!heap->has_forwarded_objects(), "No forwarded objects on this path");

  if (ShenandoahVerify) {
    heap->verifier()->verify_roots_no_forwarded();
  }

  if (!heap->cancelled_gc()) {
    _mark.finish_mark();
    assert(!heap->cancelled_gc(), "STW mark cannot OOM");

    // Notify JVMTI that the tagmap table will need cleaning.
    JvmtiTagMap::set_needs_cleaning();

    // The collection set is chosen by prepare_regions_and_collection_set().
    //
    // TODO: Under severe memory overload conditions that can be checked here, we may want to limit
    // the inclusion of old-gen candidates within the collection set.  This would allow us to prioritize efforts on
    // evacuating young-gen,  This remediation is most appropriate when old-gen availability is very high (so there
    // are negligible negative impacts from delaying completion of old-gen evacuation) and when young-gen collections
    // are "under duress" (as signalled by very low availability of memory within young-gen, indicating that/ young-gen
    // collections are not triggering frequently enough).
    _generation->prepare_regions_and_collection_set(true /*concurrent*/);

    // Upon return from prepare_regions_and_collection_set(), certain parameters have been established to govern the
    // evacuation efforts that are about to begin.  In particular:
    //
    // heap->get_promoted_reserve() represents the amount of memory within old-gen's available memory that has
    //   been set aside to hold objects promoted from young-gen memory.  This represents an estimated percentage
    //   of the live young-gen memory within the collection set.  If there is more data ready to be promoted than
    //   can fit within this reserve, the promotion of some objects will be deferred until a subsequent evacuation
    //   pass.
    //
    // heap->get_old_evac_reserve() represents the amount of memory within old-gen's available memory that has been
    //  set aside to hold objects evacuated from the old-gen collection set.
    //
    // heap->get_young_evac_reserve() represents the amount of memory within young-gen's available memory that has
    //  been set aside to hold objects evacuated from the young-gen collection set.  Conservatively, this value
    //  equals the entire amount of live young-gen memory within the collection set, even though some of this memory
    //  will likely be promoted.
    //
    // heap->get_alloc_supplement_reserve() represents the amount of old-gen memory that can be allocated during evacuation
    // and update-refs phases of gc.  The young evacuation reserve has already been removed from this quantity.

    // Has to be done after cset selection
    heap->prepare_concurrent_roots();

    if (!heap->collection_set()->is_empty()) {
      if (ShenandoahVerify) {
        heap->verifier()->verify_before_evacuation();
      }

      heap->set_evacuation_in_progress(true);
      // From here on, we need to update references.
      heap->set_has_forwarded_objects(true);

      // Verify before arming for concurrent processing.
      // Otherwise, verification can trigger stack processing.
      if (ShenandoahVerify) {
        heap->verifier()->verify_during_evacuation();
      }

      // Arm nmethods/stack for concurrent processing
      ShenandoahCodeRoots::arm_nmethods();
      ShenandoahStackWatermark::change_epoch_id();

      // Notify JVMTI that oops are changed.
      JvmtiTagMap::set_needs_rehashing();

      if (heap->mode()->is_generational()) {
        // Calculate the temporary evacuation allowance supplement to young-gen memory capacity (for allocations
        // and young-gen evacuations).
        size_t young_available = heap->young_generation()->adjust_available(heap->get_alloc_supplement_reserve());
        // old_available is memory that can hold promotions and evacuations.  Subtract out the memory that is being
        // loaned for young-gen allocations or evacuations.
        size_t old_available = heap->old_generation()->adjust_available(-heap->get_alloc_supplement_reserve());

        log_info(gc, ergo)("After generational memory budget adjustments, old available: " SIZE_FORMAT
                           "%s, young_available: " SIZE_FORMAT "%s",
                           byte_size_in_proper_unit(old_available), proper_unit_for_byte_size(old_available),
                           byte_size_in_proper_unit(young_available), proper_unit_for_byte_size(young_available));
      }

      if (ShenandoahPacing) {
        heap->pacer()->setup_for_evac();
      }
    } else {
      if (ShenandoahVerify) {
        heap->verifier()->verify_after_concmark();
      }

      if (VerifyAfterGC) {
        Universe::verify();
      }
    }
  }
}

class ShenandoahConcurrentEvacThreadClosure : public ThreadClosure {
private:
  OopClosure* const _oops;

public:
  ShenandoahConcurrentEvacThreadClosure(OopClosure* oops);
  void do_thread(Thread* thread);
};

ShenandoahConcurrentEvacThreadClosure::ShenandoahConcurrentEvacThreadClosure(OopClosure* oops) :
  _oops(oops) {
}

void ShenandoahConcurrentEvacThreadClosure::do_thread(Thread* thread) {
  JavaThread* const jt = JavaThread::cast(thread);
  StackWatermarkSet::finish_processing(jt, _oops, StackWatermarkKind::gc);
}

class ShenandoahConcurrentEvacUpdateThreadTask : public WorkerTask {
private:
  ShenandoahJavaThreadsIterator _java_threads;

public:
  ShenandoahConcurrentEvacUpdateThreadTask(uint n_workers) :
    WorkerTask("Shenandoah Evacuate/Update Concurrent Thread Roots"),
    _java_threads(ShenandoahPhaseTimings::conc_thread_roots, n_workers) {
  }

  void work(uint worker_id) {
    // ShenandoahEvacOOMScope has to be setup by ShenandoahContextEvacuateUpdateRootsClosure.
    // Otherwise, may deadlock with watermark lock
    ShenandoahContextEvacuateUpdateRootsClosure oops_cl;
    ShenandoahConcurrentEvacThreadClosure thr_cl(&oops_cl);
    _java_threads.threads_do(&thr_cl, worker_id);
  }
};

void ShenandoahConcurrentGC::op_thread_roots() {
  ShenandoahHeap* const heap = ShenandoahHeap::heap();
  assert(heap->is_evacuation_in_progress(), "Checked by caller");
  ShenandoahGCWorkerPhase worker_phase(ShenandoahPhaseTimings::conc_thread_roots);
  ShenandoahConcurrentEvacUpdateThreadTask task(heap->workers()->active_workers());
  heap->workers()->run_task(&task);
}

void ShenandoahConcurrentGC::op_weak_refs() {
  ShenandoahHeap* const heap = ShenandoahHeap::heap();
  assert(heap->is_concurrent_weak_root_in_progress(), "Only during this phase");
  // Concurrent weak refs processing
  ShenandoahGCWorkerPhase worker_phase(ShenandoahPhaseTimings::conc_weak_refs);
  if (heap->gc_cause() == GCCause::_wb_breakpoint) {
    ShenandoahBreakpoint::at_after_reference_processing_started();
  }
  _generation->ref_processor()->process_references(ShenandoahPhaseTimings::conc_weak_refs, heap->workers(), true /* concurrent */);
}

class ShenandoahEvacUpdateCleanupOopStorageRootsClosure : public BasicOopIterateClosure {
private:
  ShenandoahHeap* const _heap;
  ShenandoahMarkingContext* const _mark_context;
  bool  _evac_in_progress;
  Thread* const _thread;

public:
  ShenandoahEvacUpdateCleanupOopStorageRootsClosure();
  void do_oop(oop* p);
  void do_oop(narrowOop* p);
};

ShenandoahEvacUpdateCleanupOopStorageRootsClosure::ShenandoahEvacUpdateCleanupOopStorageRootsClosure() :
  _heap(ShenandoahHeap::heap()),
  _mark_context(ShenandoahHeap::heap()->marking_context()),
  _evac_in_progress(ShenandoahHeap::heap()->is_evacuation_in_progress()),
  _thread(Thread::current()) {
}

void ShenandoahEvacUpdateCleanupOopStorageRootsClosure::do_oop(oop* p) {
  const oop obj = RawAccess<>::oop_load(p);
  if (!CompressedOops::is_null(obj)) {
    if (!_mark_context->is_marked(obj)) {
      if (_heap->is_in_active_generation(obj)) {
        // TODO: This worries me. Here we are asserting that an unmarked from-space object is 'correct'.
        // Normally, I would call this a bogus assert, but there seems to be a legitimate use-case for
        // accessing from-space objects during class unloading. However, the from-space object may have
        // been "filled". We've made no effort to prevent old generation classes being unloaded by young
        // gen (and vice-versa).
        shenandoah_assert_correct(p, obj);
        ShenandoahHeap::atomic_clear_oop(p, obj);
      }
    } else if (_evac_in_progress && _heap->in_collection_set(obj)) {
      oop resolved = ShenandoahBarrierSet::resolve_forwarded_not_null(obj);
      if (resolved == obj) {
        resolved = _heap->evacuate_object(obj, _thread);
      }
      ShenandoahHeap::atomic_update_oop(resolved, p, obj);
      assert(_heap->cancelled_gc() ||
             _mark_context->is_marked(resolved) && !_heap->in_collection_set(resolved),
             "Sanity");
    }
  }
}

void ShenandoahEvacUpdateCleanupOopStorageRootsClosure::do_oop(narrowOop* p) {
  ShouldNotReachHere();
}

class ShenandoahIsCLDAliveClosure : public CLDClosure {
public:
  void do_cld(ClassLoaderData* cld) {
    cld->is_alive();
  }
};

class ShenandoahIsNMethodAliveClosure: public NMethodClosure {
public:
  void do_nmethod(nmethod* n) {
    n->is_unloading();
  }
};

// This task not only evacuates/updates marked weak roots, but also "NULL"
// dead weak roots.
class ShenandoahConcurrentWeakRootsEvacUpdateTask : public WorkerTask {
private:
  ShenandoahVMWeakRoots<true /*concurrent*/> _vm_roots;

  // Roots related to concurrent class unloading
  ShenandoahClassLoaderDataRoots<true /* concurrent */>
                                             _cld_roots;
  ShenandoahConcurrentNMethodIterator        _nmethod_itr;
  ShenandoahPhaseTimings::Phase              _phase;

public:
  ShenandoahConcurrentWeakRootsEvacUpdateTask(ShenandoahPhaseTimings::Phase phase) :
    WorkerTask("Shenandoah Evacuate/Update Concurrent Weak Roots"),
    _vm_roots(phase),
    _cld_roots(phase, ShenandoahHeap::heap()->workers()->active_workers(), false /*heap iteration*/),
    _nmethod_itr(ShenandoahCodeRoots::table()),
    _phase(phase) {
    if (ShenandoahHeap::heap()->unload_classes()) {
      MutexLocker mu(CodeCache_lock, Mutex::_no_safepoint_check_flag);
      _nmethod_itr.nmethods_do_begin();
    }
  }

  ~ShenandoahConcurrentWeakRootsEvacUpdateTask() {
    if (ShenandoahHeap::heap()->unload_classes()) {
      MutexLocker mu(CodeCache_lock, Mutex::_no_safepoint_check_flag);
      _nmethod_itr.nmethods_do_end();
    }
    // Notify runtime data structures of potentially dead oops
    _vm_roots.report_num_dead();
  }

  void work(uint worker_id) {
    ShenandoahConcurrentWorkerSession worker_session(worker_id);
    {
      ShenandoahEvacOOMScope oom;
      // jni_roots and weak_roots are OopStorage backed roots, concurrent iteration
      // may race against OopStorage::release() calls.
      ShenandoahEvacUpdateCleanupOopStorageRootsClosure cl;
      _vm_roots.oops_do(&cl, worker_id);
    }

    // If we are going to perform concurrent class unloading later on, we need to
    // cleanup the weak oops in CLD and determinate nmethod's unloading state, so that we
    // can cleanup immediate garbage sooner.
    if (ShenandoahHeap::heap()->unload_classes()) {
      // Applies ShenandoahIsCLDAlive closure to CLDs, native barrier will either NULL the
      // CLD's holder or evacuate it.
      {
        ShenandoahIsCLDAliveClosure is_cld_alive;
        _cld_roots.cld_do(&is_cld_alive, worker_id);
      }

      // Applies ShenandoahIsNMethodAliveClosure to registered nmethods.
      // The closure calls nmethod->is_unloading(). The is_unloading
      // state is cached, therefore, during concurrent class unloading phase,
      // we will not touch the metadata of unloading nmethods
      {
        ShenandoahWorkerTimingsTracker timer(_phase, ShenandoahPhaseTimings::CodeCacheRoots, worker_id);
        ShenandoahIsNMethodAliveClosure is_nmethod_alive;
        _nmethod_itr.nmethods_do(&is_nmethod_alive);
      }
    }
  }
};

void ShenandoahConcurrentGC::op_weak_roots() {
  ShenandoahHeap* const heap = ShenandoahHeap::heap();
  assert(heap->is_concurrent_weak_root_in_progress(), "Only during this phase");
  // Concurrent weak root processing
  {
    ShenandoahTimingsTracker t(ShenandoahPhaseTimings::conc_weak_roots_work);
    ShenandoahGCWorkerPhase worker_phase(ShenandoahPhaseTimings::conc_weak_roots_work);
    ShenandoahConcurrentWeakRootsEvacUpdateTask task(ShenandoahPhaseTimings::conc_weak_roots_work);
    heap->workers()->run_task(&task);
  }

  // Perform handshake to flush out dead oops
  {
    ShenandoahTimingsTracker t(ShenandoahPhaseTimings::conc_weak_roots_rendezvous);
    heap->rendezvous_threads();
  }
}

void ShenandoahConcurrentGC::op_class_unloading() {
  ShenandoahHeap* const heap = ShenandoahHeap::heap();
  assert (heap->is_concurrent_weak_root_in_progress() &&
          heap->unload_classes(),
          "Checked by caller");
  heap->do_class_unloading();
}

class ShenandoahEvacUpdateCodeCacheClosure : public NMethodClosure {
private:
  BarrierSetNMethod* const                  _bs;
  ShenandoahEvacuateUpdateMetadataClosure   _cl;

public:
  ShenandoahEvacUpdateCodeCacheClosure() :
    _bs(BarrierSet::barrier_set()->barrier_set_nmethod()),
    _cl() {
  }

  void do_nmethod(nmethod* n) {
    ShenandoahNMethod* data = ShenandoahNMethod::gc_data(n);
    ShenandoahReentrantLocker locker(data->lock());
    // Setup EvacOOM scope below reentrant lock to avoid deadlock with
    // nmethod_entry_barrier
    ShenandoahEvacOOMScope oom;
    data->oops_do(&_cl, true/*fix relocation*/);
    _bs->disarm(n);
  }
};

class ShenandoahConcurrentRootsEvacUpdateTask : public WorkerTask {
private:
  ShenandoahPhaseTimings::Phase                 _phase;
  ShenandoahVMRoots<true /*concurrent*/>        _vm_roots;
  ShenandoahClassLoaderDataRoots<true /*concurrent*/>
                                                _cld_roots;
  ShenandoahConcurrentNMethodIterator           _nmethod_itr;

public:
  ShenandoahConcurrentRootsEvacUpdateTask(ShenandoahPhaseTimings::Phase phase) :
    WorkerTask("Shenandoah Evacuate/Update Concurrent Strong Roots"),
    _phase(phase),
    _vm_roots(phase),
    _cld_roots(phase, ShenandoahHeap::heap()->workers()->active_workers(), false /*heap iteration*/),
    _nmethod_itr(ShenandoahCodeRoots::table()) {
    if (!ShenandoahHeap::heap()->unload_classes()) {
      MutexLocker mu(CodeCache_lock, Mutex::_no_safepoint_check_flag);
      _nmethod_itr.nmethods_do_begin();
    }
  }

  ~ShenandoahConcurrentRootsEvacUpdateTask() {
    if (!ShenandoahHeap::heap()->unload_classes()) {
      MutexLocker mu(CodeCache_lock, Mutex::_no_safepoint_check_flag);
      _nmethod_itr.nmethods_do_end();
    }
  }

  void work(uint worker_id) {
    ShenandoahConcurrentWorkerSession worker_session(worker_id);
    {
      ShenandoahEvacOOMScope oom;
      {
        // vm_roots and weak_roots are OopStorage backed roots, concurrent iteration
        // may race against OopStorage::release() calls.
        ShenandoahContextEvacuateUpdateRootsClosure cl;
        _vm_roots.oops_do<ShenandoahContextEvacuateUpdateRootsClosure>(&cl, worker_id);
      }

      {
        ShenandoahEvacuateUpdateMetadataClosure cl;
        CLDToOopClosure clds(&cl, ClassLoaderData::_claim_strong);
        _cld_roots.cld_do(&clds, worker_id);
      }
    }

    // Cannot setup ShenandoahEvacOOMScope here, due to potential deadlock with nmethod_entry_barrier.
    if (!ShenandoahHeap::heap()->unload_classes()) {
      ShenandoahWorkerTimingsTracker timer(_phase, ShenandoahPhaseTimings::CodeCacheRoots, worker_id);
      ShenandoahEvacUpdateCodeCacheClosure cl;
      _nmethod_itr.nmethods_do(&cl);
    }
  }
};

void ShenandoahConcurrentGC::op_strong_roots() {
  ShenandoahHeap* const heap = ShenandoahHeap::heap();
  assert(heap->is_concurrent_strong_root_in_progress(), "Checked by caller");
  ShenandoahConcurrentRootsEvacUpdateTask task(ShenandoahPhaseTimings::conc_strong_roots);
  heap->workers()->run_task(&task);
  heap->set_concurrent_strong_root_in_progress(false);
}

void ShenandoahConcurrentGC::op_cleanup_early() {
  ShenandoahHeap::heap()->free_set()->recycle_trash();
}

void ShenandoahConcurrentGC::op_evacuate() {
  ShenandoahHeap::heap()->evacuate_collection_set(true /*concurrent*/);
}

void ShenandoahConcurrentGC::op_init_updaterefs() {
  ShenandoahHeap* const heap = ShenandoahHeap::heap();
  heap->set_evacuation_in_progress(false);
  heap->set_concurrent_weak_root_in_progress(false);
  heap->prepare_update_heap_references(true /*concurrent*/);
  heap->set_update_refs_in_progress(true);
  if (ShenandoahVerify) {
    heap->verifier()->verify_before_updaterefs();
  }
  if (ShenandoahPacing) {
    heap->pacer()->setup_for_updaterefs();
  }
}

void ShenandoahConcurrentGC::op_updaterefs() {
  ShenandoahHeap::heap()->update_heap_references(true /*concurrent*/);
}

class ShenandoahUpdateThreadClosure : public HandshakeClosure {
private:
  ShenandoahUpdateRefsClosure _cl;
public:
  ShenandoahUpdateThreadClosure();
  void do_thread(Thread* thread);
};

ShenandoahUpdateThreadClosure::ShenandoahUpdateThreadClosure() :
  HandshakeClosure("Shenandoah Update Thread Roots") {
}

void ShenandoahUpdateThreadClosure::do_thread(Thread* thread) {
  if (thread->is_Java_thread()) {
    JavaThread* jt = JavaThread::cast(thread);
    ResourceMark rm;
    jt->oops_do(&_cl, NULL);
  }
}

void ShenandoahConcurrentGC::op_update_thread_roots() {
  ShenandoahUpdateThreadClosure cl;
  Handshake::execute(&cl);
}

void ShenandoahConcurrentGC::op_final_updaterefs() {
  ShenandoahHeap* const heap = ShenandoahHeap::heap();
  assert(ShenandoahSafepoint::is_at_shenandoah_safepoint(), "must be at safepoint");
  assert(!heap->_update_refs_iterator.has_next(), "Should have finished update references");

  heap->finish_concurrent_roots();

  // Clear cancelled GC, if set. On cancellation path, the block before would handle
  // everything.
  if (heap->cancelled_gc()) {
    heap->clear_cancelled_gc(true /* clear oom handler */);
  }

  // Has to be done before cset is clear
  if (ShenandoahVerify) {
    heap->verifier()->verify_roots_in_to_space();
  }

  if (heap->mode()->is_generational() && heap->is_concurrent_old_mark_in_progress()) {
    // When the SATB barrier is left on to support concurrent old gen mark, it may pick up writes to
    // objects in the collection set. After those objects are evacuated, the pointers in the
    // SATB are no longer safe. Once we have finished update references, we are guaranteed that
    // no more writes to the collection set are possible.
    //
    // This will transfer any old pointers in _active_ regions from the SATB to the old gen
    // mark queues. All other pointers will be discarded. This would also discard any pointers
    // in old regions that were included in a mixed evacuation. We aren't using the SATB filter
    // methods here because we cannot control when they execute. If the SATB filter runs _after_
    // a region has been recycled, we will not be able to detect the bad pointer.
    //
    // We are not concerned about skipping this step in abbreviated cycles because regions
    // with no live objects cannot have been written to and so cannot have entries in the SATB
    // buffers.
    heap->transfer_old_pointers_from_satb();
  }

  heap->update_heap_region_states(true /*concurrent*/);

  heap->set_update_refs_in_progress(false);
  heap->set_has_forwarded_objects(false);

  // Aging_cycle is only relevant during evacuation cycle for individual objects and during final mark for
  // entire regions.  Both of these relevant operations occur before final update refs.
  heap->set_aging_cycle(false);

  if (ShenandoahVerify) {
    heap->verifier()->verify_after_updaterefs();
  }

  if (VerifyAfterGC) {
    Universe::verify();
  }

  heap->rebuild_free_set(true /*concurrent*/);
}

void ShenandoahConcurrentGC::op_final_roots() {
  ShenandoahHeap::heap()->set_concurrent_weak_root_in_progress(false);
}

void ShenandoahConcurrentGC::op_cleanup_complete() {
  ShenandoahHeap::heap()->free_set()->recycle_trash();
}

void ShenandoahConcurrentGC::op_global_coalesce_and_fill() {
  ShenandoahHeap::heap()->coalesce_and_fill_old_regions();
}

bool ShenandoahConcurrentGC::check_cancellation_and_abort(ShenandoahDegenPoint point) {
  if (ShenandoahHeap::heap()->cancelled_gc()) {
    _degen_point = point;
    return true;
  }
  return false;
}

void ShenandoahConcurrentGC::init_mark_event_message(char* buf, size_t len) const {
  ShenandoahHeap* const heap = ShenandoahHeap::heap();
  assert(!heap->has_forwarded_objects(), "Should not have forwarded objects here");
  if (heap->unload_classes()) {
    jio_snprintf(buf, len, "Pause Init Mark (%s) (unload classes)", _generation->name());
  } else {
    jio_snprintf(buf, len, "Pause Init Mark (%s)", _generation->name());
  }
}

void ShenandoahConcurrentGC::final_mark_event_message(char* buf, size_t len) const {
  ShenandoahHeap* const heap = ShenandoahHeap::heap();
  assert(!heap->has_forwarded_objects() || heap->is_concurrent_old_mark_in_progress(),
         "Should not have forwarded objects during final mark (unless old gen concurrent mark is running)");
  if (heap->unload_classes()) {
    jio_snprintf(buf, len, "Pause Final Mark (%s) (unload classes)", _generation->name());
  } else {
    jio_snprintf(buf, len, "Pause Final Mark (%s)", _generation->name());
  }
}

void ShenandoahConcurrentGC::conc_mark_event_message(char* buf, size_t len) const {
  ShenandoahHeap* const heap = ShenandoahHeap::heap();
  assert(!heap->has_forwarded_objects() || heap->is_concurrent_old_mark_in_progress(),
         "Should not have forwarded objects concurrent mark (unless old gen concurrent mark is running");
  if (heap->unload_classes()) {
    jio_snprintf(buf, len, "Concurrent marking (%s) (unload classes)", _generation->name());
  } else {
    jio_snprintf(buf, len, "Concurrent marking (%s)", _generation->name());
  }
}<|MERGE_RESOLUTION|>--- conflicted
+++ resolved
@@ -121,16 +121,9 @@
     TASKQUEUE_STATS_ONLY(_mark.task_queues()->reset_taskqueue_stats());
 
     // Concurrent remembered set scanning
-<<<<<<< HEAD
-    if (_generation->generation_mode() == YOUNG) {
-      ShenandoahConcurrentPhase gc_phase("Concurrent remembered set scanning", ShenandoahPhaseTimings::init_scan_rset);
-      _generation->scan_remembered_set(true /* is_concurrent */);
-    }
-=======
     entry_scan_remembered_set();
     // When RS scanning yields, we will need a check_cancellation_and_abort()
     // degeneration point here.
->>>>>>> a3799c8d
 
     // Concurrent mark roots
     entry_mark_roots();

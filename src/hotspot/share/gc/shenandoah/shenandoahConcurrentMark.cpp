/*
 * Copyright (c) 2013, 2021, Red Hat, Inc. All rights reserved.
 * Copyright Amazon.com Inc. or its affiliates. All Rights Reserved.
 * DO NOT ALTER OR REMOVE COPYRIGHT NOTICES OR THIS FILE HEADER.
 *
 * This code is free software; you can redistribute it and/or modify it
 * under the terms of the GNU General Public License version 2 only, as
 * published by the Free Software Foundation.
 *
 * This code is distributed in the hope that it will be useful, but WITHOUT
 * ANY WARRANTY; without even the implied warranty of MERCHANTABILITY or
 * FITNESS FOR A PARTICULAR PURPOSE.  See the GNU General Public License
 * version 2 for more details (a copy is included in the LICENSE file that
 * accompanied this code).
 *
 * You should have received a copy of the GNU General Public License version
 * 2 along with this work; if not, write to the Free Software Foundation,
 * Inc., 51 Franklin St, Fifth Floor, Boston, MA 02110-1301 USA.
 *
 * Please contact Oracle, 500 Oracle Parkway, Redwood Shores, CA 94065 USA
 * or visit www.oracle.com if you need additional information or have any
 * questions.
 *
 */

#include "precompiled.hpp"

#include "gc/shared/satbMarkQueue.hpp"
#include "gc/shared/strongRootsScope.hpp"
#include "gc/shared/taskTerminator.hpp"
#include "gc/shenandoah/shenandoahBarrierSet.inline.hpp"
#include "gc/shenandoah/shenandoahClosures.inline.hpp"
#include "gc/shenandoah/shenandoahConcurrentMark.hpp"
#include "gc/shenandoah/shenandoahGeneration.hpp"
#include "gc/shenandoah/shenandoahHeap.inline.hpp"
#include "gc/shenandoah/shenandoahMark.inline.hpp"
#include "gc/shenandoah/shenandoahReferenceProcessor.hpp"
#include "gc/shenandoah/shenandoahRootProcessor.inline.hpp"
#include "gc/shenandoah/shenandoahOopClosures.inline.hpp"
#include "gc/shenandoah/shenandoahPhaseTimings.hpp"
#include "gc/shenandoah/shenandoahStringDedup.hpp"
#include "gc/shenandoah/shenandoahTaskqueue.inline.hpp"
#include "gc/shenandoah/shenandoahUtils.hpp"
#include "gc/shenandoah/shenandoahScanRemembered.inline.hpp"
#include "memory/iterator.inline.hpp"
#include "memory/resourceArea.hpp"
#include "runtime/continuation.hpp"
#include "runtime/threads.hpp"

template <ShenandoahGenerationType GENERATION>
class ShenandoahConcurrentMarkingTask : public WorkerTask {
private:
  ShenandoahConcurrentMark* const _cm;
  TaskTerminator* const           _terminator;

public:
  ShenandoahConcurrentMarkingTask(ShenandoahConcurrentMark* cm, TaskTerminator* terminator) :
    WorkerTask("Shenandoah Concurrent Mark"), _cm(cm), _terminator(terminator) {
  }

  void work(uint worker_id) {
    ShenandoahHeap* heap = ShenandoahHeap::heap();
    ShenandoahParallelWorkerSession worker_session(worker_id);
    ShenandoahWorkerTimingsTracker timer(ShenandoahPhaseTimings::conc_mark, ShenandoahPhaseTimings::ParallelMark, worker_id, true);
    ShenandoahSuspendibleThreadSetJoiner stsj;
    ShenandoahReferenceProcessor* rp = heap->active_generation()->ref_processor();
    assert(rp != nullptr, "need reference processor");
    StringDedup::Requests requests;
    _cm->mark_loop(worker_id, _terminator, rp, GENERATION, true /*cancellable*/,
                   ShenandoahStringDedup::is_enabled() ? ENQUEUE_DEDUP : NO_DEDUP,
                   &requests);
  }
};

class ShenandoahSATBAndRemarkThreadsClosure : public ThreadClosure {
private:
  SATBMarkQueueSet& _satb_qset;
  OopClosure* const _cl;

public:
  ShenandoahSATBAndRemarkThreadsClosure(SATBMarkQueueSet& satb_qset, OopClosure* cl) :
    _satb_qset(satb_qset),
    _cl(cl)  {}

  void do_thread(Thread* thread) {
    // Transfer any partial buffer to the qset for completed buffer processing.
    _satb_qset.flush_queue(ShenandoahThreadLocalData::satb_mark_queue(thread));
    if (thread->is_Java_thread()) {
      if (_cl != nullptr) {
        ResourceMark rm;
        thread->oops_do(_cl, nullptr);
      }
    }
  }
};

template<ShenandoahGenerationType GENERATION>
class ShenandoahFinalMarkingTask : public WorkerTask {
private:
  ShenandoahConcurrentMark* _cm;
  TaskTerminator*           _terminator;
  bool                      _dedup_string;

public:
  ShenandoahFinalMarkingTask(ShenandoahConcurrentMark* cm, TaskTerminator* terminator, bool dedup_string) :
    WorkerTask("Shenandoah Final Mark"), _cm(cm), _terminator(terminator), _dedup_string(dedup_string) {
  }

  void work(uint worker_id) {
    ShenandoahHeap* heap = ShenandoahHeap::heap();

    ShenandoahParallelWorkerSession worker_session(worker_id);
    StringDedup::Requests requests;
    ShenandoahReferenceProcessor* rp = heap->active_generation()->ref_processor();

    // First drain remaining SATB buffers.
    {
      ShenandoahObjToScanQueue* q = _cm->get_queue(worker_id);
      ShenandoahObjToScanQueue* old_q = _cm->get_old_queue(worker_id);

      ShenandoahSATBBufferClosure<GENERATION> cl(q, old_q);
      SATBMarkQueueSet& satb_mq_set = ShenandoahBarrierSet::satb_mark_queue_set();
      while (satb_mq_set.apply_closure_to_completed_buffer(&cl)) {}
      assert(!heap->has_forwarded_objects(), "Not expected");

      ShenandoahMarkRefsClosure<GENERATION> mark_cl(q, rp, old_q);
      ShenandoahSATBAndRemarkThreadsClosure tc(satb_mq_set,
                                               ShenandoahIUBarrier ? &mark_cl : nullptr);
      Threads::possibly_parallel_threads_do(true /* is_par */, &tc);
    }
    _cm->mark_loop(worker_id, _terminator, rp, GENERATION, false /*not cancellable*/,
                   _dedup_string ? ENQUEUE_DEDUP : NO_DEDUP,
                   &requests);
    assert(_cm->task_queues()->is_empty(), "Should be empty");
  }
};

ShenandoahConcurrentMark::ShenandoahConcurrentMark(ShenandoahGeneration* generation) :
  ShenandoahMark(generation) {}

// Mark concurrent roots during concurrent phases
template<ShenandoahGenerationType GENERATION>
class ShenandoahMarkConcurrentRootsTask : public WorkerTask {
private:
  SuspendibleThreadSetJoiner          _sts_joiner;
  ShenandoahConcurrentRootScanner     _root_scanner;
  ShenandoahObjToScanQueueSet* const  _queue_set;
  ShenandoahObjToScanQueueSet* const  _old_queue_set;
  ShenandoahReferenceProcessor* const _rp;

public:
  ShenandoahMarkConcurrentRootsTask(ShenandoahObjToScanQueueSet* qs,
                                    ShenandoahObjToScanQueueSet* old,
                                    ShenandoahReferenceProcessor* rp,
                                    ShenandoahPhaseTimings::Phase phase,
                                    uint nworkers);
  void work(uint worker_id);
};

template<ShenandoahGenerationType GENERATION>
ShenandoahMarkConcurrentRootsTask<GENERATION>::ShenandoahMarkConcurrentRootsTask(ShenandoahObjToScanQueueSet* qs,
                                                                                 ShenandoahObjToScanQueueSet* old,
                                                                                 ShenandoahReferenceProcessor* rp,
                                                                                 ShenandoahPhaseTimings::Phase phase,
                                                                                 uint nworkers) :
  WorkerTask("Shenandoah Concurrent Mark Roots"),
  _root_scanner(nworkers, phase),
  _queue_set(qs),
  _old_queue_set(old),
  _rp(rp) {
  assert(!ShenandoahHeap::heap()->has_forwarded_objects(), "Not expected");
}

template<ShenandoahGenerationType GENERATION>
void ShenandoahMarkConcurrentRootsTask<GENERATION>::work(uint worker_id) {
  ShenandoahConcurrentWorkerSession worker_session(worker_id);
  ShenandoahObjToScanQueue* q = _queue_set->queue(worker_id);
  ShenandoahObjToScanQueue* old_q = (_old_queue_set == nullptr) ?
          nullptr : _old_queue_set->queue(worker_id);
  ShenandoahMarkRefsClosure<GENERATION> cl(q, _rp, old_q);
  _root_scanner.roots_do(&cl, worker_id);
}

void ShenandoahConcurrentMark::mark_concurrent_roots() {
  ShenandoahHeap* const heap = ShenandoahHeap::heap();
  assert(!heap->has_forwarded_objects(), "Not expected");

  WorkerThreads* workers = heap->workers();
  ShenandoahReferenceProcessor* rp = _generation->ref_processor();
  _generation->reserve_task_queues(workers->active_workers());
  switch (_generation->type()) {
    case YOUNG: {
      ShenandoahMarkConcurrentRootsTask<YOUNG> task(task_queues(), old_task_queues(), rp,
                                                    ShenandoahPhaseTimings::conc_mark_roots, workers->active_workers());
      workers->run_task(&task);
      break;
    }
    case GLOBAL: {
      assert(old_task_queues() == nullptr, "Global mark should not have old gen mark queues");
      ShenandoahMarkConcurrentRootsTask<GLOBAL> task(task_queues(), nullptr, rp,
                                                     ShenandoahPhaseTimings::conc_mark_roots, workers->active_workers());
      workers->run_task(&task);
      break;
    }
    case NON_GEN: {
      assert(old_task_queues() == nullptr, "Non-generational mark should not have old gen mark queues");
      ShenandoahMarkConcurrentRootsTask<NON_GEN> task(task_queues(), nullptr, rp,
                                                      ShenandoahPhaseTimings::conc_mark_roots, workers->active_workers());
      workers->run_task(&task);
      break;
    }
    case OLD: {
      // We use a YOUNG generation cycle to bootstrap concurrent old marking.
      ShouldNotReachHere();
      break;
    }
    default:
      ShouldNotReachHere();
  }
}

class ShenandoahFlushSATBHandshakeClosure : public HandshakeClosure {
private:
  SATBMarkQueueSet& _qset;
public:
  ShenandoahFlushSATBHandshakeClosure(SATBMarkQueueSet& qset) :
    HandshakeClosure("Shenandoah Flush SATB Handshake"),
    _qset(qset) {}

  void do_thread(Thread* thread) {
    _qset.flush_queue(ShenandoahThreadLocalData::satb_mark_queue(thread));
  }
};

void ShenandoahConcurrentMark::concurrent_mark() {
  ShenandoahHeap* const heap = ShenandoahHeap::heap();
  WorkerThreads* workers = heap->workers();
  uint nworkers = workers->active_workers();
  task_queues()->reserve(nworkers);

  ShenandoahGenerationType gen_type = _generation->type();
  ShenandoahSATBMarkQueueSet& qset = ShenandoahBarrierSet::satb_mark_queue_set();
  ShenandoahFlushSATBHandshakeClosure flush_satb(qset);
  for (uint flushes = 0; flushes < ShenandoahMaxSATBBufferFlushes; flushes++) {
    switch (gen_type) {
      case YOUNG: {
        TaskTerminator terminator(nworkers, task_queues());
        ShenandoahConcurrentMarkingTask<YOUNG> task(this, &terminator);
        workers->run_task(&task);
        break;
      }
      case OLD: {
        TaskTerminator terminator(nworkers, task_queues());
        ShenandoahConcurrentMarkingTask<OLD> task(this, &terminator);
        workers->run_task(&task);
        break;
      }
<<<<<<< HEAD
      case GLOBAL_GEN: {
=======
      case GLOBAL: {
        // Clear any old/partial local census data before the start of marking.
        heap->age_census()->reset_local();
        assert(heap->age_census()->is_clear_local(), "Error");
>>>>>>> e9a1c699
        TaskTerminator terminator(nworkers, task_queues());
        ShenandoahConcurrentMarkingTask<GLOBAL> task(this, &terminator);
        workers->run_task(&task);
        break;
      }
      case NON_GEN: {
        TaskTerminator terminator(nworkers, task_queues());
        ShenandoahConcurrentMarkingTask<NON_GEN> task(this, &terminator);
        workers->run_task(&task);
        break;
      }
      default:
        ShouldNotReachHere();
    }

    if (heap->cancelled_gc()) {
      // GC is cancelled, break out.
      break;
    }

    size_t before = qset.completed_buffers_num();
    Handshake::execute(&flush_satb);
    size_t after = qset.completed_buffers_num();

    if (before == after) {
      // No more retries needed, break out.
      break;
    }
  }
  assert(task_queues()->is_empty() || heap->cancelled_gc(), "Should be empty when not cancelled");
}

void ShenandoahConcurrentMark::finish_mark() {
  assert(ShenandoahSafepoint::is_at_shenandoah_safepoint(), "Must be at a safepoint");
  assert(Thread::current()->is_VM_thread(), "Must by VM Thread");
  finish_mark_work();
  assert(task_queues()->is_empty(), "Should be empty");
  TASKQUEUE_STATS_ONLY(task_queues()->print_taskqueue_stats());
  TASKQUEUE_STATS_ONLY(task_queues()->reset_taskqueue_stats());

  _generation->set_concurrent_mark_in_progress(false);
  _generation->set_mark_complete();

  end_mark();
}

void ShenandoahConcurrentMark::finish_mark_work() {
  // Finally mark everything else we've got in our queues during the previous steps.
  // It does two different things for concurrent vs. mark-compact GC:
  // - For concurrent GC, it starts with empty task queues, drains the remaining
  //   SATB buffers, and then completes the marking closure.
  // - For mark-compact GC, it starts out with the task queues seeded by initial
  //   root scan, and completes the closure, thus marking through all live objects
  // The implementation is the same, so it's shared here.
  ShenandoahHeap* const heap = ShenandoahHeap::heap();
  ShenandoahGCPhase phase(ShenandoahPhaseTimings::finish_mark);
  uint nworkers = heap->workers()->active_workers();
  task_queues()->reserve(nworkers);

  StrongRootsScope scope(nworkers);
  TaskTerminator terminator(nworkers, task_queues());

  switch (_generation->type()) {
    case YOUNG:{
      ShenandoahFinalMarkingTask<YOUNG> task(this, &terminator, ShenandoahStringDedup::is_enabled());
      heap->workers()->run_task(&task);
      break;
    }
    case OLD:{
      ShenandoahFinalMarkingTask<OLD> task(this, &terminator, ShenandoahStringDedup::is_enabled());
      heap->workers()->run_task(&task);
      break;
    }
    case GLOBAL:{
      ShenandoahFinalMarkingTask<GLOBAL> task(this, &terminator, ShenandoahStringDedup::is_enabled());
      heap->workers()->run_task(&task);
      break;
    }
    case NON_GEN:{
      ShenandoahFinalMarkingTask<NON_GEN> task(this, &terminator, ShenandoahStringDedup::is_enabled());
      heap->workers()->run_task(&task);
      break;
    }
    default:
      ShouldNotReachHere();
  }


  assert(task_queues()->is_empty(), "Should be empty");
}<|MERGE_RESOLUTION|>--- conflicted
+++ resolved
@@ -255,14 +255,10 @@
         workers->run_task(&task);
         break;
       }
-<<<<<<< HEAD
-      case GLOBAL_GEN: {
-=======
       case GLOBAL: {
         // Clear any old/partial local census data before the start of marking.
         heap->age_census()->reset_local();
         assert(heap->age_census()->is_clear_local(), "Error");
->>>>>>> e9a1c699
         TaskTerminator terminator(nworkers, task_queues());
         ShenandoahConcurrentMarkingTask<GLOBAL> task(this, &terminator);
         workers->run_task(&task);

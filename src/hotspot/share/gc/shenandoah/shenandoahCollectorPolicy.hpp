/*
 * Copyright (c) 2013, 2021, Red Hat, Inc. All rights reserved.
 * Copyright Amazon.com Inc. or its affiliates. All Rights Reserved.
 * DO NOT ALTER OR REMOVE COPYRIGHT NOTICES OR THIS FILE HEADER.
 *
 * This code is free software; you can redistribute it and/or modify it
 * under the terms of the GNU General Public License version 2 only, as
 * published by the Free Software Foundation.
 *
 * This code is distributed in the hope that it will be useful, but WITHOUT
 * ANY WARRANTY; without even the implied warranty of MERCHANTABILITY or
 * FITNESS FOR A PARTICULAR PURPOSE.  See the GNU General Public License
 * version 2 for more details (a copy is included in the LICENSE file that
 * accompanied this code).
 *
 * You should have received a copy of the GNU General Public License version
 * 2 along with this work; if not, write to the Free Software Foundation,
 * Inc., 51 Franklin St, Fifth Floor, Boston, MA 02110-1301 USA.
 *
 * Please contact Oracle, 500 Oracle Parkway, Redwood Shores, CA 94065 USA
 * or visit www.oracle.com if you need additional information or have any
 * questions.
 *
 */

#ifndef SHARE_GC_SHENANDOAH_SHENANDOAHCOLLECTORPOLICY_HPP
#define SHARE_GC_SHENANDOAH_SHENANDOAHCOLLECTORPOLICY_HPP

#include "gc/shared/gcTrace.hpp"
#include "gc/shenandoah/shenandoahGC.hpp"
#include "gc/shenandoah/shenandoahSharedVariables.hpp"
#include "memory/allocation.hpp"
#include "utilities/ostream.hpp"

class ShenandoahTracer : public GCTracer, public CHeapObj<mtGC> {
public:
  ShenandoahTracer() : GCTracer(Shenandoah) {}
};

class ShenandoahCollectorPolicy : public CHeapObj<mtGC> {
private:
  size_t _success_concurrent_gcs;
  size_t _mixed_gcs;
  size_t _abbreviated_gcs;
  size_t _success_old_gcs;
  size_t _interrupted_old_gcs;
  size_t _success_degenerated_gcs;
  // Written by control thread, read by mutators
  volatile size_t _success_full_gcs;
  volatile size_t _consecutive_young_gcs;
  uint _consecutive_degenerated_gcs;
  size_t _alloc_failure_degenerated;
  size_t _alloc_failure_degenerated_upgrade_to_full;
  size_t _alloc_failure_full;
  size_t _explicit_concurrent;
  size_t _explicit_full;
  size_t _implicit_concurrent;
  size_t _implicit_full;
  size_t _cycle_counter;
  size_t _degen_points[ShenandoahGC::_DEGENERATED_LIMIT];

  ShenandoahSharedFlag _in_shutdown;
  ShenandoahTracer* _tracer;


public:
  ShenandoahCollectorPolicy();

  // TODO: This is different from gc_end: that one encompasses one VM operation.
  // These two encompass the entire cycle.
  void record_cycle_start();

  void record_mixed_cycle();
<<<<<<< HEAD
  void record_success_concurrent(bool abbreviated);
=======
  void record_abbreviated_cycle();
  void record_success_concurrent(bool is_young);
>>>>>>> 81de88c5
  void record_success_old();
  void record_interrupted_old();
  void record_success_degenerated(bool is_young, bool is_upgraded_to_full);
  void record_success_full();
  void record_alloc_failure_to_degenerated(ShenandoahGC::ShenandoahDegenPoint point);
  void record_alloc_failure_to_full();
  void record_degenerated_upgrade_to_full();
  void record_explicit_to_concurrent();
  void record_explicit_to_full();
  void record_implicit_to_concurrent();
  void record_implicit_to_full();

  void record_shutdown();
  bool is_at_shutdown();

  ShenandoahTracer* tracer() {return _tracer;}

  size_t cycle_counter() const;

  void print_gc_stats(outputStream* out) const;

  size_t full_gc_count() const {
    return _success_full_gcs + _alloc_failure_degenerated_upgrade_to_full;
  }

  inline size_t consecutive_young_gc_count() const {
    return _consecutive_young_gcs;
  }

  inline size_t consecutive_degenerated_gc_count() const {
    return _consecutive_degenerated_gcs;
  }
};

#endif // SHARE_GC_SHENANDOAH_SHENANDOAHCOLLECTORPOLICY_HPP<|MERGE_RESOLUTION|>--- conflicted
+++ resolved
@@ -71,12 +71,8 @@
   void record_cycle_start();
 
   void record_mixed_cycle();
-<<<<<<< HEAD
-  void record_success_concurrent(bool abbreviated);
-=======
   void record_abbreviated_cycle();
   void record_success_concurrent(bool is_young);
->>>>>>> 81de88c5
   void record_success_old();
   void record_interrupted_old();
   void record_success_degenerated(bool is_young, bool is_upgraded_to_full);

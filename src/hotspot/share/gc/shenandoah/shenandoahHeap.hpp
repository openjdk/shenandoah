/*
 * Copyright (c) 2013, 2021, Red Hat, Inc. All rights reserved.
 * DO NOT ALTER OR REMOVE COPYRIGHT NOTICES OR THIS FILE HEADER.
 *
 * This code is free software; you can redistribute it and/or modify it
 * under the terms of the GNU General Public License version 2 only, as
 * published by the Free Software Foundation.
 *
 * This code is distributed in the hope that it will be useful, but WITHOUT
 * ANY WARRANTY; without even the implied warranty of MERCHANTABILITY or
 * FITNESS FOR A PARTICULAR PURPOSE.  See the GNU General Public License
 * version 2 for more details (a copy is included in the LICENSE file that
 * accompanied this code).
 *
 * You should have received a copy of the GNU General Public License version
 * 2 along with this work; if not, write to the Free Software Foundation,
 * Inc., 51 Franklin St, Fifth Floor, Boston, MA 02110-1301 USA.
 *
 * Please contact Oracle, 500 Oracle Parkway, Redwood Shores, CA 94065 USA
 * or visit www.oracle.com if you need additional information or have any
 * questions.
 *
 */

#ifndef SHARE_GC_SHENANDOAH_SHENANDOAHHEAP_HPP
#define SHARE_GC_SHENANDOAH_SHENANDOAHHEAP_HPP

#include "gc/shared/markBitMap.hpp"
#include "gc/shared/softRefPolicy.hpp"
#include "gc/shared/collectedHeap.hpp"
#include "gc/shenandoah/mode/shenandoahGenerationalMode.hpp"
#include "gc/shenandoah/shenandoahAsserts.hpp"
#include "gc/shenandoah/shenandoahAllocRequest.hpp"
#include "gc/shenandoah/shenandoahLock.hpp"
#include "gc/shenandoah/shenandoahEvacOOMHandler.hpp"
#include "gc/shenandoah/shenandoahEvacTracker.hpp"
#include "gc/shenandoah/shenandoahPadding.hpp"
#include "gc/shenandoah/shenandoahSharedVariables.hpp"
#include "gc/shenandoah/shenandoahUnload.hpp"
#include "gc/shenandoah/shenandoahScanRemembered.hpp"
#include "memory/metaspace.hpp"
#include "services/memoryManager.hpp"
#include "utilities/globalDefinitions.hpp"
#include "utilities/stack.hpp"

class ConcurrentGCTimer;
class ObjectIterateScanRootClosure;
class PLAB;
class ShenandoahCollectorPolicy;
class ShenandoahControlThread;
class ShenandoahRegulatorThread;
class ShenandoahGCSession;
class ShenandoahGCStateResetter;
class ShenandoahGeneration;
class ShenandoahYoungGeneration;
class ShenandoahOldGeneration;
class ShenandoahHeuristics;
class ShenandoahOldHeuristics;
class ShenandoahMarkingContext;
class ShenandoahPhaseTimings;
class ShenandoahHeap;
class ShenandoahHeapRegion;
class ShenandoahHeapRegionClosure;
class ShenandoahCollectionSet;
class ShenandoahFreeSet;
class ShenandoahConcurrentMark;
class ShenandoahFullGC;
class ShenandoahMonitoringSupport;
class ShenandoahPacer;
class ShenandoahReferenceProcessor;
class ShenandoahVerifier;
class ShenandoahWorkerThreads;
class VMStructs;

// Used for buffering per-region liveness data.
// Needed since ShenandoahHeapRegion uses atomics to update liveness.
// The ShenandoahHeap array has max-workers elements, each of which is an array of
// uint16_t * max_regions. The choice of uint16_t is not accidental:
// there is a tradeoff between static/dynamic footprint that translates
// into cache pressure (which is already high during marking), and
// too many atomic updates. uint32_t is too large, uint8_t is too small.
typedef uint16_t ShenandoahLiveData;
#define SHENANDOAH_LIVEDATA_MAX ((ShenandoahLiveData)-1)

class ShenandoahRegionIterator : public StackObj {
private:
  ShenandoahHeap* _heap;

  shenandoah_padding(0);
  volatile size_t _index;
  shenandoah_padding(1);

  // No implicit copying: iterators should be passed by reference to capture the state
  NONCOPYABLE(ShenandoahRegionIterator);

public:
  ShenandoahRegionIterator();
  ShenandoahRegionIterator(ShenandoahHeap* heap);

  // Reset iterator to default state
  void reset();

  // Returns next region, or NULL if there are no more regions.
  // This is multi-thread-safe.
  inline ShenandoahHeapRegion* next();

  // This is *not* MT safe. However, in the absence of multithreaded access, it
  // can be used to determine if there is more work to do.
  bool has_next() const;
};

class ShenandoahHeapRegionClosure : public StackObj {
public:
  virtual void heap_region_do(ShenandoahHeapRegion* r) = 0;
  virtual bool is_thread_safe() { return false; }
};

template<GenerationMode GENERATION>
class ShenandoahGenerationRegionClosure : public ShenandoahHeapRegionClosure {
 public:
  explicit ShenandoahGenerationRegionClosure(ShenandoahHeapRegionClosure* cl) : _cl(cl) {}
  void heap_region_do(ShenandoahHeapRegion* r);
  virtual bool is_thread_safe() { return _cl->is_thread_safe(); }
 private:
  ShenandoahHeapRegionClosure* _cl;
};

typedef ShenandoahLock    ShenandoahHeapLock;
typedef ShenandoahLocker  ShenandoahHeapLocker;
typedef Stack<oop, mtGC>  ShenandoahScanObjectStack;

// Shenandoah GC is low-pause concurrent GC that uses Brooks forwarding pointers
// to encode forwarding data. See BrooksPointer for details on forwarding data encoding.
// See ShenandoahControlThread for GC cycle structure.
//
class ShenandoahHeap : public CollectedHeap {
  friend class ShenandoahAsserts;
  friend class VMStructs;
  friend class ShenandoahGCSession;
  friend class ShenandoahGCStateResetter;
  friend class ShenandoahParallelObjectIterator;
  friend class ShenandoahSafepoint;
  // Supported GC
  friend class ShenandoahConcurrentGC;
  friend class ShenandoahOldGC;
  friend class ShenandoahDegenGC;
  friend class ShenandoahFullGC;
  friend class ShenandoahUnload;

// ---------- Locks that guard important data structures in Heap
//
private:
  ShenandoahHeapLock _lock;
  ShenandoahGeneration* _gc_generation;

  // true iff we are concurrently coalescing and filling old-gen HeapRegions
  bool _prepare_for_old_mark;

public:
  ShenandoahHeapLock* lock() {
    return &_lock;
  }

  ShenandoahGeneration* active_generation() const {
    // last or latest generation might be a better name here.
    return _gc_generation;
  }

  void set_gc_generation(ShenandoahGeneration* generation) {
    _gc_generation = generation;
  }

  ShenandoahOldHeuristics* old_heuristics();

  bool doing_mixed_evacuations();
  bool is_old_bitmap_stable() const;
  bool is_gc_generation_young() const;

// ---------- Initialization, termination, identification, printing routines
//
public:
  static ShenandoahHeap* heap();

  const char* name()          const { return "Shenandoah"; }
  ShenandoahHeap::Name kind() const { return CollectedHeap::Shenandoah; }

  ShenandoahHeap(ShenandoahCollectorPolicy* policy);
  jint initialize();
  void post_initialize();
  void initialize_mode();
  void initialize_heuristics();
  void initialize_generations();

  void initialize_serviceability();

  void print_on(outputStream* st)              const;
  void print_extended_on(outputStream *st)     const;
  void print_tracing_info()                    const;
  void print_heap_regions_on(outputStream* st) const;

  void stop();

  void prepare_for_verify();
  void verify(VerifyOption vo);
  void verify_rem_set_at_mark();
  void verify_rem_set_at_update_ref();
  void verify_rem_set_after_full_gc();

// WhiteBox testing support.
  bool supports_concurrent_gc_breakpoints() const {
    return true;
  }

// ---------- Heap counters and metrics
//
private:
           size_t _initial_size;
           size_t _minimum_size;
  volatile size_t _soft_max_size;
  shenandoah_padding(0);
  volatile size_t _used;
  volatile size_t _committed;
  shenandoah_padding(1);

  static size_t young_generation_capacity(size_t total_capacity);
  void help_verify_region_rem_set(ShenandoahHeapRegion* r, ShenandoahMarkingContext* ctx,
                                  HeapWord* from, HeapWord* top, HeapWord* update_watermark, const char* message);

public:
  void increase_used(size_t bytes);
  void decrease_used(size_t bytes);
  void set_used(size_t bytes);

  void increase_committed(size_t bytes);
  void decrease_committed(size_t bytes);

  void reset_bytes_allocated_since_gc_start();

  size_t min_capacity()      const;
  size_t max_capacity()      const;
  size_t soft_max_capacity() const;
  size_t initial_capacity()  const;
  size_t capacity()          const;
  size_t used()              const;
  size_t committed()         const;

  void set_soft_max_capacity(size_t v);

// ---------- Workers handling
//
private:
  uint _max_workers;
  ShenandoahWorkerThreads* _workers;
  ShenandoahWorkerThreads* _safepoint_workers;

public:
  uint max_workers();
  void assert_gc_workers(uint nworker) NOT_DEBUG_RETURN;

  WorkerThreads* workers() const;
  WorkerThreads* safepoint_workers();

  void gc_threads_do(ThreadClosure* tcl) const;

// ---------- Heap regions handling machinery
//
private:
  MemRegion _heap_region;
  bool      _heap_region_special;
  size_t    _num_regions;
  ShenandoahHeapRegion** _regions;
  ShenandoahRegionIterator _update_refs_iterator;

public:

  inline HeapWord* base() const { return _heap_region.start(); }

  inline size_t num_regions() const { return _num_regions; }
  inline bool is_heap_region_special() { return _heap_region_special; }

  inline ShenandoahHeapRegion* const heap_region_containing(const void* addr) const;
  inline size_t heap_region_index_containing(const void* addr) const;

  inline ShenandoahHeapRegion* const get_region(size_t region_idx) const;

  void heap_region_iterate(ShenandoahHeapRegionClosure* blk) const;
  void parallel_heap_region_iterate(ShenandoahHeapRegionClosure* blk) const;

// ---------- GC state machinery
//
// GC state describes the important parts of collector state, that may be
// used to make barrier selection decisions in the native and generated code.
// Multiple bits can be set at once.
//
// Important invariant: when GC state is zero, the heap is stable, and no barriers
// are required.
//
public:
  enum GCStateBitPos {
    // Heap has forwarded objects: needs LRB barriers.
    HAS_FORWARDED_BITPOS   = 0,

    // Young regions are under marking: needs SATB barriers.
    YOUNG_MARKING_BITPOS    = 1,

    // Heap is under evacuation: needs LRB barriers. (Set together with HAS_FORWARDED)
    EVACUATION_BITPOS = 2,

    // Heap is under updating: needs no additional barriers.
    UPDATEREFS_BITPOS = 3,

    // Heap is under weak-reference/roots processing: needs weak-LRB barriers.
    WEAK_ROOTS_BITPOS  = 4,

    // Old regions are under marking, still need SATB barriers.
    OLD_MARKING_BITPOS = 5
  };

  enum GCState {
    STABLE        = 0,
    HAS_FORWARDED = 1 << HAS_FORWARDED_BITPOS,
    YOUNG_MARKING = 1 << YOUNG_MARKING_BITPOS,
    EVACUATION    = 1 << EVACUATION_BITPOS,
    UPDATEREFS    = 1 << UPDATEREFS_BITPOS,
    WEAK_ROOTS    = 1 << WEAK_ROOTS_BITPOS,
    OLD_MARKING   = 1 << OLD_MARKING_BITPOS
  };

private:
  ShenandoahSharedBitmap _gc_state;
  ShenandoahSharedFlag   _degenerated_gc_in_progress;
  ShenandoahSharedFlag   _full_gc_in_progress;
  ShenandoahSharedFlag   _full_gc_move_in_progress;
  ShenandoahSharedFlag   _progress_last_gc;
  ShenandoahSharedFlag   _concurrent_strong_root_in_progress;

  // _alloc_supplement_reserve is a supplemental budget for new_memory allocations.  During evacuation and update-references,
  // mutator allocation requests are "authorized" iff young_gen->available() plus _alloc_supplement_reserve minus
  // _young_evac_reserve is greater than request size.  The values of _alloc_supplement_reserve and _young_evac_reserve
  // are zero except during evacuation and update-reference phases of GC.  Both of these values are established at
  // the start of evacuation, and they remain constant throughout the duration of these two phases of GC.  Since these
  // two values are constant throughout each GC phases, we introduce a new service into ShenandoahGeneration.  This service
  // provides adjusted_available() based on an adjusted capacity.  At the start of evacuation, we adjust young capacity by
  // adding the amount to be borrowed from old-gen and subtracting the _young_evac_reserve, we adjust old capacity by
  // subtracting the amount to be loaned to young-gen.
  //
  // We always use adjusted capacities to determine permission to allocate within young and to promote into old.  Note
  // that adjusted capacities equal traditional capacities except during evacuation and update refs.
  //
  // During evacuation, we assure that _old_evac_expended does not exceed _old_evac_reserve.
  //
  // At the end of update references, we perform the following bookkeeping activities:
  //
  // 1. Unadjust the capacity within young-gen and old-gen to undo the effects of borrowing memory from old-gen.  Note that
  //    the entirety of the collection set is now available, so allocation capacity naturally increase at this time.
  // 2. Clear (reset to zero) _alloc_supplement_reserve, _young_evac_reserve, _old_evac_reserve, and _promoted_reserve
  //
  // _young_evac_reserve and _old_evac_reserve are only non-zero during evacuation and update-references.
  //
  // Allocation of old GCLABs assures that _old_evac_expended + request-size < _old_evac_reserved.  If the allocation
  //  is authorized, increment _old_evac_expended by request size.  This allocation ignores old_gen->available().
  //
  // Note that the typical total expenditure on evacuation is less than the associated evacuation reserve because we generally
  // reserve ShenandoahEvacWaste (> 1.0) times the anticipated evacuation need.  In the case that there is an excessive amount
  // of waste, it may be that one thread fails to grab a new GCLAB, this does not necessarily doom the associated evacuation
  // effort.  If this happens, the requesting thread blocks until some other thread manages to evacuate the offending object.
  // Only after "all" threads fail to evacuate an object do we consider the evacuation effort to have failed.

  intptr_t _alloc_supplement_reserve;  // Bytes reserved for young allocations during evac and update refs
  size_t _promoted_reserve;            // Bytes reserved within old-gen to hold the results of promotion
  volatile size_t _promoted_expended;  // Bytes of old-gen memory expended on promotions

  size_t _old_evac_reserve;            // Bytes reserved within old-gen to hold evacuated objects from old-gen collection set
  volatile size_t _old_evac_expended;  // Bytes of old-gen memory expended on old-gen evacuations

  size_t _young_evac_reserve;          // Bytes reserved within young-gen to hold evacuated objects from young-gen collection set

  size_t _captured_old_usage;          // What was old usage (bytes) when last captured?

  size_t _previous_promotion;          // Bytes promoted during previous evacuation

  bool _upgraded_to_full;

  void set_gc_state_all_threads(char state);
  void set_gc_state_mask(uint mask, bool value);



public:
  char gc_state() const;
  static address gc_state_addr();

  void set_concurrent_young_mark_in_progress(bool in_progress);
  void set_concurrent_old_mark_in_progress(bool in_progress);
  void set_evacuation_in_progress(bool in_progress);
  void set_update_refs_in_progress(bool in_progress);
  void set_degenerated_gc_in_progress(bool in_progress);
  void set_full_gc_in_progress(bool in_progress);
  void set_full_gc_move_in_progress(bool in_progress);
  void set_has_forwarded_objects(bool cond);
  void set_concurrent_strong_root_in_progress(bool cond);
  void set_concurrent_weak_root_in_progress(bool cond);
  void set_prepare_for_old_mark_in_progress(bool cond);
  void set_aging_cycle(bool cond);

  inline bool is_stable() const;
  inline bool is_idle() const;
  inline bool is_concurrent_mark_in_progress() const;
  inline bool is_concurrent_young_mark_in_progress() const;
  inline bool is_concurrent_old_mark_in_progress() const;
  inline bool is_update_refs_in_progress() const;
  inline bool is_evacuation_in_progress() const;
  inline bool is_degenerated_gc_in_progress() const;
  inline bool is_full_gc_in_progress() const;
  inline bool is_full_gc_move_in_progress() const;
  inline bool has_forwarded_objects() const;
  inline bool is_gc_in_progress_mask(uint mask) const;
  inline bool is_stw_gc_in_progress() const;
  inline bool is_concurrent_strong_root_in_progress() const;
  inline bool is_concurrent_weak_root_in_progress() const;
  inline bool is_prepare_for_old_mark_in_progress() const;
  inline bool is_aging_cycle() const;
  inline bool upgraded_to_full() { return _upgraded_to_full; }
  inline void start_conc_gc() { _upgraded_to_full = false; }
  inline void record_upgrade_to_full() { _upgraded_to_full = true; }

  inline size_t capture_old_usage(size_t usage);
  inline void set_previous_promotion(size_t promoted_bytes);
  inline size_t get_previous_promotion() const;

  // Returns previous value
  inline size_t set_promoted_reserve(size_t new_val);
  inline size_t get_promoted_reserve() const;

  inline void reset_promoted_expended();
  inline size_t expend_promoted(size_t increment);
  inline size_t unexpend_promoted(size_t decrement);
  inline size_t get_promoted_expended();

  // Returns previous value
  inline size_t set_old_evac_reserve(size_t new_val);
  inline size_t get_old_evac_reserve() const;

  inline void reset_old_evac_expended();
  inline size_t expend_old_evac(size_t increment);
  inline size_t get_old_evac_expended();

  // Returns previous value
  inline size_t set_young_evac_reserve(size_t new_val);
  inline size_t get_young_evac_reserve() const;

  // Returns previous value.  This is a signed value because it is the amount borrowed minus the amount reserved for
  // young-gen evacuation.  In case we cannot borrow much, this value might be negative.
  inline intptr_t set_alloc_supplement_reserve(intptr_t new_val);
  inline intptr_t get_alloc_supplement_reserve() const;

private:
  void manage_satb_barrier(bool active);

  enum CancelState {
    // Normal state. GC has not been cancelled and is open for cancellation.
    // Worker threads can suspend for safepoint.
    CANCELLABLE,

    // GC has been cancelled. Worker threads can not suspend for
    // safepoint but must finish their work as soon as possible.
    CANCELLED,

    // GC has not been cancelled and must not be cancelled. At least
    // one worker thread checks for pending safepoint and may suspend
    // if a safepoint is pending.
    NOT_CANCELLED
  };

  double _cancel_requested_time;
  ShenandoahSharedEnumFlag<CancelState> _cancelled_gc;

  // Returns true if cancel request was successfully communicated.
  // Returns false if some other thread already communicated cancel
  // request.  A true return value does not mean GC has been
  // cancelled, only that the process of cancelling GC has begun.
  bool try_cancel_gc();

public:
  inline bool cancelled_gc() const;
  inline bool check_cancelled_gc_and_yield(bool sts_active = true);

  inline void clear_cancelled_gc(bool clear_oom_handler = true);

  void cancel_concurrent_mark();
  void cancel_gc(GCCause::Cause cause);

public:
  // Elastic heap support
  void entry_uncommit(double shrink_before, size_t shrink_until);
  void op_uncommit(double shrink_before, size_t shrink_until);

private:
  // GC support
  // Evacuation
  void evacuate_collection_set(bool concurrent);
  // Concurrent root processing
  void prepare_concurrent_roots();
  void finish_concurrent_roots();
  // Concurrent class unloading support
  void do_class_unloading();
  // Reference updating
  void prepare_update_heap_references(bool concurrent);
  void update_heap_references(bool concurrent);
  // Final update region states
  void update_heap_region_states(bool concurrent);
  void rebuild_free_set(bool concurrent);

  void rendezvous_threads();
  void recycle_trash();
public:
  void notify_gc_progress()    { _progress_last_gc.set();   }
  void notify_gc_no_progress() { _progress_last_gc.unset(); }

//
// Mark support
private:
  ShenandoahYoungGeneration* _young_generation;
  ShenandoahGeneration*      _global_generation;
  ShenandoahOldGeneration*   _old_generation;

  ShenandoahControlThread*   _control_thread;
  ShenandoahRegulatorThread* _regulator_thread;
  ShenandoahCollectorPolicy* _shenandoah_policy;
  ShenandoahMode*            _gc_mode;
  ShenandoahFreeSet*         _free_set;
  ShenandoahPacer*           _pacer;
  ShenandoahVerifier*        _verifier;

  ShenandoahPhaseTimings*       _phase_timings;
  ShenandoahEvacuationTracker*  _evac_tracker;

  ShenandoahControlThread*   control_thread()          { return _control_thread;    }
  ShenandoahRegulatorThread* regulator_thread()        { return _regulator_thread;  }

public:
  ShenandoahYoungGeneration* young_generation()  const { return _young_generation;  }
  ShenandoahGeneration*      global_generation() const { return _global_generation; }
  ShenandoahOldGeneration*   old_generation()    const { return _old_generation;    }
  ShenandoahGeneration*      generation_for(ShenandoahRegionAffiliation affiliation) const;

  ShenandoahCollectorPolicy* shenandoah_policy() const { return _shenandoah_policy; }
  ShenandoahMode*            mode()              const { return _gc_mode;           }
  ShenandoahFreeSet*         free_set()          const { return _free_set;          }
  ShenandoahPacer*           pacer()             const { return _pacer;             }

  ShenandoahPhaseTimings*      phase_timings()   const { return _phase_timings;     }
  ShenandoahEvacuationTracker* evac_tracker()    const { return  _evac_tracker;     }

  ShenandoahVerifier*        verifier();

// ---------- VM subsystem bindings
//
private:
  ShenandoahMonitoringSupport* _monitoring_support;
  MemoryPool*                  _memory_pool;
  MemoryPool*                  _young_gen_memory_pool;
  MemoryPool*                  _old_gen_memory_pool;

  GCMemoryManager              _stw_memory_manager;
  GCMemoryManager              _cycle_memory_manager;
  ConcurrentGCTimer*           _gc_timer;
  SoftRefPolicy                _soft_ref_policy;

  // For exporting to SA
  int                          _log_min_obj_alignment_in_bytes;
public:
  ShenandoahMonitoringSupport* monitoring_support() const { return _monitoring_support;    }
  GCMemoryManager* cycle_memory_manager()           { return &_cycle_memory_manager; }
  GCMemoryManager* stw_memory_manager()             { return &_stw_memory_manager;   }
  SoftRefPolicy* soft_ref_policy()                  { return &_soft_ref_policy;      }

  GrowableArray<GCMemoryManager*> memory_managers();
  GrowableArray<MemoryPool*> memory_pools();
  MemoryUsage memory_usage();
  GCTracer* tracer();
  ConcurrentGCTimer* gc_timer() const;

// ---------- Class Unloading
//
private:
  ShenandoahSharedFlag  _is_aging_cycle;
  ShenandoahSharedFlag _unload_classes;
  ShenandoahUnload     _unloader;

public:
  void set_unload_classes(bool uc);
  bool unload_classes() const;

  // Perform STW class unloading and weak root cleaning
  void parallel_cleaning(bool full_gc);

private:
  void stw_unload_classes(bool full_gc);
  void stw_process_weak_roots(bool full_gc);
  void stw_weak_refs(bool full_gc);

  // Heap iteration support
  void scan_roots_for_iteration(ShenandoahScanObjectStack* oop_stack, ObjectIterateScanRootClosure* oops);
  bool prepare_aux_bitmap_for_iteration();
  void reclaim_aux_bitmap_for_iteration();

// ---------- Generic interface hooks
// Minor things that super-interface expects us to implement to play nice with
// the rest of runtime. Some of the things here are not required to be implemented,
// and can be stubbed out.
//
public:
  AdaptiveSizePolicy* size_policy() shenandoah_not_implemented_return(NULL);
  bool is_maximal_no_gc() const shenandoah_not_implemented_return(false);

  bool is_in(const void* p) const;

  bool is_in_active_generation(oop obj) const;
  bool is_in_young(const void* p) const;
  bool is_in_old(const void* p) const;
  inline bool is_old(oop pobj) const;

  bool requires_barriers(stackChunkOop obj) const;

  MemRegion reserved_region() const { return _reserved; }
  bool is_in_reserved(const void* addr) const { return _reserved.contains(addr); }

  void collect(GCCause::Cause cause);
  void do_full_collection(bool clear_all_soft_refs);

  // Used for parsing heap during error printing
  HeapWord* block_start(const void* addr) const;
  bool block_is_obj(const HeapWord* addr) const;
  bool print_location(outputStream* st, void* addr) const;

  // Used for native heap walkers: heap dumpers, mostly
  void object_iterate(ObjectClosure* cl);
  // Parallel heap iteration support
  virtual ParallelObjectIteratorImpl* parallel_object_iterator(uint workers);

  // Keep alive an object that was loaded with AS_NO_KEEPALIVE.
  void keep_alive(oop obj);

// ---------- Safepoint interface hooks
//
public:
  void safepoint_synchronize_begin();
  void safepoint_synchronize_end();

// ---------- Code roots handling hooks
//
public:
  void register_nmethod(nmethod* nm);
  void unregister_nmethod(nmethod* nm);
  void verify_nmethod(nmethod* nm) {}

// ---------- Pinning hooks
//
public:
  // Shenandoah supports per-object (per-region) pinning
  bool supports_object_pinning() const { return true; }

  oop pin_object(JavaThread* thread, oop obj);
  void unpin_object(JavaThread* thread, oop obj);

  void sync_pinned_region_status();
  void assert_pinned_region_status() NOT_DEBUG_RETURN;

// ---------- Concurrent Stack Processing support
//
public:
  bool uses_stack_watermark_barrier() const { return true; }

// ---------- Allocation support
//
private:
  HeapWord* allocate_memory_under_lock(ShenandoahAllocRequest& request, bool& in_new_region, bool is_promotion);

  inline HeapWord* allocate_from_gclab(Thread* thread, size_t size);
  HeapWord* allocate_from_gclab_slow(Thread* thread, size_t size);
  HeapWord* allocate_new_gclab(size_t min_size, size_t word_size, size_t* actual_size);

  inline HeapWord* allocate_from_plab(Thread* thread, size_t size, bool is_promotion);
  HeapWord* allocate_from_plab_slow(Thread* thread, size_t size, bool is_promotion);
  HeapWord* allocate_new_plab(size_t min_size, size_t word_size, size_t* actual_size);

public:
  HeapWord* allocate_memory(ShenandoahAllocRequest& request, bool is_promotion);
  HeapWord* mem_allocate(size_t size, bool* what);
  MetaWord* satisfy_failed_metadata_allocation(ClassLoaderData* loader_data,
                                               size_t size,
                                               Metaspace::MetadataType mdtype);

  void notify_mutator_alloc_words(size_t words, bool waste);

  HeapWord* allocate_new_tlab(size_t min_size, size_t requested_size, size_t* actual_size);
  size_t tlab_capacity(Thread *thr) const;
  size_t unsafe_max_tlab_alloc(Thread *thread) const;
  size_t max_tlab_size() const;
  size_t tlab_used(Thread* ignored) const;

  void ensure_parsability(bool retire_labs);

  void labs_make_parsable();
  void tlabs_retire(bool resize);
  void gclabs_retire(bool resize);

  void set_young_lab_region_flags();

// ---------- Marking support
//
private:
  ShenandoahMarkingContext* _marking_context;
  MemRegion  _bitmap_region;
  MemRegion  _aux_bitmap_region;
  MarkBitMap _verification_bit_map;
  MarkBitMap _aux_bit_map;

  size_t _bitmap_size;
  size_t _bitmap_regions_per_slice;
  size_t _bitmap_bytes_per_slice;

  size_t _pretouch_heap_page_size;
  size_t _pretouch_bitmap_page_size;

  bool _bitmap_region_special;
  bool _aux_bitmap_region_special;

  ShenandoahLiveData** _liveness_cache;

public:
  inline ShenandoahMarkingContext* complete_marking_context() const;
  inline ShenandoahMarkingContext* marking_context() const;

  template<class T>
  inline void marked_object_iterate(ShenandoahHeapRegion* region, T* cl);

  template<class T>
  inline void marked_object_iterate(ShenandoahHeapRegion* region, T* cl, HeapWord* limit);

  template<class T>
  inline void marked_object_oop_iterate(ShenandoahHeapRegion* region, T* cl, HeapWord* limit);

  // SATB barriers hooks
  inline bool requires_marking(const void* entry) const;

  // Support for bitmap uncommits
  bool commit_bitmap_slice(ShenandoahHeapRegion *r);
  bool uncommit_bitmap_slice(ShenandoahHeapRegion *r);
  bool is_bitmap_slice_committed(ShenandoahHeapRegion* r, bool skip_self = false);

  // Liveness caching support
  ShenandoahLiveData* get_liveness_cache(uint worker_id);
  void flush_liveness_cache(uint worker_id);

  size_t pretouch_heap_page_size() { return _pretouch_heap_page_size; }

// ---------- Evacuation support
//
private:
  ShenandoahCollectionSet* _collection_set;
  ShenandoahEvacOOMHandler _oom_evac_handler;
  ShenandoahSharedFlag _old_gen_oom_evac;

  inline oop try_evacuate_object(oop src, Thread* thread, ShenandoahHeapRegion* from_region, ShenandoahRegionAffiliation target_gen);
  void handle_old_evacuation(HeapWord* obj, size_t words, bool promotion);
  void handle_old_evacuation_failure();
  void handle_promotion_failure();

public:
  static address in_cset_fast_test_addr();

  ShenandoahCollectionSet* collection_set() const { return _collection_set; }

  // Checks if object is in the collection set.
  inline bool in_collection_set(oop obj) const;

  // Checks if location is in the collection set. Can be interior pointer, not the oop itself.
  inline bool in_collection_set_loc(void* loc) const;

  // Evacuates or promotes object src. Returns the evacuated object, either evacuated
  // by this thread, or by some other thread.
  inline oop evacuate_object(oop src, Thread* thread);

  // Call before/after evacuation.
  inline void enter_evacuation(Thread* t);
  inline void leave_evacuation(Thread* t);

  inline bool clear_old_evacuation_failure();

// ---------- Generational support
//
private:
  RememberedScanner* _card_scan;

public:
  inline RememberedScanner* card_scan() { return _card_scan; }
  void clear_cards_for(ShenandoahHeapRegion* region);
  void dirty_cards(HeapWord* start, HeapWord* end);
  void clear_cards(HeapWord* start, HeapWord* end);
  void mark_card_as_dirty(void* location);
  void retire_plab(PLAB* plab);
  void retire_plab(PLAB* plab, Thread* thread);
  void cancel_old_gc();
  bool is_old_gc_active();
  void coalesce_and_fill_old_regions();

// ---------- Helper functions
//
public:
  template <class T>
  inline void conc_update_with_forwarded(T* p);

  template <class T>
  inline void update_with_forwarded(T* p);

  static inline void atomic_update_oop(oop update,       oop* addr,       oop compare);
  static inline void atomic_update_oop(oop update, narrowOop* addr,       oop compare);
  static inline void atomic_update_oop(oop update, narrowOop* addr, narrowOop compare);

  static inline bool atomic_update_oop_check(oop update,       oop* addr,       oop compare);
  static inline bool atomic_update_oop_check(oop update, narrowOop* addr,       oop compare);
  static inline bool atomic_update_oop_check(oop update, narrowOop* addr, narrowOop compare);

  static inline void atomic_clear_oop(      oop* addr,       oop compare);
  static inline void atomic_clear_oop(narrowOop* addr,       oop compare);
  static inline void atomic_clear_oop(narrowOop* addr, narrowOop compare);

  size_t trash_humongous_region_at(ShenandoahHeapRegion *r);
<<<<<<< HEAD

  static inline void increase_object_age(oop obj, uint additional_age);

=======

  static inline void increase_object_age(oop obj, uint additional_age);
  static inline uint get_object_age(oop obj);

>>>>>>> 998f68b2
  void transfer_old_pointers_from_satb();
private:
  void trash_cset_regions();

// ---------- Testing helpers functions
//
private:
  ShenandoahSharedFlag _inject_alloc_failure;

  void try_inject_alloc_failure();
  bool should_inject_alloc_failure();

  void report_promotion_failure(Thread* thread, size_t size);
};

#endif // SHARE_GC_SHENANDOAH_SHENANDOAHHEAP_HPP<|MERGE_RESOLUTION|>--- conflicted
+++ resolved
@@ -828,16 +828,10 @@
   static inline void atomic_clear_oop(narrowOop* addr, narrowOop compare);
 
   size_t trash_humongous_region_at(ShenandoahHeapRegion *r);
-<<<<<<< HEAD
-
-  static inline void increase_object_age(oop obj, uint additional_age);
-
-=======
 
   static inline void increase_object_age(oop obj, uint additional_age);
   static inline uint get_object_age(oop obj);
 
->>>>>>> 998f68b2
   void transfer_old_pointers_from_satb();
 private:
   void trash_cset_regions();

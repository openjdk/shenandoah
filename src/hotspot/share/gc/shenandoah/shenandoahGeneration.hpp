/*
 * Copyright Amazon.com Inc. or its affiliates. All Rights Reserved.
 * DO NOT ALTER OR REMOVE COPYRIGHT NOTICES OR THIS FILE HEADER.
 *
 * This code is free software; you can redistribute it and/or modify it
 * under the terms of the GNU General Public License version 2 only, as
 * published by the Free Software Foundation.
 *
 * This code is distributed in the hope that it will be useful, but WITHOUT
 * ANY WARRANTY; without even the implied warranty of MERCHANTABILITY or
 * FITNESS FOR A PARTICULAR PURPOSE.  See the GNU General Public License
 * version 2 for more details (a copy is included in the LICENSE file that
 * accompanied this code).
 *
 * You should have received a copy of the GNU General Public License version
 * 2 along with this work; if not, write to the Free Software Foundation,
 * Inc., 51 Franklin St, Fifth Floor, Boston, MA 02110-1301 USA.
 *
 * Please contact Oracle, 500 Oracle Parkway, Redwood Shores, CA 94065 USA
 * or visit www.oracle.com if you need additional information or have any
 * questions.
 *
 */

#ifndef SHARE_VM_GC_SHENANDOAH_SHENANDOAHGENERATION_HPP
#define SHARE_VM_GC_SHENANDOAH_SHENANDOAHGENERATION_HPP

#include "memory/allocation.hpp"
#include "gc/shenandoah/heuristics/shenandoahOldHeuristics.hpp"
#include "gc/shenandoah/shenandoahGenerationType.hpp"
#include "gc/shenandoah/shenandoahLock.hpp"
#include "gc/shenandoah/shenandoahMarkingContext.hpp"

class ShenandoahHeapRegion;
class ShenandoahHeapRegionClosure;
class ShenandoahReferenceProcessor;
class ShenandoahHeap;
class ShenandoahMode;

class ShenandoahGeneration : public CHeapObj<mtGC> {
private:
  ShenandoahGenerationType const _type;

  // Marking task queues and completeness
  ShenandoahObjToScanQueueSet* _task_queues;
  ShenandoahSharedFlag _is_marking_complete;

  ShenandoahReferenceProcessor* const _ref_processor;

  double _collection_thread_time_s;

  size_t _affiliated_region_count;
  size_t _humongous_waste;      // how much waste for padding in humongous objects

protected:
  // Usage
<<<<<<< HEAD
=======
  size_t _affiliated_region_count;

  // How much free memory is left in the last region of humongous objects.
  // This is _not_ included in used, but it _is_ deducted from available,
  // which gives the heuristics a more accurate view of how much memory remains
  // for allocation. This figure is also included the heap status logging.
  // The units are bytes. The value is only changed on a safepoint or under the
  // heap lock.
  size_t _humongous_waste;
>>>>>>> 016bf071
  volatile size_t _used;
  volatile size_t _bytes_allocated_since_gc_start;
  size_t _max_capacity;
  size_t _soft_max_capacity;

  ShenandoahHeuristics* _heuristics;

private:
  // Compute evacuation budgets prior to choosing collection set.
  void compute_evacuation_budgets(ShenandoahHeap* heap,
                                  bool* preselected_regions,
                                  ShenandoahCollectionSet* collection_set,
                                  size_t& consumed_by_advance_promotion);

  // Adjust evacuation budgets after choosing collection set.
  void adjust_evacuation_budgets(ShenandoahHeap* heap,
                                 ShenandoahCollectionSet* collection_set,
                                 size_t consumed_by_advance_promotion);

 public:
  ShenandoahGeneration(ShenandoahGenerationType type,
                       uint max_workers,
                       size_t max_capacity,
                       size_t soft_max_capacity);
  ~ShenandoahGeneration();

  bool is_young() const  { return _type == YOUNG; }
  bool is_old() const    { return _type == OLD; }
  bool is_global() const { return _type == GLOBAL_GEN || _type == GLOBAL_NON_GEN; }

  inline ShenandoahGenerationType type() const { return _type; }

  inline ShenandoahHeuristics* heuristics() const { return _heuristics; }

  ShenandoahReferenceProcessor* ref_processor() { return _ref_processor; }

  virtual const char* name() const = 0;

  virtual ShenandoahHeuristics* initialize_heuristics(ShenandoahMode* gc_mode);

  virtual size_t soft_max_capacity() const { return _soft_max_capacity; }
  virtual size_t max_capacity() const      { return _max_capacity; }
  virtual size_t used_regions() const;
  virtual size_t used_regions_size() const;
  virtual size_t free_unaffiliated_regions() const;
  virtual size_t used() const { return _used; }
  virtual size_t available() const;

  size_t bytes_allocated_since_gc_start();
  void reset_bytes_allocated_since_gc_start();
  void increase_allocated(size_t bytes);

  // These methods change the capacity of the region by adding or subtracting the given number of bytes from the current
  // capacity.
  void increase_capacity(size_t increment);
  void decrease_capacity(size_t decrement);

  void set_soft_max_capacity(size_t soft_max_capacity) {
    _soft_max_capacity = soft_max_capacity;
  }

  void log_status(const char* msg) const;

  // Used directly by FullGC
  void reset_mark_bitmap();

  // Used by concurrent and degenerated GC to reset remembered set.
  void swap_remembered_set();

  // Update the read cards with the state of the write table (write table is not cleared).
  void merge_write_table();

  // Called before init mark, expected to prepare regions for marking.
  virtual void prepare_gc();

  // Called during final mark, chooses collection set, rebuilds free set.
  virtual void prepare_regions_and_collection_set(bool concurrent);

  // Cancel marking (used by Full collect and when cancelling cycle).
  virtual void cancel_marking();

  // Return true if this region is affiliated with this generation.
  virtual bool contains(ShenandoahHeapRegion* region) const = 0;

  // Return true if this object is affiliated with this generation.
  virtual bool contains(oop obj) const = 0;

  // Apply closure to all regions affiliated with this generation.
  virtual void parallel_heap_region_iterate(ShenandoahHeapRegionClosure* cl) = 0;

  // Apply closure to all regions affiliated with this generation (single threaded).
  virtual void heap_region_iterate(ShenandoahHeapRegionClosure* cl) = 0;

  // This is public to support cancellation of marking when a Full cycle is started.
  virtual void set_concurrent_mark_in_progress(bool in_progress) = 0;

  // Check the bitmap only for regions belong to this generation.
  bool is_bitmap_clear();

  // We need to track the status of marking for different generations.
  bool is_mark_complete();
  void set_mark_complete();
  void set_mark_incomplete();

  ShenandoahMarkingContext* complete_marking_context();

  // Task queues
  ShenandoahObjToScanQueueSet* task_queues() const { return _task_queues; }
  virtual void reserve_task_queues(uint workers);
  virtual ShenandoahObjToScanQueueSet* old_gen_task_queues() const;

  // Scan remembered set at start of concurrent young-gen marking.
  void scan_remembered_set(bool is_concurrent);

  // Return the updated value of affiliated_region_count
  size_t increment_affiliated_region_count();

  // Return the updated value of affiliated_region_count
  size_t decrement_affiliated_region_count();

  // Return the updated value of affiliated_region_count
  size_t increase_affiliated_region_count(size_t delta);

  // Return the updated value of affiliated_region_count
  size_t decrease_affiliated_region_count(size_t delta);

  void establish_usage(size_t num_regions, size_t num_bytes, size_t humongous_waste);

  void clear_used();
  void increase_used(size_t bytes);
  void decrease_used(size_t bytes);

  void increase_humongous_waste(size_t bytes);
  void decrease_humongous_waste(size_t bytes);
  size_t get_humongous_waste() const { return _humongous_waste; }

  virtual bool is_concurrent_mark_in_progress() = 0;
  void confirm_heuristics_mode();

  virtual void record_success_concurrent(bool abbreviated);
  virtual void record_success_degenerated();

  // Record the total on-cpu time a thread has spent collecting this
  // generation. This is only called by the control thread (at the start
  // of a collection) and by the VM thread at the end of the collection,
  // so there are no locking concerns.
  virtual void add_collection_time(double time_seconds);

  // This returns the accumulated collection time and resets it to zero.
  // This is used to decide which generation should be resized.
  double reset_collection_time();
};

#endif // SHARE_VM_GC_SHENANDOAH_SHENANDOAHGENERATION_HPP<|MERGE_RESOLUTION|>--- conflicted
+++ resolved
@@ -49,13 +49,6 @@
 
   double _collection_thread_time_s;
 
-  size_t _affiliated_region_count;
-  size_t _humongous_waste;      // how much waste for padding in humongous objects
-
-protected:
-  // Usage
-<<<<<<< HEAD
-=======
   size_t _affiliated_region_count;
 
   // How much free memory is left in the last region of humongous objects.
@@ -65,7 +58,10 @@
   // The units are bytes. The value is only changed on a safepoint or under the
   // heap lock.
   size_t _humongous_waste;
->>>>>>> 016bf071
+
+protected:
+  // Usage
+
   volatile size_t _used;
   volatile size_t _bytes_allocated_since_gc_start;
   size_t _max_capacity;
